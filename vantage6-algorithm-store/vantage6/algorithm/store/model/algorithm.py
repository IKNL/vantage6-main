--- conflicted
+++ resolved
@@ -24,19 +24,16 @@
         Type of partitioning
     vantage6_version : str
         Version of vantage6 that the algorithm is built with
-<<<<<<< HEAD
     status: str
         Review status of the algorithm
+    digest : str
+        Hash digest of the algorithm
     submitted_at: datetime
         Date at which the algorithm was submitted
     approved_at: datetime
         Date at which the algorithm was approved
     invalidated_at: datetime
         Date at which the algorithm was rejected or replaced by a newer version
-=======
-    digest : str
-        Hash digest of the algorithm
->>>>>>> 168416e5
 
     functions : list[:class:`~.model.function.function`]
         List of functions that are available in the algorithm
@@ -55,16 +52,13 @@
     # documentation_url = Column(String)
     partitioning = Column(String)
     vantage6_version = Column(String)
-<<<<<<< HEAD
+    digest = Column(String)
     submitted_at = Column(
         DateTime, default=datetime.datetime.now(datetime.timezone.utc)
     )
     approved_at = Column(DateTime)
     invalidated_at = Column(DateTime)
     developer_id = Column(Integer, ForeignKey("user.id"))
-=======
-    digest = Column(String)
->>>>>>> 168416e5
 
     # relationships
     functions = relationship("Function", back_populates="algorithm")
