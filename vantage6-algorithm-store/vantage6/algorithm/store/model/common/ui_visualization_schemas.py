"""
This file describes how the JSON schema for different types of UI visualizations
should be structured. The schema is used to validate input data.
"""

from vantage6.algorithm.store.model.common.enums import VisualizationType

STRING_ARRAY_DECLARATION = {
    "type": "array",
    "items": {
        "type": "string",
    },
}

DEFAULT_PROPERTIES = {
    # indicate where in the results the data to visualize can be found. E.g. if there is
    # a table to visualize in results['data']['table'], the location should be
    # ['data', 'table']. If it is not specified, the table is assumed to be the root
    # of the results.
    "location": STRING_ARRAY_DECLARATION,
}
# To visualize a table in the UI, the algorithm result should contain a table that
# is structured as follows:
# [
#    { "column1": "value1", "column2": "value2", ... },
#    { "column1": "value3", "column2": "value4", ... },
# ]
TABLE_SCHEMA = {
    "type": "object",
    "properties": DEFAULT_PROPERTIES
    | {
        # columns of the table. Specify this if you only want to visualize a subset of
        # the columns in the table. Example value: ["column1", "column2"]
        "columns": STRING_ARRAY_DECLARATION,
    },
    "additionalProperties": False,
}

LINE_SCHEMA = {
    "type": "object",
    "properties": DEFAULT_PROPERTIES
    | {
        # x-axis column in the table
        "x": {"type": "string"},
        # y-axis column in the table
        "y": {"type": "string"},
        # y axis minimum value
        "y_axis_min": {"type": "number"},
        # y axis maximum value
        "y_axis_max": {"type": "number"},
    },
<<<<<<< HEAD
    # TOOD is this used? If not, remove it.
=======
    "required": ["x", "y"],
>>>>>>> e7c2408f
    "additionalProperties": False,
}


def get_schema_for_visualization(visualization_type: str) -> dict:
    """
    Get the schema for a specific visualization type.

    Parameters
    ----------
    visualization_type : str
        Type of the visualization.

    Returns
    -------
    dict
        JSON validation schema for the visualization type.

    Raises
    ------
    ValueError
        If the visualization type is not supported.
    """
    if visualization_type == VisualizationType.TABLE.value:
        return TABLE_SCHEMA
    elif visualization_type == VisualizationType.LINE.value:
        return LINE_SCHEMA
    else:
        raise ValueError(f"Visualization type '{visualization_type}' is not supported.")<|MERGE_RESOLUTION|>--- conflicted
+++ resolved
@@ -33,6 +33,7 @@
         # the columns in the table. Example value: ["column1", "column2"]
         "columns": STRING_ARRAY_DECLARATION,
     },
+    # TOOD is this used? If not, remove it.
     "additionalProperties": False,
 }
 
@@ -49,11 +50,7 @@
         # y axis maximum value
         "y_axis_max": {"type": "number"},
     },
-<<<<<<< HEAD
-    # TOOD is this used? If not, remove it.
-=======
     "required": ["x", "y"],
->>>>>>> e7c2408f
     "additionalProperties": False,
 }
 
