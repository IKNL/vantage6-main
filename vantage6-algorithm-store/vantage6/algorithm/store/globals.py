# from pathlib import Path

from vantage6.common.globals import APPNAME

# TODO cleanup this file
#
#   INSTALLATION SETTINGS
#
# PACKAGE_FOLDER = Path(__file__).parent.parent.parent

SERVER_MODULE_NAME = APPNAME + "-algorithm-store"

# URL extension for the API endpoints
API_PATH = "/api"

SUPER_USER_INFO = {
    "id_server": 1,
    "username": "root"
}

# Which resources should be initialized. These names correspond to the
# file-names in the resource directory
<<<<<<< HEAD
RESOURCES = ['version', 'algorithm', 'vantage6_server', 'role', 'user']
=======
RESOURCES = ["version", "algorithm", "vantage6_server"]

# environment variable name for host URI
HOST_URI_ENV = "HOST_URI_ENV_VAR"
>>>>>>> 52421c22
<|MERGE_RESOLUTION|>--- conflicted
+++ resolved
@@ -20,11 +20,7 @@
 
 # Which resources should be initialized. These names correspond to the
 # file-names in the resource directory
-<<<<<<< HEAD
 RESOURCES = ['version', 'algorithm', 'vantage6_server', 'role', 'user']
-=======
-RESOURCES = ["version", "algorithm", "vantage6_server"]
 
 # environment variable name for host URI
-HOST_URI_ENV = "HOST_URI_ENV_VAR"
->>>>>>> 52421c22
+HOST_URI_ENV = "HOST_URI_ENV_VAR"