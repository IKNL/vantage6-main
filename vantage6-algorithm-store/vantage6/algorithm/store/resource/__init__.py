import os
import logging
import requests
from functools import wraps
from http import HTTPStatus
from flask import Response, request, current_app, g
from flask_principal import Identity, identity_changed
from flask_restful import Api

from vantage6.algorithm.store import PermissionManager
from vantage6.algorithm.store.model.rule import Operation
from vantage6.common import logger_name
from vantage6.common.enum import AlgorithmViewPolicies, StorePolicies
from vantage6.algorithm.store.model.vantage6_server import Vantage6Server
from vantage6.algorithm.store.model.user import User
from vantage6.algorithm.store.permission import RuleNeed
from vantage6.backend.common.services_resources import BaseServicesResources
from vantage6.algorithm.store.model.common.enums import (
    DefaultStorePolicies,
)
from vantage6.algorithm.store.model.policy import Policy

log = logging.getLogger(logger_name(__name__))


class AlgorithmStoreResources(BaseServicesResources):
    """
    Flask resource class for the algorithm store.

    Attributes
    ----------
    api : Api
        Api instance
    config: dict
        Configuration dictionary
    """

    def __init__(
        self,
        api: Api,
        config: dict,
        permissions: PermissionManager,
    ):
        super().__init__(api, config)
        # TODO move this to BaseServicesResources when merging PermissionManager from
        # store and server to backend-common
        self.permissions = permissions


def request_from_store_to_v6_server(
    url: str,
    method: str = "get",
    params: dict = None,
    headers: dict = None,
    json: dict = None,
) -> tuple[requests.Response, int]:
    """
    Make a request from the algorithm store to the vantage6 server.

    Parameters
    ----------
    url : str
        URL of the vantage6 server endpoint to send the request to.
    method : str
        HTTP method to use for the request.
    params : dict
        Parameters to send with the request.
    headers : dict
        Headers to send with the request.
    json : dict
        JSON data to send with the request.

    Returns
    -------
    tuple[requests.Response, int]
        Response object from the request, and the status code of the response.
    """
    # First, replace localhost addresses. If we are looking for a localhost server, we
    # probably have to check host.docker.internal (Windows) or 172.17.0.1 (Linux)
    # instead. The user can set the environment variable HOST_URI_ENV_VAR
    # to the correct value by providing config file option config['dev']['host_uri']
    if "localhost" in url or "127.0.0.1" in url:
        host_uri = os.environ.get("HOST_URI_ENV_VAR", None)
        if not host_uri:
            msg = (
                "You are trying to connect to a localhost server, but "
                "this refers to the container itself. Please set the "
                " configuration option 'host_uri' in the dev section "
                " of the config file to the host's IP address."
            )
            log.warning(msg)
            return {"msg": msg}, HTTPStatus.UNAUTHORIZED
        # try replacing localhost with the host_uri from the config file
        url = url.replace("localhost", host_uri).replace("127.0.0.1", host_uri)
        # replace double http:// with single
        url = url.replace("http://http://", "http://")

    # send request
    headers = headers or {}
    headers["Authorization"] = request.headers["Authorization"]
    response = requests.request(method, url, params=params, headers=headers, json=json)
    return response, response.status_code


def request_validate_server_token(server_url: str) -> Response | None:
    """
    Validate the token of the server.

    Parameters
    ----------
    server_url : str
        URL of the server to validate the token of.

    Returns
    -------
<<<<<<< HEAD
    tuple[Response | None, int]
        Tuple containing response object from the request, or None if the request
        could not be made, and the status code of the response.
=======
    Response | None
        Response object from the request, or None if the server could not be reached
>>>>>>> 58226489
    """
    url = f"{server_url}/token/user/validate"
    try:
        return request_from_store_to_v6_server(url, method="post")
    except requests.exceptions.ConnectionError:
        return None, HTTPStatus.NOT_FOUND


def _authenticate_with_server(*args, **kwargs):
    """
    Authenticate with a vantage6 server.
    """
    msg = "Missing Server-Url header"
    if not request.headers.get("Server-Url"):
        log.warning(msg)
        return {"msg": msg}, HTTPStatus.BAD_REQUEST
    msg = "Missing Authorization header"
    if not request.headers.get("Authorization"):
        log.warning(msg)
        return {"msg": msg}, HTTPStatus.UNAUTHORIZED

    # check if server is whitelisted
    server_url = request.headers["Server-Url"]
    server = Vantage6Server.get_by_url(server_url)
    if not server:
        msg = (
            f"Server '{server_url}' you are trying to authenticate with is not "
            "whitelisted"
        )
        log.warning(msg)
        return {"msg": msg}, HTTPStatus.FORBIDDEN

    # check if token is valid
    response, status_code = request_validate_server_token(server_url)
    if response is None or status_code == HTTPStatus.NOT_FOUND:
        msg = "Could not connect to the vantage6 server. Please check the server URL."
        log.warning(msg)
        status_to_return = (
            HTTPStatus.INTERNAL_SERVER_ERROR
            if response is None
            else HTTPStatus.BAD_REQUEST
        )
        return {"msg": msg}, status_to_return
    elif status_code != HTTPStatus.OK:
        msg = "Token is not valid"
        log.warning(msg)
        return {"msg": msg}, HTTPStatus.UNAUTHORIZED

    return response, HTTPStatus.OK


def _authorize_user(
    auth_response: requests.Response, resource: str, operation: Operation
) -> tuple | None:
    """
    Authorize the user to perform an operation on a resource.

    Parameters
    ----------
    auth_response : requests.Response
        Response object from the authentication request.
    resource : str
        Name of the resource to check the view permission of.
    operation: Operation
        Operation to check the permission for.

    Returns
    -------
    tuple[dict, HTTPStatus] | None
        Tuple containing an error message and status code if the user is not
        authorized, None otherwise.
    """
    # Check if user can connect to server and user logged in successfully
    try:
        username = auth_response.json()["username"]
    except Exception:
        msg = "Key Error: username not found"
        log.warning(msg)
        return {"msg": msg}, HTTPStatus.INTERNAL_SERVER_ERROR

    # check if view permissions for this resource are granted
    server = Vantage6Server.get_by_url(request.headers["Server-Url"])
    user = User.get_by_server(username=username, v6_server_id=server.id)
    if not user:
        msg = "You are not registered in this algorithm store"
        log.warning(msg)
        return {"msg": msg}, HTTPStatus.UNAUTHORIZED

    # if the user is registered, load the rules
    auth_identity = Identity(user.id)

    for role in user.roles:
        for rule in role.rules:
            auth_identity.provides.add(
                RuleNeed(
                    name=rule.name,
                    operation=rule.operation,
                )
            )

    identity_changed.send(current_app._get_current_object(), identity=auth_identity)

    g.user = user

    if not user.can(resource, operation):
        msg = (
            f"You are not allowed to perform the operation '{operation}' on resource "
            f"'{resource}'"
        )

        log.warning(msg)
        return {"msg": msg}, HTTPStatus.UNAUTHORIZED

    # User is authorized
    return None, None


def with_authentication() -> callable:
    """
    Decorator to verify that the user is authenticated with a whitelisted
    vantage6 server.

    Returns
    -------
    callable
        Decorated function that can be used to access endpoints that require
        authentication.
    """

    def protection_decorator(fn):
        @wraps(fn)
        def decorator(*args, **kwargs):
            response, status = _authenticate_with_server(request)

            if status != HTTPStatus.OK:
                return response, status

            # all good, proceed with function
            return fn(*args, **kwargs)

        return decorator

    return protection_decorator


def with_permission(resource: str, operation: Operation) -> callable:
    """
    Decorator to verify that the user has as a permission on a resource.
    Parameters
    ----------
    resource : str
        Name of the resource to check the view permission of.
    operation: Operation
        Operation to check the permission for.

    Returns
    -------
    callable
        Decorated function that can be used to access endpoints that require
        authentication.
    """

    def protection_decorator(fn):
        @wraps(fn)
        def decorator(*args, **kwargs):
            response, status = _authenticate_with_server(request)

            if status != HTTPStatus.OK:
                return response, status

            response, status = _authorize_user(response, resource, operation)
            if response is not None:
                return response, status

            # all good, proceed with function
            return fn(*args, **kwargs)

        return decorator

    return protection_decorator


def with_permission_to_view_algorithms() -> callable:
    """
    Decorator to verify that the user has as a permission on a resource.

    Returns
    -------
    callable
        Decorated function that can be used to access endpoints that require
        authentication.
    """

    def protection_decorator(fn):
        @wraps(fn)
        def decorator(self, *args, **kwargs):
            policies = Policy.get_as_dict()
            # check if everyone has permission to view algorithms
            algorithm_view_policy = policies.get(
                StorePolicies.ALGORITHM_VIEW, DefaultStorePolicies.ALGORITHM_VIEW.value
            )

            # check if user is trying to view algorithms that are not approved by review
            # or have been invalidated - these algorithms always require authentication
            # even when algorithms are open to all
            request_args = request.args or {}
            request_approved = not (
                request_args.get("awaiting_reviewer_assignment")
                or request_args.get("under_review")
                or request_args.get("in_review_process")
                or request_args.get("invalidated")
            )

            # TODO v5+ remove this deprecated policy "algorithms_open"
            anyone_can_view = policies.get("algorithms_open", False)
            if (
                anyone_can_view or algorithm_view_policy == AlgorithmViewPolicies.PUBLIC
            ) and request_approved:
                return fn(self, *args, **kwargs)

            # not everyone has permission: authenticate with server
            response, status = _authenticate_with_server(request)
            if status != HTTPStatus.OK:
                return response, status

            # check if all authenticated users have permission to view algorithms
            # TODO v5+ remove this deprecated policy
            any_user_can_view = policies.get("algorithms_open_to_whitelisted", False)
            if (
                any_user_can_view
                or algorithm_view_policy == AlgorithmViewPolicies.WHITELISTED
            ):
                return fn(self, *args, **kwargs)

            # not all authenticated users have permission: authorize user
            response, status = _authorize_user(response, "algorithm", Operation.VIEW)
            if response is not None:
                return response, status

            # all good, proceed with function
            return fn(self, *args, **kwargs)

        return decorator

    return protection_decorator<|MERGE_RESOLUTION|>--- conflicted
+++ resolved
@@ -113,20 +113,14 @@
 
     Returns
     -------
-<<<<<<< HEAD
-    tuple[Response | None, int]
-        Tuple containing response object from the request, or None if the request
-        could not be made, and the status code of the response.
-=======
     Response | None
         Response object from the request, or None if the server could not be reached
->>>>>>> 58226489
     """
     url = f"{server_url}/token/user/validate"
     try:
         return request_from_store_to_v6_server(url, method="post")
     except requests.exceptions.ConnectionError:
-        return None, HTTPStatus.NOT_FOUND
+        return None
 
 
 def _authenticate_with_server(*args, **kwargs):
