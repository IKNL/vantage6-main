--- conflicted
+++ resolved
@@ -14,6 +14,14 @@
 
 
 def authenticate_with_server(*args, **kwargs):
+
+    def __make_request(url: str) -> requests.Response:
+        headers = {"Authorization": request.headers["Authorization"]}
+        try:
+            return requests.post(url, headers=headers)
+        except requests.exceptions.ConnectionError:
+            return None
+
     msg = 'Missing Server-Url header'
     if not request.headers.get('Server-Url'):
         log.warning(msg)
@@ -30,14 +38,28 @@
     # check if token is valid
 
     url = f"{request.headers['Server-Url']}/token/user/validate"
-    url = url.replace('localhost', 'host.docker.internal') \
-        .replace('127.0.0.1', 'host.docker.internal')
+    # if we are looking for a localhost server, we probably have to
+    # check host.docker.internal (Windows) or 172.17.0.1 (Linux)
+    # instead. The user can set the environment variable HOST_URI_ENV_VAR
+    # to the correct value by providing config file option
+    # config['dev']['host_uri']
+    if "localhost" in url or "127.0.0.1" in url:
+        host_uri = os.environ.get("HOST_URI_ENV_VAR", None)
+        if not host_uri:
+            msg = (
+                "You are trying to connect to a localhost server, but "
+                "this refers to the container itself. Please set the "
+                " configuration option 'host_uri' in the dev section "
+                " of the config file to the host's IP address."
+            )
+            log.warning(msg)
+            return {"msg": msg}, HTTPStatus.UNAUTHORIZED
+        # try replacing localhost with the host_uri from the config file
+        url = url.replace("localhost", host_uri).replace("127.0.0.1", host_uri)
+        # replace double http:// with single
+        url = url.replace("http://http://", "http://")
 
-    try:
-        response = requests.post(url, headers=request.headers)
-    except requests.exceptions.ConnectionError as e:
-        log.warning(f"Received the following exception: {e}")
-        pass
+    response = __make_request(url)
 
     if response is None or \
             response.status_code == HTTPStatus.NOT_FOUND:
@@ -70,7 +92,6 @@
     def protection_decorator(fn):
         @wraps(fn)
         def decorator(*args, **kwargs):
-<<<<<<< HEAD
             response, status = authenticate_with_server(request)
 
             if status != HTTPStatus.OK:
@@ -123,68 +144,7 @@
 
             if not flag:
                 msg = f"This user is not allowed to perform this operation"
-=======
-            def __make_request(url: str) -> requests.Response:
-                headers = {"Authorization": request.headers["Authorization"]}
-                try:
-                    return requests.post(url, headers=headers)
-                except requests.exceptions.ConnectionError:
-                    return None
 
-            # check if server to validate token is in header
-            msg = "Missing Server-Url header"
-            if not request.headers.get("Server-Url"):
-                log.warning(msg)
-                return {"msg": msg}, HTTPStatus.BAD_REQUEST
-
-            # check if server is whitelisted
-            server = Vantage6Server.get_by_url(request.headers["Server-Url"])
-            if not server:
-                msg = "Server you are trying to authenticate with is not whitelisted"
-                log.warning(msg)
-                return {"msg": msg}, HTTPStatus.UNAUTHORIZED
-
-            # check if token is valid
-            url = f"{request.headers['Server-Url']}/token/user/validate"
-            response = __make_request(url)
-
-            # if we are looking for a localhost server, we probably have to
-            # check host.docker.internal (Windows) or 172.17.0.1 (Linux)
-            # instead. The user can set the environment variable HOST_URI_ENV_VAR
-            # to the correct value by providing config file option
-            # config['dev']['host_uri']
-            if "localhost" in url or "127.0.0.1" in url:
-                host_uri = os.environ.get("HOST_URI_ENV_VAR", None)
-                if not host_uri:
-                    msg = (
-                        "You are trying to connect to a localhost server, but "
-                        "this refers to the container itself. Please set the "
-                        " configuration option 'host_uri' in the dev section "
-                        " of the config file to the host's IP address."
-                    )
-                    log.warning(msg)
-                    return {"msg": msg}, HTTPStatus.UNAUTHORIZED
-                # try replacing localhost with the host_uri from the config file
-                url = url.replace("localhost", host_uri).replace("127.0.0.1", host_uri)
-                # replace double http:// with single
-                url = url.replace("http://http://", "http://")
-                response = __make_request(url)
-
-            if response is None or response.status_code == HTTPStatus.NOT_FOUND:
-                msg = (
-                    f"Could not connect to the vantage6 server at {url}. Please check"
-                    " the server URL."
-                )
-                log.warning(msg)
-                status_to_return = (
-                    HTTPStatus.INTERNAL_SERVER_ERROR
-                    if response is None
-                    else HTTPStatus.BAD_REQUEST
-                )
-                return {"msg": msg}, status_to_return
-            elif response.status_code != HTTPStatus.OK:
-                msg = f"Token could not be validated (code {response.status_code})"
->>>>>>> 52421c22
                 log.warning(msg)
                 return {"msg": msg}, HTTPStatus.UNAUTHORIZED
 
