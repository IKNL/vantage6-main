import logging

from flask import g, request
from flask_restful import Api
from http import HTTPStatus

from vantage6.algorithm.store import db
from vantage6.algorithm.store.model.rule import Operation
from vantage6.common import logger_name
from vantage6.algorithm.store.model.ui_visualization import UIVisualization
from vantage6.algorithm.store.resource.schema.input_schema import (
    AlgorithmInputSchema,
    AlgorithmPatchInputSchema,
)
from vantage6.algorithm.store.resource.schema.output_schema import AlgorithmOutputSchema
from vantage6.algorithm.store.model.algorithm import Algorithm as db_Algorithm
from vantage6.algorithm.store.model.argument import Argument
from vantage6.algorithm.store.model.database import Database
from vantage6.algorithm.store.model.function import Function
from vantage6.algorithm.store.resource import (
    with_permission,
    with_permission_to_view_algorithms,
)

# TODO move to common / refactor
from vantage6.algorithm.store.resource import AlgorithmStoreResources
from vantage6.algorithm.store.permission import (
    PermissionManager,
    Operation as P,
)
from vantage6.backend.common.resource.pagination import Pagination
from vantage6.common.docker.addons import get_manifest, parse_image_name

module_name = logger_name(__name__)
log = logging.getLogger(module_name)


def setup(api: Api, api_base: str, services: dict) -> None:
    """
    Setup the version resource.

    Parameters
    ----------
    api : Api
        Flask restful api instance
    api_base : str
        Base url of the api
    services : dict
        Dictionary with services required for the resource endpoints
    """
    path = "/".join([api_base, module_name])
    log.info('Setting up "%s" and subdirectories', path)

    api.add_resource(
        Algorithms,
        path,
        endpoint="algorithm_without_id",
        methods=("GET", "POST"),
        resource_class_kwargs=services,
    )

    api.add_resource(
        Algorithm,
        path + "/<int:id>",
        endpoint="algorithm_with_id",
        methods=("GET", "DELETE", "PATCH"),
        resource_class_kwargs=services,
    )


algorithm_input_post_schema = AlgorithmInputSchema()
algorithm_input_patch_schema = AlgorithmPatchInputSchema()
algorithm_output_schema = AlgorithmOutputSchema()


# ------------------------------------------------------------------------------
# Permissions
# ------------------------------------------------------------------------------
def permissions(permission_mgr: PermissionManager) -> None:
    """
    Define the permissions for this resource.

    Parameters
    ----------
    permissions : PermissionManager
        Permission manager instance to which permissions are added
    """
    add = permission_mgr.appender(module_name)
    add(P.VIEW, description="View any algorithm")
    add(P.CREATE, description="Create a new algorithm")
    add(P.EDIT, description="Edit any algorithm")
    add(P.DELETE, description="Delete any algorithm")
    add(P.REVIEW, description="Edit some fields of the algorithm")


# ------------------------------------------------------------------------------
# Resources / API's
# ------------------------------------------------------------------------------


class AlgorithmBaseResource(AlgorithmStoreResources):
    """Base class for the algorithm resource"""

    def _get_image_digest(self, image_name: str) -> tuple[str, str]:
        """
        Get the sha256 of the image.

        This method is run in a separate thread to prevent the request from taking too
        long. Do NOT call this method from the main thread!

        Parameters
        ----------
        image : str
            Image url
        config : dict
            Configuration dict

        Returns
        -------
        tuple[str, str]
            Tuple with the docker image without tag, and the digest of the image
        """
        # split image and tag
        try:
            registry, image, tag = parse_image_name(image_name)
        except Exception as e:
            raise ValueError(f"Invalid image name: {image_name}") from e
        image_wo_tag = "/".join([registry, image])

        # get the manifest of the image. Use authentication if provided
        docker_registry = self.config.get("docker_registries", [])
        registry_user = None
        registry_password = None
        for reg in docker_registry:
            if reg["registry"] == registry:
                registry_user = reg.get("username")
                registry_password = reg.get("password")
                break
        response = get_manifest(
            image_name, registry, image, tag, registry_user, registry_password
        )

        # get the digest from the response headers
        return image_wo_tag, response.headers["Docker-Content-Digest"]


class Algorithms(AlgorithmBaseResource):
    """Resource for /algorithm"""

    @with_permission_to_view_algorithms()
    def get(self):
        """List algorithms
        ---
        description: Return a list of algorithms

        parameters:
          - in: query
            name: name
            schema:
              type: string
            description: Filter on algorithm name using the SQL operator LIKE.
          - in: query
            name: description
            schema:
              type: string
            description: Filter on algorithm description using the SQL operator
              LIKE.
          - in: query
            name: image
            schema:
              type: string
            description: Filter on algorithm image. If no tag is provided, the
              latest tag is assumed.
          - in: query
            name: partitioning
            schema:
              type: string
            description: Filter on algorithm partitioning. Can be 'horizontal'
              or 'vertical'.
          - in: query
            name: vantage6_version
            schema:
              type: string
            description: Filter on algorithm vantage6 version using the SQL
              operator LIKE.

        responses:
          200:
            description: OK
          400:
            description: Invalid input
          401:
            description: Unauthorized

        security:
          - bearerAuth: []

        tags: ["Algorithm"]
        """
        q = g.session.query(db_Algorithm)

        # filter on properties
        for field in [
            "name",
            "description",
            "partitioning",
            "vantage6_version",
        ]:
            if (value := request.args.get(field)) is not None:
                q = q.filter(getattr(db_Algorithm, field).like(value))

        if (image := request.args.get("image")) is not None:
            # determine the sha256 of the image, and filter on that. Sort descending
            # to get the latest addition to the store first
            # TODO at some point there may only be one registration of each algorithm,
            # so this sorting may not be necessary anymore
            image_wo_tag, digest = self._get_image_digest(image)
            q = q.filter(
                db_Algorithm.image == image_wo_tag, db_Algorithm.digest == digest
            ).order_by(db_Algorithm.id.desc())

        # paginate results
        try:
            page = Pagination.from_query(q, request, db.Algorithm)
        except (ValueError, AttributeError) as e:
            return {"msg": str(e)}, HTTPStatus.BAD_REQUEST

        # model serialization
        return self.response(page, algorithm_output_schema)

    @with_permission(module_name, Operation.CREATE)
    def post(self):
        """Create new algorithm
        ---
        description: >-
          Create a new algorithm. The algorithm is not yet active. It is
          created in a draft state. The algorithm can be activated by
          changing the status to 'active'.

        requestBody:
          content:
            application/json:
              schema:
                properties:
                  name:
                    type: string
                    description: Name of the algorithm
                  description:
                    type: string
                    description: Description of the algorithm
                  image:
                    type: string
                    description: Docker image URL
                  partitioning:
                    type: string
                    description: Type of partitioning. Can be 'horizontal' or
                      'vertical'
                  vantage6_version:
                    type: string
                    description: Version of vantage6 that the algorithm is
                      built with / for
                  functions:
                    type: array
                    description: List of functions that are available in the
                      algorithm
                    items:
                      properties:
                        name:
                          type: string
                          description: Name of the function
                        description:
                          type: string
                          description: Description of the function
                        type:
                          type: string
                          description: Type of function. Can be 'central' or
                            'federated'
                        databases:
                          type: array
                          description: List of databases that this function
                            uses
                          items:
                            properties:
                              name:
                                type: string
                                description: Name of the database in the
                                  function
                              description:
                                type: string
                                description: Description of the database
                        arguments:
                          type: array
                          description: List of arguments that this function
                            uses
                          items:
                            properties:
                              name:
                                type: string
                                description: Name of the argument in the
                                  function
                              description:
                                type: string
                                description: Description of the argument
                              type:
                                type: string
                                description: Type of argument. Can be 'string',
                                  'string_list', 'integer', 'integer_list', 'float',
                                  'float_list', 'boolean', 'json', 'column',
                                  'column_list', 'organization' or 'organization_list'
                        ui_visualizations:
                          type: array
                          description: List of visualizations that are available in
                            the algorithm
                          items:
                            properties:
                              name:
                                type: string
                                description: Name of the visualization
                              description:
                                type: string
                                description: Description of the visualization
                              type:
                                type: string
                                description: Type of visualization.
                              schema:
                                type: object
                                description: Schema that describes the visualization

        responses:
          201:
            description: Algorithm created successfully
          400:
            description: Invalid input
          401:
            description: Unauthorized

        security:
          - bearerAuth: []

        tags: ["Algorithm"]
        """
        data = request.get_json()

        # validate the request body
        errors = algorithm_input_post_schema.validate(data)
        if errors:
            return {
                "msg": "Request body is incorrect",
                "errors": errors,
            }, HTTPStatus.BAD_REQUEST

        # validate that the algorithm image exists and retrieve the digest
        try:
            image_wo_tag, digest = self._get_image_digest(data["image"])
        except Exception as e:
            return {"msg": str(e)}, HTTPStatus.BAD_REQUEST

        # create the algorithm
        algorithm = db_Algorithm(
            name=data["name"],
            description=data.get("description", ""),
            image=image_wo_tag,
            partitioning=data["partitioning"],
            vantage6_version=data["vantage6_version"],
<<<<<<< HEAD
            developer=g.user,
=======
            digest=digest,
>>>>>>> 168416e5
        )
        algorithm.save()

        # create the algorithm's subresources
        for function in data["functions"]:
            # create the function
            func = Function(
                name=function["name"],
                description=function.get("description", ""),
                type_=function["type"],
                algorithm_id=algorithm.id,
            )
            func.save()
            # create the arguments
            for argument in function.get("arguments", []):
                arg = Argument(
                    name=argument["name"],
                    description=argument.get("description", ""),
                    type_=argument["type"],
                    function_id=func.id,
                )
                arg.save()
            # create the databases
            for database in function.get("databases", []):
                db_ = Database(
                    name=database["name"],
                    description=database.get("description", ""),
                    function_id=func.id,
                )
                db_.save()
            # create the visualizations
            for visualization in function.get("ui_visualizations", []):
                vis = UIVisualization(
                    name=visualization["name"],
                    description=visualization.get("description", ""),
                    type_=visualization["type"],
                    schema=visualization.get("schema", {}),
                    function_id=func.id,
                )
                vis.save()

        # if an algorithm registration with the same image already existed, invalidate
        # the old one
        for old_algorithm in db_Algorithm.get_by_image(data["image"]):
            old_algorithm.invalidated_at = algorithm.submitted_at
            old_algorithm.save()

        return algorithm_output_schema.dump(algorithm, many=False), HTTPStatus.CREATED


class Algorithm(AlgorithmBaseResource):
    """Resource for /algorithm/<id>"""

    @with_permission_to_view_algorithms()
    def get(self, id):
        """Get algorithm
        ---
        description: Return an algorithm specified by ID.

        parameters:
          - in: path
            name: id
            schema:
              type: integer
            description: ID of the algorithm

        responses:
          200:
            description: OK
          401:
            description: Unauthorized
          404:
            description: Algorithm not found

        security:
          - bearerAuth: []

        tags: ["Algorithm"]
        """
        algorithm = db_Algorithm.get(id)
        if not algorithm:
            return {"msg": "Algorithm not found"}, HTTPStatus.NOT_FOUND

        return algorithm_output_schema.dump(algorithm, many=False), HTTPStatus.OK

    @with_permission(module_name, Operation.DELETE)
    def delete(self, id):
        """Delete algorithm
        ---
        description: Delete an algorithm specified by ID.

        parameters:
          - in: path
            name: id
            schema:
              type: integer
            description: ID of the algorithm

        responses:
          200:
            description: OK
          401:
            description: Unauthorized
          404:
            description: Algorithm not found

        security:
          - bearerAuth: []

        tags: ["Algorithm"]
        """
        algorithm = db_Algorithm.get(id)
        if not algorithm:
            return {"msg": "Algorithm not found"}, HTTPStatus.NOT_FOUND

        # delete all subresources and finally the algorithm itself
        for function in algorithm.functions:
            for database in function.databases:
                database.delete()
            for argument in function.arguments:
                argument.delete()
            for visualization in function.ui_visualizations:
                visualization.delete()
            function.delete()
        algorithm.delete()

        return {"msg": f"Algorithm id={id} was successfully deleted"}, HTTPStatus.OK

    @with_permission(module_name, Operation.EDIT)
    def patch(self, id):
        """Patch algorithm
        ---
        description: Modify an algorithm specified by ID.

        parameters:
          - in: path
            name: id
            schema:
              type: integer
              minimum: 1
            description: Algorithm id
            required: tr

        requestBody:
          content:
            application/json:
              schema:
                properties:
                  name:
                    type: string
                    description: Name of the algorithm
                  description:
                    type: string
                    description: Description of the algorithm
                  image:
                    type: string
                    description: Docker image URL
                  partitioning:
                    type: string
                    description: Type of partitioning. Can be 'horizontal' or
                      'vertical'
                  vantage6_version:
                    type: string
                    description: Version of vantage6 that the algorithm is
                      built with / for
                  functions:
                    type: array
                    description: List of functions that are available in the
                      algorithm
                    items:
                      properties:
                        name:
                          type: string
                          description: Name of the function
                        description:
                          type: string
                          description: Description of the function
                        type:
                          type: string
                          description: Type of function. Can be 'central' or
                            'federated'
                        databases:
                          type: array
                          description: List of databases that this function
                            uses
                          items:
                            properties:
                              name:
                                type: string
                                description: Name of the database in the
                                  function
                              description:
                                type: string
                                description: Description of the database
                        arguments:
                          type: array
                          description: List of arguments that this function
                            uses
                          items:
                            properties:
                              name:
                                type: string
                                description: Name of the argument in the
                                  function
                              description:
                                type: string
                                description: Description of the argument
                              type:
                                type: string
                                description: Type of argument. Can be 'string',
                                  'integer', 'float', 'boolean', 'json',
                                  'column', 'organizations' or 'organization'
                        ui_visualizations:
                          type: array
                          description: List of visualizations that are available in
                            the algorithm
                          items:
                            properties:
                              name:
                                type: string
                                description: Name of the visualization
                              description:
                                type: string
                                description: Description of the visualization
                              type:
                                type: string
                                description: Type of visualization.
                              schema:
                                type: object
                                description: Schema that describes the visualization.
                  refresh_digest:
                    type: boolean
                    description: If true, the digest of the image will be refreshed
                      and stored in the database. Note that this is also done whenever
                      the image is changed.

        responses:
          201:
            description: Algorithm created successfully
          400:
            description: Invalid input
          401:
            description: Unauthorized
          403:
            description: Forbidden action

        security:
          - bearerAuth: []

        tags: ["Algorithm"]
        """
        algorithm = db_Algorithm.get(id)
        if not algorithm:
            return {"msg": "Algorithm not found"}, HTTPStatus.NOT_FOUND

        data = request.get_json()

        # validate the request body
        errors = algorithm_input_patch_schema.validate(data, partial=True)
        if errors:
            return {
                "msg": "Request body is incorrect",
                "errors": errors,
            }, HTTPStatus.BAD_REQUEST

<<<<<<< HEAD
        # algorithms can no longer be edited if they are in the review process or have
        # already been through it.
        if algorithm.approved_at is not None:
            return {
                "msg": "Approved algorithms cannot be edited. Please submit a new "
                "algorithm and go through the review process if you want to update it."
            }, HTTPStatus.FORBIDDEN
        elif algorithm.invalidated_at is not None:
            return {
                "msg": "Invalidated algorithms cannot be edited. Please submit a new "
                "algorithm and go through the review process if you want to update it."
            }, HTTPStatus.FORBIDDEN
        elif algorithm.reviews:
            return {
                "msg": "Algorithms that are under review cannot be edited. Please "
                "submit a new algorithm and go through the review process if you want "
                "to update it."
            }, HTTPStatus.FORBIDDEN

        fields = ["name", "description", "image", "partitioning", "vantage6_version"]
=======
        fields = ["name", "description", "partitioning", "vantage6_version"]
>>>>>>> 168416e5
        for field in fields:
            if field in data and data.get(field) is not None:
                setattr(algorithm, field, data.get(field))

        image = data.get("image")
        # If image is updated or refresh_digest is set to True, update the digest of the
        # image.
        if image != algorithm.image or data.get("refresh_digest", False):
            image_wo_tag, digest = self._get_image_digest(image)
            algorithm.image = image_wo_tag
            algorithm.digest = digest
        # don't forget to also update the image itself
        if image is not None:
            algorithm.image = image

        if (functions := data.get("functions")) is not None:
            for function in algorithm.functions:
                for argument in function.arguments:
                    argument.delete()
                for db_ in function.databases:
                    db_.delete()
                for visualization in function.ui_visualizations:
                    visualization.delete()
                function.delete()

            for new_function in functions:
                func = Function(
                    name=new_function["name"],
                    description=new_function.get("description", ""),
                    type_=new_function["type"],
                    algorithm_id=id,
                )
                func.save()

                for argument in new_function.get("arguments", []):
                    arg = Argument(
                        name=argument["name"],
                        description=argument.get("description", ""),
                        type_=argument["type"],
                        function_id=func.id,
                    )
                    arg.save()
                for database in new_function.get("databases", []):
                    db = Database(
                        name=database["name"],
                        description=database.get("description", ""),
                        function_id=func.id,
                    )
                    db.save()
                for visualization in new_function.get("ui_visualizations", []):
                    vis = UIVisualization(
                        name=visualization["name"],
                        description=visualization.get("description", ""),
                        type_=visualization["type"],
                        schema=visualization.get("schema", {}),
                        function_id=func.id,
                    )
                    vis.save()

        algorithm.save()

        return algorithm_output_schema.dump(algorithm, many=False), HTTPStatus.OK<|MERGE_RESOLUTION|>--- conflicted
+++ resolved
@@ -362,11 +362,8 @@
             image=image_wo_tag,
             partitioning=data["partitioning"],
             vantage6_version=data["vantage6_version"],
-<<<<<<< HEAD
+            digest=digest,
             developer=g.user,
-=======
-            digest=digest,
->>>>>>> 168416e5
         )
         algorithm.save()
 
@@ -410,7 +407,7 @@
 
         # if an algorithm registration with the same image already existed, invalidate
         # the old one
-        for old_algorithm in db_Algorithm.get_by_image(data["image"]):
+        for old_algorithm in db_Algorithm.get_by_image(image_wo_tag):
             old_algorithm.invalidated_at = algorithm.submitted_at
             old_algorithm.save()
 
@@ -632,7 +629,6 @@
                 "errors": errors,
             }, HTTPStatus.BAD_REQUEST
 
-<<<<<<< HEAD
         # algorithms can no longer be edited if they are in the review process or have
         # already been through it.
         if algorithm.approved_at is not None:
@@ -652,10 +648,7 @@
                 "to update it."
             }, HTTPStatus.FORBIDDEN
 
-        fields = ["name", "description", "image", "partitioning", "vantage6_version"]
-=======
         fields = ["name", "description", "partitioning", "vantage6_version"]
->>>>>>> 168416e5
         for field in fields:
             if field in data and data.get(field) is not None:
                 setattr(algorithm, field, data.get(field))
