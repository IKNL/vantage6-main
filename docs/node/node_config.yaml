# API key used to authenticate at the server.
api_key: ***

# URL of the vantage6 server
server_url: https://cotopaxi.vantage6.ai

# port the server listens to
port: 443

# API path prefix that the server uses. Usually '/api' or an empty string
api_path: ''

# subnet of the VPN server
vpn_subnet: 10.76.0.0/16

# set the devices the algorithm container is allowed to request.
algorithm_device_requests:
  gpu: false

# Add additional environment variables to the algorithm containers. In case
# you want to supply database specific environment (e.g. usernames and
# passwords) you should use `env` key in the `database` section of this
# configuration file.
# OPTIONAL
algorithm_env:

  # in this example the environment variable 'player' has
  # the value 'Alice' inside the algorithm container
  player: Alice

# Add additional environment variables to the node container. This can be useful
# if you need to modify the configuration of certain python libraries that the
# node uses. For example, if you want to use a custom CA bundle for the requests
# library you can specify it here.
node_extra_env:
  REQUESTS_CA_BUNDLE: /etc/ssl/certs/ca-certificates.crt

# Add additional volumes to the node container. This can be useful if you need
# to mount a custom CA bundle for the requests library for example.
node_extra_mounts:
  - /etc/ssl/certs/ca-certificates.crt:/etc/ssl/certs/ca-certificates.crt:ro

node_extra_hosts:
  # In Linux (no Docker Desktop) you can use this (special) mapping to access
  # the host from the node.
  # See: https://docs.docker.com/reference/cli/docker/container/run/#add-host
  host.docker.internal: host-gateway
  # For testing purposes, it can also be used to map a public domain to a
  # private IP address, allowing you to avoid breaking TLS hostname verification
  v6server.example.com: 192.168.1.10

# specify custom Docker images to use for starting the different
# components.
# OPTIONAL
images:
  node: harbor2.vantage6.ai/infrastructure/node:cotopaxi
  alpine: harbor2.vantage6.ai/infrastructure/alpine
  vpn_client: harbor2.vantage6.ai/infrastructure/vpn_client
  network_config: harbor2.vantage6.ai/infrastructure/vpn_network
  ssh_tunnel: harbor2.vantage6.ai/infrastructure/ssh_tunnel
  squid: harbor2.vantage6.ai/infrastructure/squid

# path or endpoint to the local data source. The client can request a
# certain database by using its label. The type is used by the
# auto_wrapper method used by algorithms. This way the algorithm wrapper
# knows how to read the data from the source. The auto_wrapper currently
# supports: 'csv', 'parquet', 'sql', 'sparql', 'excel', 'omop'. If your
# algorithm does not use the wrapper and you have a different type of
# data source you can specify 'other'.
databases:
  - label: default
    uri: C:\data\datafile.csv
    type: csv

  - label: omop
    uri: jdbc:postgresql://host.docker.internal:5454/postgres
    type: omop
    # additional environment variables that are passed to the algorithm
    # containers (or their wrapper). This can be used to for usernames
    # and passwords for example. Note that these environment variables are
    # only passed to the algorithm container when the user requests that
    # database. In case you want to pass some environment variable to all
    # algorithms regard less of the data source the user specifies you can
    # use the `algorithm_env` setting.
    env:
      user: admin@admin.com
      password: admin
      dbms: postgresql
      cdm_database: postgres
      cdm_schema: public
      results_schema: results


# end-to-end encryption settings
encryption:

  # whenever encryption is enabled or not. This should be the same
  # as the `encrypted` setting of the collaboration to which this
  # node belongs.
  enabled: false

  # location to the private key file
  private_key: /path/to/private_key.pem

# Define who is allowed to run which algorithms on this node.
policies:
  # Control which algorithm images are allowed to run on this node. This is
  # expected to be a valid regular expression. If you don't specify this, all algorithm
  # images are allowed to run on this node (unless other policies restrict this).
  allowed_algorithms:
    - ^harbor2\.vantage6\.ai/[a-zA-Z]+/[a-zA-Z]+
    - ^myalgorithm\.ai/some-algorithm

  # It is also possible to allow all algorithms from particular algorithm stores. Set
  # these stores here. They may be strings or regular expressions. If you don't specify
  # this, algorithms from any store are allowed (unless other policies prevent this).
  allowed_algorithm_stores:
    # allow all algorithms from the vantage6 community store
    - https://store.cotopaxi.vantage6.ai
    # allow any store that is a subdomain of vantage6.ai
<<<<<<< HEAD
    - ^https://*.vantage6.ai
=======
    - ^https://[a-z]+\.vantage6\.ai$
>>>>>>> 7ae38659

  # If you define both `allowed_algorithm_stores` and `allowed_algorithms`, you can
  # choose to only allow algorithms that both policies allow, or you can allow
  # algorithms that either of them allows. By default, only algorithms that are given
  # in *both* the `allowed_algorithms` and `allowed_algorithm_stores` are allowed by
  # setting this to the default value `false`.
  allow_either_whitelist_or_store: false

  # Define which users are allowed to run algorithms on your node by their ID
  allowed_users:
    - 2
  # Define which organizations are allowed to run images on your node by
  # their ID or name
  allowed_organizations:
    - 6
    - root

  # The basics algorithm (harbor2.vantage5.ai/algorithms/basics) is whitelisted
  # by default. It is used to collect column names in the User Interface to
  # facilitate task creation. Set to false to disable this.
  allow_basics_algorithm: true

  # Set to true to always require that the algorithm image is successfully pulled. This
  # ensures that no potentially outdated local images are used if internet connection
  # is not available. This option should be set to false if you are testing with local
  # algorithm images. Default value is false.
  require_algorithm_pull: false

# credentials used to login to private Docker registries
docker_registries:
  - registry: docker-registry.org
    username: docker-registry-user
    password: docker-registry-password

# Create SSH Tunnel to connect algorithms to external data sources. The
# `hostname` and `tunnel:bind:port` can be used by the algorithm
# container to connect to the external data source. This is the address
# you need to use in the `databases` section of the configuration file!
ssh-tunnels:

  # Hostname to be used within the internal network. I.e. this is the
  # hostname that the algorithm uses to connect to the data source. Make
  # sure this is unique and the same as what you specified in the
  # `databases` section of the configuration file.
  - hostname: my-data-source

    # SSH configuration of the remote machine
    ssh:

      # Hostname or ip of the remote machine, in case it is the docker
      # host you can use `host.docker.internal` for Windows and MacOS.
      # In the case of Linux you can use `172.17.0.1` (the ip of the
      # docker bridge on the host)
      host: host.docker.internal
      port: 22

      # fingerprint of the remote machine. This is used to verify the
      # authenticity of the remote machine.
      fingerprint: "ssh-rsa ..."

      # Username and private key to use for authentication on the remote
      # machine
      identity:
        username: username
        key: /path/to/private_key.pem

    # Once the SSH connection is established, a tunnel is created to
    # forward traffic from the local machine to the remote machine.
    tunnel:

      # The port and ip on the tunnel container. The ip is always
      # 0.0.0.0 as we want the algorithm container to be able to
      # connect.
      bind:
        ip: 0.0.0.0
        port: 8000

      # The port and ip on the remote machine. If the data source runs
      # on this machine, the ip most likely is 127.0.0.1.
      dest:
        ip: 127.0.0.1
        port: 8000

# Whitelist URLs and/or IP addresses that the algorithm containers are
# allowed to reach using the http protocol.
whitelist:
  domains:
    - google.com
    - github.com
    - host.docker.internal # docker host ip (windows/mac)
  ips:
    - 172.17.0.1 # docker bridge ip (linux)
    - 8.8.8.8
  ports:
    - 443

# Containers that are defined here are linked to the algorithm containers and
# can therefore be accessed when by the algorithm when it is running. Note that
# for using this option, the container with 'container_name' should already be
# started before the node is started.
docker_services:
    container_label: container_name

# Settings for the logger
logging:
  # Controls the logging output level. Could be one of the following
  # levels: CRITICAL, ERROR, WARNING, INFO, DEBUG, NOTSET
  level:        DEBUG

  # whenever the output needs to be shown in the console
  use_console:  true

  # The number of log files that are kept, used by RotatingFileHandler
  backup_count: 5

  # Size kb of a single log file, used by RotatingFileHandler
  max_size:     1024

  # Format: input for logging.Formatter,
  format:       "%(asctime)s - %(name)-14s - %(levelname)-8s - %(message)s"
  datefmt:      "%Y-%m-%d %H:%M:%S"

  # (optional) set the individual log levels per logger name, for example
  # mute some loggers that are too verbose.
  loggers:
    - name: urllib3
      level: warning
    - name: requests
      level: warning
    - name: engineio.client
      level: warning
    - name: docker.utils.config
      level: warning
    - name: docker.auth
      level: warning

# Additional debug flags
debug:

  # Set to `true` to enable the Flask/socketio into debug mode.
  socketio: false

  # Set to `true` to set the Flask app used for the LOCAL proxy service
  # into debug mode
  proxy_server: false


# directory where local task files (input/output) are stored
task_dir: C:\Users\<your-user>\AppData\Local\vantage6\node\mydir

# Whether or not your node shares some configuration (e.g. which images are
# allowed to run on your node) with the central server. This can be useful
# for other organizations in your collaboration to understand why a task
# is not completed. Obviously, no sensitive data is shared. Default true
share_config: true<|MERGE_RESOLUTION|>--- conflicted
+++ resolved
@@ -118,11 +118,7 @@
     # allow all algorithms from the vantage6 community store
     - https://store.cotopaxi.vantage6.ai
     # allow any store that is a subdomain of vantage6.ai
-<<<<<<< HEAD
-    - ^https://*.vantage6.ai
-=======
     - ^https://[a-z]+\.vantage6\.ai$
->>>>>>> 7ae38659
 
   # If you define both `allowed_algorithm_stores` and `allowed_algorithms`, you can
   # choose to only allow algorithms that both policies allow, or you can allow
