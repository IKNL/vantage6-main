--- conflicted
+++ resolved
@@ -23,11 +23,7 @@
 
 def setup(api, API_BASE):
     module_name = __name__.split('.')[-1]
-<<<<<<< HEAD
-    path = '/'.join([API_BASE, module_name])
-=======
     path = "/".join([API_BASE, module_name])
->>>>>>> 78543b28
     log.info('Setting up "{}" and subdirectories'.format(path))
     
     api.add_resource(Task,
@@ -92,7 +88,6 @@
             result = db.TaskResult(task=task, client=c)
 
         task.save()
-        log.info("Created new task '{}' for collaboration '{}'".format(task.name, collaboration.name))
         return task_schema.dump(task, many=False)
 
 
