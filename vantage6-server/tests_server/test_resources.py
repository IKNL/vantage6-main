# -*- coding: utf-8 -*-
from uuid import uuid1
import yaml
import unittest
import logging
import json
import uuid

from http import HTTPStatus
from unittest.mock import patch
from flask import Response as BaseResponse
from flask.testing import FlaskClient
from flask_socketio import SocketIO
from werkzeug.utils import cached_property

from vantage6.common import logger_name
from vantage6.common.globals import APPNAME
from vantage6.common.task_status import TaskStatus
from vantage6.server.globals import PACKAGE_FOLDER
from vantage6.server import ServerApp, session
from vantage6.server.model import (Rule, Role, Organization, User, Node,
                                   Collaboration, Task, Run)
from vantage6.server.model.rule import Scope, Operation
from vantage6.server import context
from vantage6.server._version import __version__
from vantage6.server.model.base import Database, DatabaseSessionManager
from vantage6.server.controller.fixture import load


logger = logger_name(__name__)
log = logging.getLogger(logger)


class Response(BaseResponse):
    @cached_property
    def json(self):
        return json.loads(self.data)


class TestNode(FlaskClient):
    def open(self, *args, **kwargs):
        if 'json' in kwargs:
            kwargs['data'] = json.dumps(kwargs.pop('json'))
            kwargs['content_type'] = 'application/json'
        return super().open(*args, **kwargs)


class TestResources(unittest.TestCase):

    @classmethod
    def setUpClass(cls):
        """Called immediately before running a test method."""
        Database().connect("sqlite://", allow_drop_all=True)

        ctx = context.TestContext.from_external_config_file()

        # create server instance. Patch the start_background_task method
        # to prevent the server from starting a ping/pong thread that will
        # prevent the tests from starting
        with patch.object(SocketIO, 'start_background_task'):
            server = ServerApp(ctx)
        cls.server = server

        file_ = str(PACKAGE_FOLDER / APPNAME / "server" / "_data" /
                    "unittest_fixtures.yaml")
        with open(file_) as f:
            cls.entities = yaml.safe_load(f.read())
        load(cls.entities)

        server.app.testing = True
        cls.app = server.app.test_client()

        cls.credentials = {
            'root': {
                'username': 'root',
                'password': 'root'
            },
            'admin': {
                'username': 'frank@iknl.nl',
                'password': 'password'
            },
            'user': {
                'username': 'melle@iknl.nl',
                'password': 'password'
            },
            'user-to-delete': {
                'username': 'dont-use-me',
                'password': 'password'
            }
        }

    @classmethod
    def tearDownClass(cls):
        Database().clear_data()

    @classmethod
    def setUp(cls):
        # set session.session
        DatabaseSessionManager.get_session()

    @classmethod
    def tearDown(cls):
        # unset session.session
        DatabaseSessionManager.clear_session()

    def login(self, type_='root'):
        with self.server.app.test_client() as client:
            tokens = client.post(
                '/api/token/user',
                json=self.credentials[type_]
            ).json
        if 'access_token' in tokens:
            headers = {
                'Authorization': 'Bearer {}'.format(tokens['access_token'])
            }
            return headers
        else:
            print('something wrong, during login:')
            print(tokens)
            return None

    def create_user(self, organization=None, rules=[], password="password"):

        if not organization:
            organization = Organization(name=str(uuid.uuid1()))
            organization.save()

        # user details
        username = str(uuid.uuid1())

        # create a temporary organization
        user = User(username=username, password=password,
                    organization=organization, email=f"{username}@test.org",
                    rules=rules)
        user.save()

        self.credentials[username] = {
            "username": username,
            "password": password
        }

        return user

    def create_node(self, organization=None, collaboration=None):
        if not organization:
            organization = Organization(name=str(uuid.uuid1()))

        if not collaboration:
            collaboration = Collaboration(name=str(uuid.uuid1()))

        api_key = str(uuid1())
        node = Node(
            name=str(uuid1()),
            api_key=api_key,
            organization=organization,
            collaboration=collaboration
        )
        node.save()

        return node, api_key

    def login_node(self, api_key):
        tokens = self.app.post(
            '/api/token/node',
            json={"api_key": api_key}
        ).json
        if 'access_token' in tokens:
            headers = {
                'Authorization': 'Bearer {}'.format(tokens['access_token'])
            }
        else:
            print(tokens)

        return headers

    def login_container(self, collaboration=None, organization=None,
                        node=None, task=None, api_key=None):
        if not node:
            if not collaboration:
                collaboration = Collaboration(name=str(uuid.uuid1()))
            if not organization:
                organization = Organization(name=str(uuid.uuid1()))
            api_key = str(uuid1())
            node = Node(organization=organization, collaboration=collaboration,
                        api_key=api_key)
            node.save()
        else:
            collaboration = node.collaboration
            organization = node.organization

        if not task:
            task = Task(image="some-image", collaboration=collaboration,
                        runs=[Run(status=TaskStatus.PENDING)])
            task.save()

        headers = self.login_node(api_key)
        tokens = self.app.post('/api/token/container', headers=headers, json={
            "image": "some-image",
            "task_id": task.id
        }
        ).json

        if 'msg' in tokens:
            print(tokens['msg'])

        headers = {
            'Authorization': 'Bearer {}'.format(tokens['container_token'])
        }
        return headers

    def paginated_list(
        self, url: str, headers: dict = None
    ) -> tuple[Response, list]:
        """
        Get all resources of a list endpoint by browsing through all pages

        Parameters
        ----------
        url: str
            The url of the list endpoint
        headers: dict
            The headers to use for the request
        kwargs: dict
            Additional arguments to pass to the request

        Returns
        -------
        tuple[flask.Response, list]
            The response and the list of all resources
        """
        result = self.app.get(url, headers=headers)
        links = result.json.get('links')
        page = 1
        json_data = result.json.get('data')
        if json_data is None:
            json_data = []
        while links and links.get('next'):
            page += 1
            new_response = self.app.get(
                links.get('next'), headers=headers
            )
            json_data += new_response.json.get('data') \
                if new_response.json.get('data') else []
            links = new_response.json.get('links')
        return result, json_data

    def create_node_and_login(self, *args, **kwargs):
        node, api_key = self.create_node(*args, **kwargs)
        return self.login_node(api_key)

    def create_user_and_login(self, organization=None, rules=[]):
        user = self.create_user(organization, rules)
        return self.login(user.username)

    def test_version(self):
        rv = self.app.get('/api/version')
        r = json.loads(rv.data)
        self.assertIn('version', r)
        self.assertEqual(r['version'], __version__)

    def test_token_different_users(self):
        for type_ in ["root", "admin", "user"]:
            tokens = self.app.post(
                '/api/token/user',
                json=self.credentials[type_]
            ).json
            self.assertIn('access_token', tokens)
            self.assertIn('refresh_token', tokens)

    def test_organization(self):

        rule = Rule.get_by_("organization", Scope.GLOBAL,
                            Operation.VIEW)
        headers = self.create_user_and_login(rules=[rule])

        # First retrieve a list of all organizations
        _response, orgs = self.paginated_list('/api/organization', headers)
        self.assertEqual(len(orgs), len(Organization.get()))

        attrs = [
            'id',
            'name',
            'domain',
            'name',
            'address1',
            'address2',
            'zipcode',
            'country',
        ]

        org = orgs[0]
        for attr in attrs:
            self.assertIn(attr, org)

        # Retrieve a single organization
        url = f'/api/organization/{org["id"]}'
        org = self.app.get(url, headers=headers).json
        self.assertEqual(org['id'], orgs[0]['id'])
        self.assertEqual(org['name'], orgs[0]['name'])

        # Create a new organization
        org_details = {
            'name': 'Umbrella Corporation',
            'address1': 'Resident Evil Pike'
        }

        org = self.app.post(
            '/api/organization',
            json=org_details,
            headers=headers
        ).json

        # for attr in attrs:
        #     self.assertIn(attr, org)

        # self.assertGreater(org['id'], 0)

        orgs = self.app.get('/api/organization', headers=headers).json
        # self.assertEqual(len(orgs), 4)

    def test_collaboration(self):
        org = Organization()
        rule = Rule.get_by_("collaboration", Scope.GLOBAL, Operation.VIEW)
        headers = self.create_user_and_login(organization=org, rules=[rule])

        collaborations = self.app.get(
            '/api/collaboration', headers=headers
        )
        self.assertEqual(collaborations.status_code, HTTPStatus.OK)
        db_cols = Collaboration.get()
        self.assertEqual(len(collaborations.json['data']), len(db_cols))

    def test_node_without_id(self):

        # GET
        rule = Rule.get_by_("node", Scope.GLOBAL, Operation.VIEW)
        headers = self.create_user_and_login(rules=[rule])
        nodes = self.app.get("/api/node", headers=headers).json['data']
        expected_fields = [
            'name',
            'collaboration',
            'organization',
            'status',
            'id',
            'type',
            'last_seen',
            'ip'
        ]
        for node in nodes:
            for key in expected_fields:
                self.assertIn(key, node)

        nodes = self.app.get("/api/node", headers=headers).json
        self.assertIsNotNone(nodes)

        # POST
        rule = Rule.get_by_("node", Scope.GLOBAL, Operation.CREATE)
        headers = self.create_user_and_login(rules=[rule])
        # unknown collaboration id should fail
        response = self.app.post("/api/node", headers=headers, json={
            "collaboration_id": 99999
        })
        response_json = response.json
        self.assertIn("msg", response_json)
        self.assertEqual(response.status_code, HTTPStatus.NOT_FOUND)

        # succesfully create a node
        org = Organization(name=str(uuid.uuid1()))
        col = Collaboration(organizations=[org])
        col.save()

        headers = self.create_user_and_login(org, rules=[rule])
        response = self.app.post("/api/node", headers=headers, json={
            "collaboration_id": col.id
        })
        self.assertEqual(response.status_code, HTTPStatus.CREATED)

    def test_node_with_id(self):

        # root user can access all nodes
        rule = Rule.get_by_("node", Scope.GLOBAL, Operation.VIEW)
        headers = self.create_user_and_login(rules=[rule])
        node = self.app.get("/api/node/8", headers=headers).json
        expected_fields = [
            'name',
            'collaboration',
            'organization',
            'status',
            'id',
            'type',
            'last_seen',
            'ip'
        ]
        for key in expected_fields:
            self.assertIn(key, node)

        # user cannot access all
        headers = self.create_user_and_login()
        node = self.app.get("/api/node/8", headers=headers)
        self.assertEqual(node.status_code, HTTPStatus.UNAUTHORIZED)

        # some nodes just don't exist
        node = self.app.get("/api/node/9999", headers=headers)
        self.assertEqual(node.status_code, 404)

    def test_result_with_id(self):
        headers = self.login("root")
        run = self.app.get("/api/run/1", headers=headers)
        self.assertEqual(run.status_code, 200)

        run = self.app.get("/api/run/1?include=task", headers=headers)
        self.assertEqual(run.status_code, 200)

    def test_run_without_id(self):
        headers = self.login("root")
        result1 = self.app.get("/api/run", headers=headers)
        self.assertEqual(result1.status_code, 200)

        result2 = self.app.get("/api/run?state=open",
                               headers=headers)
        self.assertEqual(result2.status_code, 200)

        result3 = self.app.get("/api/run?task_id=1", headers=headers)
        self.assertEqual(result3.status_code, 200)

    def test_stats(self):
        headers = self.login("root")
        result = self.app.get("/api/run", headers=headers)
        self.assertEqual(result.status_code, 200)

    def test_task_with_id(self):
        headers = self.login("root")
        result = self.app.get("/api/task/1", headers=headers)
        self.assertEqual(result.status_code, 200)

    def test_task_witout_id(self):
        headers = self.login("root")
        result = self.app.get("/api/task", headers=headers)
        self.assertEqual(result.status_code, 200)

    def test_task_including_runs(self):
        headers = self.login("root")
        result = self.app.get("/api/task?include=runs", headers=headers)
        self.assertEqual(result.status_code, 200)

    def test_task_unknown(self):
        headers = self.login("root")
        result = self.app.get("/api/task/9999", headers=headers)
        self.assertEqual(result.status_code, 404)

    def test_user_with_id(self):
        headers = self.login("admin")
        result = self.app.get("/api/user/1", headers=headers)
        self.assertEqual(result.status_code, 200)
        user = result.json

        expected_fields = [
            "username",
            "firstname",
            "lastname",
            "roles"
        ]
        for field in expected_fields:
            self.assertIn(field, user)

    def test_user_unknown(self):
        headers = self.login("admin")
        result = self.app.get("/api/user/9999", headers=headers)
        self.assertEqual(result.status_code, 404)

    def test_user_without_id(self):
        for role in ["user", "admin", "root"]:
            headers = self.login(role)
            result = self.app.get("/api/user", headers=headers)
            self.assertEqual(result.status_code, 200)

    def test_user_post(self):
        headers = self.login("root")
        new_user = {
            "username": "unittest",
            "firstname": "unit",
            "lastname": "test",
            "email": "unit@test.org",
        }
        # with a bad password, user should not be created
        new_user['password'] = "1234"
        result = self.app.post('/api/user', headers=headers, json=new_user)
        self.assertEqual(result.status_code, HTTPStatus.BAD_REQUEST)

        new_user['password'] = "Welkom01!"
        result = self.app.post("/api/user", headers=headers,
                               json=new_user)
        self.assertEqual(result.status_code, 201)

        result = self.app.post("/api/user", headers=headers,
                               json=new_user)
        self.assertEqual(result.status_code, 400)

    def test_user_delete(self):
        headers = self.login("root")
        result = self.app.delete("/api/user/5", headers=headers)
        self.assertEqual(result.status_code, 200)

    def test_user_delete_unknown(self):
        headers = self.login("root")
        result = self.app.delete("/api/user/99999", headers=headers)
        self.assertEqual(result.status_code, 404)

    def test_user_patch(self):
        headers = self.login("root")
        result = self.app.patch("/api/user/2", headers=headers, json={
            "firstname": "Henk",
            "lastname": "Martin"
        })
        self.assertEqual(result.status_code, 200)

    def test_user_patch_unknown(self):
        headers = self.login("root")
        result = self.app.patch("/api/user/9999", headers=headers, json={
            "username": "root2"
        })
        self.assertEqual(result.status_code, 404)

    def test_root_role_forbidden(self):
        headers = self.login("root")
        new_user = {
            "username": "some",
            "firstname": "guy",
            "lastname": "there",
            "roles":  "root",
            "password": "super-secret"
        }
        result = self.app.post("/api/user", headers=headers,
                               json=new_user)
        self.assertEqual(result.status_code, 400)

    @patch("vantage6.server.mail_service.MailService.send_email")
    def test_reset_password(self, send_email):
        user_ = {
            "username": "root"
        }
        result = self.app.post("/api/recover/lost", json=user_)
        self.assertEqual(result.status_code, 200)

    @patch("vantage6.server.mail_service.MailService.send_email")
    def test_reset_password_missing_error(self, send_email):
        result = self.app.post("/api/recover/lost", json={})
        self.assertEqual(result.status_code, 400)

    @patch("vantage6.server.resource.recover.decode_token")
    def test_recover_password(self, decode_token):
        decode_token.return_value = {'sub': {'id': 1}}
        new_password = {
            "password": "$Ecret88!",
            "reset_token": "token"
        }
        result = self.app.post("/api/recover/reset", json=new_password)
        self.assertEqual(result.status_code, 200)

        # verify that the new password works
        result = self.app.post("/api/token/user", json={
            "username": "root",
            "password": "$Ecret88!"
        })
        self.assertIn("access_token", result.json)
        self.credentials["root"]["password"] = "$Ecret88!"

    def test_fail_recover_password(self):
        result = self.app.post("/api/recover/reset", json={})
        self.assertEqual(result.status_code, 400)

    def test_change_password(self):
        user = self.create_user(password="Password1!")
        headers = self.login(user.username)

        # test if fails when not providing correct data
        result = self.app.patch("/api/password/change", headers=headers, json={
            "current_password": "Password1!"
        })
        self.assertEqual(result.status_code, 400)
        result = self.app.patch("/api/password/change", headers=headers, json={
            "new_password": "a_new_password"
        })
        self.assertEqual(result.status_code, 400)

        # test if fails when wrong password is provided
        result = self.app.patch("/api/password/change", headers=headers, json={
            "current_password": "Wrong_password1!",
            "new_password": "A_new_password1!"
        })
        self.assertEqual(result.status_code, 401)

        # test if fails when new password is the same
        result = self.app.patch("/api/password/change", headers=headers, json={
            "current_password": "Password1!",
            "new_password": "Password1!"
        })
        self.assertEqual(result.status_code, 400)

        # test if it works when used as intended
        result = self.app.patch("/api/password/change", headers=headers, json={
            "current_password": "Password1!",
            "new_password": "A_new_password1"
        })
        self.assertEqual(result.status_code, 200)
        session.session.refresh(user)
        self.assertTrue(user.check_password("A_new_password1"))

    def test_view_rules(self):
        headers = self.login("root")
        result = self.app.get("/api/rule", headers=headers)
        self.assertEqual(result.status_code, 200)

    def test_view_roles(self):
        headers = self.login("root")
        result = self.app.get("/api/role", headers=headers)
        self.assertEqual(result.status_code, 200)

        body = result.json['data']
        expected_fields = ['organization', 'name', 'description', 'users']
        for field in expected_fields:
            self.assertIn(field, body[0])

    def test_view_role_permissions(self):
        org = Organization()
        org.save()
        other_org = Organization()
        other_org.save()
        col = Collaboration(organizations=[org, other_org])
        col.save()
        org_outside_collab = Organization()
        org_outside_collab.save()

        # non-existing role
        headers = self.login('root')
        result = self.app.get("/api/role/9999", headers=headers)
        self.assertEqual(result.status_code, HTTPStatus.NOT_FOUND)

        # root user can view all roles
        result, json_data = self.paginated_list('/api/role', headers=headers)
        self.assertEqual(result.status_code, HTTPStatus.OK)
        self.assertEqual(len(json_data), len(Role.get()))

        role = Role(organization=org)
        role.save()

        # without permissions should allow you to view your own roles, which
        # in this case is an empty list
        headers = self.create_user_and_login()
        result, json_data = self.paginated_list('/api/role', headers=headers)
        self.assertEqual(result.status_code, HTTPStatus.OK)
        self.assertEqual(len(json_data), 0)

        # view roles of your organization
        rule = Rule.get_by_("role", Scope.ORGANIZATION, Operation.VIEW)
        headers = self.create_user_and_login(org, rules=[rule])
        result, json_data = self.paginated_list('/api/role', headers=headers)
        self.assertEqual(result.status_code, HTTPStatus.OK)

        # +3 for the root, container and node roles (other default roles are
        # not generated for unit tests)
        self.assertEqual(len(json_data), len(org.roles) + 3)

        # view a single role of your organization
        result = self.app.get(f'/api/role/{role.id}', headers=headers)
        self.assertEqual(result.status_code, HTTPStatus.OK)

        # check that user of other organization cannot view roles with
        # organization scope
        headers = self.create_user_and_login(other_org, rules=[rule])
        result = self.app.get(
            '/api/role', headers=headers,
            query_string={'organization_id': org.id}
        )
        self.assertEqual(result.status_code, HTTPStatus.UNAUTHORIZED)

        # user can view their own roles. This should always be possible
        user = self.create_user(rules=[])
        headers = self.login(user.username)
        result = self.app.get('/api/role', headers=headers, query_string={
            'user_id': user.id
        })
        self.assertEqual(result.status_code, HTTPStatus.OK)

        # collaboration permission - in same collaboration with id
        rule = Rule.get_by_("role", Scope.COLLABORATION, Operation.VIEW)
        headers = self.create_user_and_login(other_org, rules=[rule])
        result = self.app.get(f"/api/role/{role.id}", headers=headers)
        self.assertEqual(result.status_code, HTTPStatus.OK)

        # collaboration permission - in same collaboration without id
        result, json_data = self.paginated_list('/api/role', headers=headers)
        self.assertEqual(result.status_code, HTTPStatus.OK)
        # +3 for the root, container and node roles (other default roles are
        # not generated for unit tests)
        self.assertEqual(len(json_data), len([
            role_ for org in col.organizations for role_ in org.roles
        ]) + 3)

        # collaboration permission - in different collaboration with id
        headers = self.create_user_and_login(org_outside_collab, rules=[rule])
        result = self.app.get(f"/api/role/{role.id}", headers=headers)
        self.assertEqual(result.status_code, HTTPStatus.UNAUTHORIZED)

        # collaboration permission - in different collaboration without id
        result = self.app.get('/api/role', headers=headers,
                              query_string={'collaboration_id': col.id})
        self.assertEqual(result.status_code, HTTPStatus.UNAUTHORIZED)

        # cleanup
        org.delete()
        other_org.delete()
        org_outside_collab.delete()
        col.delete()
        role.delete()
        user.delete()

    def test_create_role_as_root(self):
        headers = self.login("root")

        # obtain available rules
        rules = self.app.get("/api/rule", headers=headers,
                             query_string={'no_pagination': 1}).json['data']
        rule_ids = [rule.get("id") for rule in rules]

        # assign first two rules to role
        body = {
            "name": "some-role-name",
            "description": "Testing if we can create a role",
            "rules": rule_ids[:2]
        }

        # create role
        result = self.app.post("/api/role", headers=headers, json=body)

        # check that server responded ok
        self.assertEqual(result.status_code, HTTPStatus.CREATED)

        # verify the values
        self.assertEqual(result.json.get("name"), body["name"])
        self.assertEqual(result.json.get("description"), body["description"])
        result = self.app.get(
            "/api/rule", headers=headers,
            query_string={'role_id': result.json.get("id")}
        )
        self.assertEqual(len(result.json.get('data')), 2)

    def test_create_role_as_root_for_different_organization(self):
        headers = self.login("root")

        # obtain available rules
        rules = self.app.get("/api/rule", headers=headers,
                             query_string={'no_pagination': 1}).json['data']
        # create new organization, so we're sure that the current user
        # is not assigned to the same organization
        org = Organization(name="Some-random-organization")
        org.save()

        body = {
            "name": "some-role-name",
            "description": "Testing if we can create a rol for another org",
            "rules": [rule.get("id") for rule in rules],
            "organization_id": org.id
        }

        # create role
        result = self.app.post("/api/role", headers=headers, json=body)

        # check that server responded ok
        self.assertEqual(result.status_code, HTTPStatus.CREATED)

        # verify the organization
        self.assertEqual(org.id, result.json["organization"]["id"])

    def test_create_role_permissions(self):
        all_rules = Rule.get()

        # check user without any permissions
        headers = self.create_user_and_login()

        body = {
            "name": "some-role-name",
            "description": "Testing if we can create a role for another org",
            "rules": [rule.id for rule in all_rules],
        }
        result = self.app.post("/api/role", headers=headers, json=body)
        self.assertEqual(result.status_code, HTTPStatus.UNAUTHORIZED)
        # check that user with a missing rule cannot create a role with that
        # missing rule
        headers = self.create_user_and_login(rules=(all_rules[:-2]))
        result = self.app.post("/api/role", headers=headers, json=body)
        self.assertEqual(result.status_code, HTTPStatus.UNAUTHORIZED)

        # check that user can create role within his organization
        rule = Rule.get_by_("role", scope=Scope.ORGANIZATION,
                            operation=Operation.CREATE)

        headers = self.create_user_and_login(rules=[rule])
        body["rules"] = [rule.id]
        result = self.app.post("/api/role", headers=headers, json=body)

        self.assertEqual(result.status_code, HTTPStatus.CREATED)

        # check a non-existing organization
        headers = self.login("root")
        body["organization_id"] = 9999
        result = self.app.post('/api/role', headers=headers, json=body)
        self.assertEqual(result.status_code, HTTPStatus.NOT_FOUND)

        # check that assigning an unexisting rule is not possible
        headers = self.create_user_and_login()
        body["rules"] = [9999]
        result = self.app.post("/api/role", headers=headers, json=body)
        self.assertEqual(result.status_code, HTTPStatus.NOT_FOUND)

        # check creating role inside the collaboration
        org1 = Organization()
        org1.save()
        org2 = Organization()
        org2.save()
        col = Collaboration(organizations=[org1, org2])
        col.save()
        rule = Rule.get_by_("role", scope=Scope.COLLABORATION,
                            operation=Operation.CREATE)
        headers = self.create_user_and_login(organization=org1, rules=[rule])
        body["rules"] = [rule.id]
        body["organization_id"] = org2.id
        result = self.app.post("/api/role", headers=headers, json=body)
        self.assertEqual(result.status_code, HTTPStatus.CREATED)

        # check creating role outside the collaboration fails
        org3 = Organization()
        org3.save()
        body["organization_id"] = org3.id
        result = self.app.post("/api/role", headers=headers, json=body)
        self.assertEqual(result.status_code, HTTPStatus.UNAUTHORIZED)

    def test_edit_role(self):
        headers = self.login('root')

        # create testing entities
        org = Organization(name="some-organization-name")
        org.save()
        role = Role(name="some-role-name", organization=org)
        role.save()

        # test name, description
        result = self.app.patch(f'/api/role/{role.id}', headers=headers, json={
            "name": "a-different-role-name",
            "description": "some description of this role..."
        })

        session.session.refresh(role)
        self.assertEqual(result.status_code, HTTPStatus.OK)
        self.assertEqual(role.name, "a-different-role-name")
        self.assertEqual(role.description, "some description of this role...")

        # test modifying rules
        all_rule_ids = [rule.id for rule in Rule.get()]
        result = self.app.patch(f'/api/role/{role.id}', headers=headers, json={
            "rules": all_rule_ids
        })
        self.assertEqual(result.status_code, HTTPStatus.OK)
        self.assertListEqual(all_rule_ids, [rule.id for rule in role.rules])

        # test non owning rules
        rule = Rule.get_by_("role", Scope.ORGANIZATION,
                            Operation.EDIT)
        headers = self.create_user_and_login(org, [rule])
        result = self.app.patch(f"/api/role/{role.id}", headers=headers, json={
            "rules": all_rule_ids
        })
        self.assertEqual(result.status_code, HTTPStatus.UNAUTHORIZED)

        # test modifying role of another organization, without global
        # permission
        org2 = Organization(name="another-organization")
        headers = self.create_user_and_login(org2, [rule])
        result = self.app.patch(f'/api/role/{role.id}', headers=headers, json={
            "name": "this-will-not-be-updated"
        })
        self.assertEqual(result.status_code, HTTPStatus.UNAUTHORIZED)

        # test modifying role with global permissions
        rule = Rule.get_by_("role", Scope.GLOBAL, Operation.EDIT)
        headers = self.create_user_and_login(org2, [rule])
        result = self.app.patch(f'/api/role/{role.id}', headers=headers, json={
            "name": "this-will-not-be-updated"
        })
        self.assertEqual(result.status_code, HTTPStatus.OK)

        # test editing role inside the collaboration
        org2 = Organization()
        org2.save()
        col = Collaboration(organizations=[org, org2])
        col.save()
        rule = Rule.get_by_("role", scope=Scope.COLLABORATION,
                            operation=Operation.EDIT)
        headers = self.create_user_and_login(organization=org2, rules=[rule])
        result = self.app.patch(f"/api/role/{role.id}", headers=headers, json={
            "name": "new-role-name",
        })
        self.assertEqual(result.status_code, HTTPStatus.OK)

        # check editing role outside the collaboration fails
        org3 = Organization()
        org3.save()
        role = Role(name="some-role-name", organization=org3)
        role.save()
        result = self.app.patch(f"/api/role/{role.id}", headers=headers, json={
            "name": "this-will-not-be-updated"
        })
        self.assertEqual(result.status_code, HTTPStatus.UNAUTHORIZED)

    def test_remove_role(self):

        org = Organization()
        org.save()
        role = Role(organization=org)
        role.save()

        # test removal without permissions
        headers = self.create_user_and_login()
        result = self.app.delete(f'/api/role/{role.id}', headers=headers)
        self.assertEqual(result.status_code, HTTPStatus.UNAUTHORIZED)

        # test removal with organization permissions
        rule = Rule.get_by_("role", Scope.ORGANIZATION,
                            Operation.DELETE)
        headers = self.create_user_and_login(org, [rule])
        result = self.app.delete(f'/api/role/{role.id}', headers=headers)
        self.assertEqual(result.status_code, HTTPStatus.OK)

        # test failed removal with organization permissions
        role = Role(organization=org)  # because we removed it...
        role.save()
        headers = self.create_user_and_login(rules=[rule])
        result = self.app.delete(f'/api/role/{role.id}', headers=headers)
        self.assertEqual(result.status_code, HTTPStatus.UNAUTHORIZED)

        # test removal with global permissions
        rule = Rule.get_by_("role", Scope.GLOBAL, Operation.DELETE)
        headers = self.create_user_and_login(rules=[rule])
        result = self.app.delete(f'/api/role/{role.id}', headers=headers)
        self.assertEqual(result.status_code, HTTPStatus.OK)

        # check removing role outside the collaboration fails
        org2 = Organization()
        org2.save()
        col = Collaboration(organizations=[org, org2])
        col.save()
        role = Role(organization=org)  # because we removed it...
        role.save()

        org3 = Organization()
        org3.save()
        rule = Rule.get_by_("role", Scope.COLLABORATION, Operation.DELETE)
        headers = self.create_user_and_login(organization=org3, rules=[rule])
        result = self.app.delete(f"/api/role/{role.id}", headers=headers)
        self.assertEqual(result.status_code, HTTPStatus.UNAUTHORIZED)

        # test removing role inside the collaboration
        headers = self.create_user_and_login(organization=org2, rules=[rule])
        result = self.app.delete(f"/api/role/{role.id}", headers=headers)
        self.assertEqual(result.status_code, HTTPStatus.OK)

        # cleanup
        org3.delete()
        org2.delete()
        org.delete()
        col.delete()

    def test_rules_from_role(self):
        headers = self.login('root')
        role = Role.get()[0]

        result, json_data = self.paginated_list(
            f'/api/role/{role.id}/rule', headers=headers
        )
        self.assertEqual(result.status_code, HTTPStatus.OK)
        self.assertEqual(len(role.rules), len(json_data))

        result = self.app.get('/api/role/9999/rule', headers=headers)
        self.assertEqual(result.status_code, HTTPStatus.NOT_FOUND)

    def test_add_single_rule_to_role(self):
        headers = self.login('root')

        role = Role(name="empty", organization=Organization())
        role.save()

        # role without rules
        result = self.app.get(f'/api/role/{role.id}/rule', headers=headers)

        self.assertEqual(result.status_code, HTTPStatus.OK)
        self.assertEqual(len(result.json['data']), 0)

        rule = Rule.get()[0]

        # try to add rule to non existing role
        result = self.app.post(f'/api/role/9999/rule/{rule.id}',
                               headers=headers)
        self.assertEqual(result.status_code, HTTPStatus.NOT_FOUND)

        # try to add non existent rule
        result = self.app.post(f'/api/role/{role.id}/rule/9999',
                               headers=headers)
        self.assertEqual(result.status_code, HTTPStatus.NOT_FOUND)

        # add a rule to a role
        result = self.app.post(f'/api/role/{role.id}/rule/{rule.id}',
                               headers=headers)
        self.assertEqual(result.status_code, HTTPStatus.CREATED)

        # check that the role now has one rule
        result = self.app.get(f'/api/role/{role.id}/rule', headers=headers)
        self.assertEqual(result.status_code, HTTPStatus.OK)
        self.assertEqual(len(result.json['data']), 1)

    def test_remove_single_rule_from_role(self):
        headers = self.login('root')

        rule = Rule.get()[0]
        role = Role(name="unit", organization=Organization(), rules=[rule])
        role.save()

        # try to add rule to non existing role
        result = self.app.delete(f'/api/role/9999/rule/{rule.id}',
                                 headers=headers)
        self.assertEqual(result.status_code, HTTPStatus.NOT_FOUND)

        # try to add non existent rule
        result = self.app.delete(f'/api/role/{role.id}/rule/9999',
                                 headers=headers)
        self.assertEqual(result.status_code, HTTPStatus.NOT_FOUND)

        result = self.app.get(f'/api/role/{role.id}/rule', headers=headers)
        self.assertEqual(result.status_code, HTTPStatus.OK)
        self.assertEqual(len(result.json['data']), 1)

        result = self.app.delete(f'/api/role/{role.id}/rule/{rule.id}',
                                 headers=headers)
        self.assertEqual(result.status_code, HTTPStatus.OK)
        self.assertEqual(len(result.json), 0)

    def test_view_permission_rules(self):
        rule = Rule.get_by_("role", Scope.ORGANIZATION, Operation.VIEW)

        org = Organization()
        org.save()
        role = Role(name="some-role", organization=org)
        role.save()

        # user does not belong to organization
        headers = self.create_user_and_login(rules=[rule])
        result = self.app.get(f'/api/role/{role.id}/rule', headers=headers)
        self.assertEqual(result.status_code, HTTPStatus.UNAUTHORIZED)

        # user does belong to the organization
        headers = self.create_user_and_login(organization=role.organization,
                                             rules=[rule])
        result = self.app.get(f'/api/role/{role.id}/rule', headers=headers)
        self.assertEqual(result.status_code, HTTPStatus.OK)

        # user has global permissions
        rule = Rule.get_by_("role", Scope.GLOBAL, Operation.VIEW)
        headers = self.create_user_and_login(rules=[rule])
        result = self.app.get(f'/api/role/{role.id}/rule', headers=headers)
        self.assertEqual(result.status_code, HTTPStatus.OK)

        # cleanup
        role.delete()
        org.delete()

    def test_add_rule_to_role_permission(self):
        org = Organization()
        org.save()
        role = Role(name="new-role", organization=org)
        role.save()

        rule = Rule.get_by_("role", Scope.ORGANIZATION, Operation.EDIT)

        # try adding a rule without any permission
        headers = self.create_user_and_login()
        result = self.app.post(f'/api/role/{role.id}/rule/{rule.id}',
                               headers=headers)
        self.assertEqual(result.status_code, HTTPStatus.UNAUTHORIZED)

        # you cant edit other organizations roles
        headers = self.create_user_and_login(rules=[rule])
        result = self.app.post(f'/api/role/{role.id}/rule/{rule.id}',
                               headers=headers)
        self.assertEqual(result.status_code, HTTPStatus.UNAUTHORIZED)

        # you can edit other organizations with the global permission
        rule = Rule.get_by_("role", Scope.GLOBAL, Operation.EDIT)
        headers = self.create_user_and_login(rules=[rule])
        result = self.app.post(f'/api/role/{role.id}/rule/{rule.id}',
                               headers=headers)
        self.assertEqual(result.status_code, HTTPStatus.CREATED)

        # however you can only assign rules that you own
        rule = Rule.get_by_("role", Scope.ORGANIZATION, Operation.EDIT)
        result = self.app.post(f'/api/role/{role.id}/rule/{rule.id}',
                               headers=headers)
        self.assertEqual(result.status_code, HTTPStatus.UNAUTHORIZED)

        # test inside the collaboration
        org2 = Organization()
        org2.save()
        col = Collaboration(organizations=[org, org2])
        col.save()
        rule = Rule.get_by_("role", scope=Scope.COLLABORATION,
                            operation=Operation.EDIT)
        headers = self.create_user_and_login(organization=org2, rules=[rule])
        result = self.app.post(f'/api/role/{role.id}/rule/{rule.id}',
                               headers=headers)
        self.assertEqual(result.status_code, HTTPStatus.CREATED)

        # check outside the collaboration fails
        org3 = Organization()
        org3.save()
        role2 = Role(name="some-role-name", organization=org3)
        role2.save()
        result = self.app.post(f'/api/role/{role2.id}/rule/{rule.id}',
                               headers=headers)
        self.assertEqual(result.status_code, HTTPStatus.UNAUTHORIZED)

        # cleanup
        role.delete()
        role2.delete()
        org.delete()
        org2.delete()
        org3.delete()
        col.delete()

    def test_remove_rule_from_role_permissions(self):
        org = Organization()
        org.save()
        role = Role(name="new-role", organization=org)
        role.save()
        rule = Rule.get_by_("role", Scope.ORGANIZATION,
                            Operation.EDIT)

        # try removing without any permissions
        headers = self.create_user_and_login()
        result = self.app.delete(f'/api/role/{role.id}/rule/{rule.id}',
                                 headers=headers)
        self.assertEqual(result.status_code, HTTPStatus.UNAUTHORIZED)

        # try removing rule from other organization
        headers = self.create_user_and_login(organization=Organization(),
                                             rules=[rule])
        result = self.app.delete(f'/api/role/{role.id}/rule/{rule.id}',
                                 headers=headers)
        self.assertEqual(result.status_code, HTTPStatus.UNAUTHORIZED)

        # try removing rule which is not in the role
        headers = self.create_user_and_login(organization=org, rules=[rule])
        result = self.app.delete(f'/api/role/{role.id}/rule/{rule.id}',
                                 headers=headers)
        self.assertEqual(result.status_code, HTTPStatus.NOT_FOUND)

        role.rules.append(rule)
        role.save()

        # lets try that again
        headers = self.create_user_and_login(organization=role.organization,
                                             rules=[rule])
        result = self.app.delete(f'/api/role/{role.id}/rule/{rule.id}',
                                 headers=headers)
        self.assertEqual(result.status_code, HTTPStatus.OK)

        role.rules.append(rule)
        role.save()

        # power users can edit other organization rules
        power_rule = Rule.get_by_("role", Scope.GLOBAL,
                                  Operation.EDIT)
        headers = self.create_user_and_login(rules=[power_rule, rule])
        result = self.app.delete(f'/api/role/{role.id}/rule/{rule.id}',
                                 headers=headers)
        self.assertEqual(result.status_code, HTTPStatus.OK)

        # test inside the collaboration
        org2 = Organization()
        org2.save()
        col = Collaboration(organizations=[org, org2])
        col.save()
        rule = Rule.get_by_("role", scope=Scope.COLLABORATION,
                            operation=Operation.EDIT)
        role.rules.append(rule)
        role.save()
        headers = self.create_user_and_login(organization=org2, rules=[rule])
        result = self.app.delete(f'/api/role/{role.id}/rule/{rule.id}',
                                 headers=headers)
        self.assertEqual(result.status_code, HTTPStatus.OK)

        # check outside the collaboration fails
        org3 = Organization()
        org3.save()
        role2 = Role(name="some-role-name", organization=org3)
        role2.rules.append(rule)
        role2.save()
        result = self.app.delete(f'/api/role/{role2.id}/rule/{rule.id}',
                                 headers=headers)
        self.assertEqual(result.status_code, HTTPStatus.UNAUTHORIZED)

        # cleanup
        role.delete()
        role2.delete()
        org.delete()
        org2.delete()
        org3.delete()
        col.delete()

    def test_view_permission_user(self):

        # user not found
        headers = self.create_user_and_login()
        result = self.app.get('/api/user/9999', headers=headers)
        self.assertEqual(result.status_code, HTTPStatus.NOT_FOUND)

        # try to view users without any permissions
        headers = self.create_user_and_login()
        result = self.app.get('/api/user', headers=headers)
        self.assertEqual(result.status_code, HTTPStatus.UNAUTHORIZED)

        # root user can view all users
        headers = self.login('root')
        result, json_data = self.paginated_list('/api/user', headers=headers)
        self.assertEqual(result.status_code, HTTPStatus.OK)
        self.assertEqual(len(json_data), len(User.get()))

        # view users of your organization
        rule = Rule.get_by_("user", Scope.ORGANIZATION, Operation.VIEW)
        org = Organization()
        org.save()
        headers = self.create_user_and_login(org, rules=[rule])
        result, json_data = self.paginated_list('/api/user', headers=headers)
        self.assertEqual(result.status_code, HTTPStatus.OK)
        self.assertEqual(len(json_data), len(org.users))

        # view a single user of your organization
        user_id = org.users[0].id
        result = self.app.get(f'/api/user/{user_id}', headers=headers)
        self.assertEqual(result.status_code, HTTPStatus.OK)

        # user can view their own data. This should always be possible
        user = self.create_user(rules=[])
        headers = self.login(user.username)
        result = self.app.get(f'/api/user/{user.id}', headers=headers)
        self.assertEqual(result.status_code, HTTPStatus.OK)

        # collaboration permission - view single user
        org2 = Organization()
        org2.save()
        org3 = Organization()
        org3.save()
        col = Collaboration(organizations=[org2, org3])
        col.save()
        user = self.create_user(organization=org2, rules=[])
        rule = Rule.get_by_("user", scope=Scope.COLLABORATION,
                            operation=Operation.VIEW)
        headers = self.create_user_and_login(organization=org3, rules=[rule])
        result = self.app.get(f'/api/user/{user.id}', headers=headers)
        self.assertEqual(result.status_code, HTTPStatus.OK)

        # collaboration permission - view list of users
        result = self.app.get('/api/user', headers=headers)
        self.assertEqual(result.status_code, HTTPStatus.OK)
        # expecting 2 users: 1 in org2 and the 1 in org3 which is logged in now
        self.assertEqual(len(result.json['data']), 2)

        # collaboration permission - viewing outside collaboration should fail
        org_outside_col = Organization()
        org_outside_col.save()
        headers = self.create_user_and_login(organization=org_outside_col,
                                             rules=[rule])
        result = self.app.get(f'/api/user/{user.id}', headers=headers)
        self.assertEqual(result.status_code, HTTPStatus.UNAUTHORIZED)

        # collaboration permission - viewing other collaborations should fail
        result = self.app.get('/api/user', headers=headers, query_string={
            'collaboration_id': col.id
        })
        self.assertEqual(result.status_code, HTTPStatus.UNAUTHORIZED)

        # cleanup
        org.delete()
        org2.delete()
        org3.delete()
        org_outside_col.delete()
        col.delete()
        user.delete()

    def test_bounce_existing_username_and_email(self):
        headers = self.create_user_and_login()
        User(username="something", email="mail@me.org").save()
        userdata = {
            "username": "not-important",
            "firstname": "name",
            "lastname": "lastname",
            "password": "welkom01",
            "email": "mail@me.org"
        }
        result = self.app.post('/api/user', headers=headers, json=userdata)
        self.assertEqual(result.status_code, HTTPStatus.BAD_REQUEST)

        userdata['username'] = 'not-important'
        result = self.app.post('/api/user', headers=headers, json=userdata)
        self.assertEqual(result.status_code, HTTPStatus.BAD_REQUEST)

    def test_new_permission_user(self):
        userdata = {
            "username": "smarty",
            "firstname": "Smart",
            "lastname": "Pants",
            "password": "Welkom01!",
            "email": "mail-us@me.org"
        }

        # Creating users for other organizations can only be by global scope
        org = Organization()
        rule = Rule.get_by_("user", Scope.ORGANIZATION,
                            Operation.CREATE)
        userdata['organization_id'] = 1
        headers = self.create_user_and_login(org, rules=[rule])
        result = self.app.post('/api/user', headers=headers, json=userdata)
        self.assertEqual(result.status_code, HTTPStatus.UNAUTHORIZED)

        # you can do that when you have the global scope
        gl_rule = Rule.get_by_("user", Scope.GLOBAL, Operation.CREATE)
        userdata['rules'] = [gl_rule.id]
        headers = self.create_user_and_login(org, rules=[gl_rule])
        result = self.app.post('/api/user', headers=headers, json=userdata)
        self.assertEqual(result.status_code, HTTPStatus.CREATED)

        # you need to own all rules in order to assign them
        headers = self.create_user_and_login(org, rules=[rule])
        userdata['username'] = 'smarty2'
        userdata['email'] = 'mail2@me.org'
        result = self.app.post('/api/user', headers=headers, json=userdata)
        self.assertEqual(result.status_code, HTTPStatus.UNAUTHORIZED)

        # test inside the collaboration
        org2 = Organization()
        org2.save()
        col = Collaboration(organizations=[org, org2])
        col.save()
        rule = Rule.get_by_("user", scope=Scope.COLLABORATION,
                            operation=Operation.CREATE)
        headers = self.create_user_and_login(organization=org, rules=[rule])
        userdata['username'] = 'smarty4'
        userdata['email'] = 'mail4@me.org'
        userdata['organization_id'] = org2.id
        userdata['rules'] = [rule.id]
        result = self.app.post('/api/user', headers=headers, json=userdata)
        self.assertEqual(result.status_code, HTTPStatus.CREATED)

        # check outside the collaboration fails
        org3 = Organization()
        org3.save()
        userdata['username'] = 'smarty5'
        userdata['email'] = 'mail5@me.org'
        userdata['organization_id'] = org3.id
        result = self.app.post('/api/user', headers=headers, json=userdata)
        self.assertEqual(result.status_code, HTTPStatus.UNAUTHORIZED)

        # you can only create users for in which you have all rules
        rule_view_roles = Rule.get_by_(
            "role", Scope.ORGANIZATION, Operation.VIEW)
        headers = self.create_user_and_login(
            org, rules=[rule, rule_view_roles])
        role = Role(rules=[rule], organization=org)
        role.save()
        userdata['username'] = 'smarty3'
        userdata['email'] = 'mail3@me.org'
        userdata['roles'] = [role.id]
        del userdata['organization_id']
        del userdata['rules']
        result = self.app.post('/api/user', headers=headers, json=userdata)
        self.assertEqual(result.status_code, HTTPStatus.CREATED)
        # verify that user has the role
        result = self.app.get('/api/role', headers=headers,
                              query_string={'user_id': result.json['id']})
        self.assertEqual(len(result.json['data']), 1)

        # cleanup
        org.delete()
        org2.delete()
        org3.delete()
        col.delete()
        role.delete()

    def test_patch_user_permissions(self):

        org = Organization()
        user = User(firstname="Firstname", lastname="Lastname",
                    username="Username", password="Password", email="a@b.c",
                    organization=org)
        user.save()
        self.credentials[user.username] = {'username': user.username,
                                           'password': "Password"}

        # check non-existing user
        headers = self.create_user_and_login()
        result = self.app.patch('/api/user/9999', headers=headers)
        self.assertEqual(result.status_code, HTTPStatus.NOT_FOUND)

        # patching without permissions
        headers = self.create_user_and_login()
        result = self.app.patch(f'/api/user/{user.id}', headers=headers, json={
            'firstname': 'this-aint-gonna-fly'
        })
        self.assertEqual(result.status_code, HTTPStatus.UNAUTHORIZED)
        self.assertEqual("Username", user.username)

        # patch as a user of other organization
        rule = Rule.get_by_("user", Scope.ORGANIZATION, Operation.EDIT)
        self.create_user_and_login(rules=[rule])
        result = self.app.patch(f'/api/user/{user.id}', headers=headers, json={
            'firstname': 'this-aint-gonna-fly'
        })
        self.assertEqual(result.status_code, HTTPStatus.UNAUTHORIZED)
        self.assertEqual("Username", user.username)

        # patch as another user from the same organization
        rule = Rule.get_by_("user", Scope.OWN, Operation.EDIT)
        self.create_user_and_login(user.organization, [rule])
        result = self.app.patch(f'/api/user/{user.id}', headers=headers, json={
            'firstname': 'this-aint-gonna-fly'
        })
        self.assertEqual(result.status_code, HTTPStatus.UNAUTHORIZED)
        self.assertEqual("Username", user.username)

        # edit 'simple' fields
        rule = Rule.get_by_("user", Scope.OWN, Operation.EDIT)
        user.rules.append(rule)
        user.save()
        headers = self.login(user.username)
        result = self.app.patch(f'/api/user/{user.id}', headers=headers, json={
            'firstname': 'yeah'
        })
        session.session.refresh(user)
        self.assertEqual(result.status_code, HTTPStatus.OK)
        self.assertEqual("yeah", user.firstname)

        # edit other user within your organization
        rule = Rule.get_by_("user", Scope.ORGANIZATION, Operation.EDIT)
        headers = self.create_user_and_login(organization=user.organization,
                                             rules=[rule])
        result = self.app.patch(f'/api/user/{user.id}', headers=headers, json={
            'firstname': 'whatever'
        })
        session.session.refresh(user)
        self.assertEqual(result.status_code, HTTPStatus.OK)
        self.assertEqual("whatever", user.firstname)

        # check that password cannot be edited
        rule = Rule.get_by_("user", Scope.GLOBAL, Operation.EDIT)
        headers = self.create_user_and_login(rules=[rule])
        result = self.app.patch(f'/api/user/{user.id}', headers=headers, json={
            'password': 'keep-it-safe'
        })
        self.assertEqual(result.status_code, HTTPStatus.BAD_REQUEST)

        # edit user from different organization, and test other edit fields
        result = self.app.patch(f'/api/user/{user.id}', headers=headers, json={
            'firstname': 'again',
            'lastname': 'and again',
        })
        session.session.refresh(user)
        self.assertEqual(result.status_code, HTTPStatus.OK)
        self.assertEqual("again", user.firstname)
        self.assertEqual("and again", user.lastname)

        # test editing user inside the collaboration
        org2 = Organization()
        org2.save()
        col = Collaboration(organizations=[org, org2])
        col.save()
        rule2 = Rule.get_by_("user", scope=Scope.COLLABORATION,
                             operation=Operation.EDIT)
        headers = self.create_user_and_login(organization=org2, rules=[rule2])
        result = self.app.patch(f'/api/user/{user.id}', headers=headers, json={
            'firstname': 'something',
            'lastname': 'everything',
        })
        self.assertEqual(result.status_code, HTTPStatus.OK)

        # check editing outside the collaboration fails
        org3 = Organization()
        org3.save()
        headers = self.create_user_and_login(organization=org3, rules=[rule2])
        result = self.app.patch(f'/api/user/{user.id}', headers=headers, json={
            'firstname': 'will-not-work',
        })
        self.assertEqual(result.status_code, HTTPStatus.UNAUTHORIZED)

        # test that you cannot assign rules that you not own
        not_owning_rule = Rule.get_by_("user", Scope.OWN,
                                       Operation.DELETE)
        headers = self.create_user_and_login(rules=[rule])
        result = self.app.patch(f'/api/user/{user.id}', headers=headers, json={
            'rules': [not_owning_rule.id]
        })
        self.assertEqual(result.status_code, HTTPStatus.UNAUTHORIZED)

        # test that you cannot assign role that has rules that you do not own
        role = Role(name="somename", rules=[not_owning_rule],
                    organization=org)
        role.save()
        result = self.app.patch(f'/api/user/{user.id}', headers=headers, json={
            'rules': [role.id]
        })
        self.assertEqual(result.status_code, HTTPStatus.UNAUTHORIZED)

        # test that you cannot assign rules if you don't have all the rules
        # that the other user has
        headers = self.create_user_and_login(rules=[rule, not_owning_rule])
        result = self.app.patch(f'/api/user/{user.id}', headers=headers, json={
            'rules': [not_owning_rule.id, rule.id]
        })
        self.assertEqual(result.status_code, HTTPStatus.UNAUTHORIZED)

        # test that you CAN change the rules. To do so, a user is generated
        # that has same rules as current user, but also rule to edit other
        # users and another one current user does not possess
        assigning_user_rules = user.rules
        assigning_user_rules.append(
            Rule.get_by_("user", Scope.GLOBAL, Operation.EDIT),
        )
        assigning_user_rules.append(not_owning_rule)
        headers = self.create_user_and_login(rules=assigning_user_rules)
        result = self.app.patch(f'/api/user/{user.id}', headers=headers, json={
            'rules': [not_owning_rule.id, rule.id]
        })
        self.assertEqual(result.status_code, HTTPStatus.OK)

        result = self.app.get('/api/rule', headers=headers,
                              query_string={'user_id': user.id})
        user_rule_ids = [
            rule['id'] for rule in result.json.get('data')
        ]
        self.assertIn(not_owning_rule.id, user_rule_ids)

        # test that you cannot assign roles if you don't have all the
        # permissions for that role yourself (even though you have permission
        # to assign roles)
        headers = self.create_user_and_login(rules=[rule])
        result = self.app.patch(f'/api/user/{user.id}', headers=headers, json={
            'roles': [role.id]
        })
        self.assertEqual(result.status_code, HTTPStatus.UNAUTHORIZED)

        # test that you CAN assign roles
        rule_global_view = Rule.get_by_("role", Scope.GLOBAL, Operation.VIEW)
        headers = self.create_user_and_login(
            rules=[rule, not_owning_rule, rule_global_view]
        )
        result = self.app.patch(f'/api/user/{user.id}', headers=headers, json={
            'roles': [role.id]
        })
        self.assertEqual(result.status_code, HTTPStatus.OK)

        result = self.app.get('/api/role', headers=headers,
                              query_string={'user_id': user.id})
        user_role_ids = [
            role['id'] for role in result.json.get('data')
        ]
        self.assertIn(role.id, user_role_ids)

        # test that you CANNOT assign roles from different organization
        other_org_role = Role(name="somename", rules=[not_owning_rule],
                              organization=Organization())
        headers = self.create_user_and_login(rules=[rule, not_owning_rule])
        result = self.app.patch(f'/api/user/{user.id}', headers=headers, json={
            'roles': [other_org_role.id]
        })
        self.assertEqual(result.status_code, HTTPStatus.UNAUTHORIZED)

        # test missing role
        result = self.app.patch(f'/api/user/{user.id}', headers=headers, json={
            'roles': [9999]
        })
        self.assertEqual(result.status_code, HTTPStatus.NOT_FOUND)

        # test missing rule
        result = self.app.patch(f'/api/user/{user.id}', headers=headers, json={
            'rules': [9999]
        })
        self.assertEqual(result.status_code, HTTPStatus.NOT_FOUND)

        user.delete()
        role.delete()
        org.delete()
        org2.delete()
        org3.delete()
        col.delete()

    def test_delete_user_permissions(self):
        org = Organization()
        user = User(firstname="Firstname", lastname="Lastname",
                    username="Username", password="Password", email="a@b.c",
                    organization=org)
        user.save()
        self.credentials[user.username] = {'username': user.username,
                                           'password': "Password"}

        # check non-exsitsing user
        headers = self.create_user_and_login()
        result = self.app.delete('/api/user/9999', headers=headers)
        self.assertEqual(result.status_code, HTTPStatus.NOT_FOUND)

        # try to delete without any permissions
        headers = self.create_user_and_login()
        result = self.app.delete(f'/api/user/{user.id}', headers=headers)
        self.assertEqual(result.status_code, HTTPStatus.UNAUTHORIZED)

        # same organization but missing permissions
        rule = Rule.get_by_("user", Scope.OWN, Operation.DELETE)
        headers = self.create_user_and_login(organization=user.organization,
                                             rules=[rule])
        result = self.app.delete(f'/api/user/{user.id}', headers=headers)
        self.assertEqual(result.status_code, HTTPStatus.UNAUTHORIZED)

        # other organization with organization scope
        rule = Rule.get_by_("user", Scope.ORGANIZATION,
                            Operation.DELETE)
        headers = self.create_user_and_login(organization=Organization(),
                                             rules=[rule])
        result = self.app.delete(f'/api/user/{user.id}', headers=headers)
        self.assertEqual(result.status_code, HTTPStatus.UNAUTHORIZED)

        # delete yourself
        rule = Rule.get_by_("user", Scope.OWN, Operation.DELETE)
        user.rules.append(rule)
        user.save()
        headers = self.login(user.username)
        result = self.app.delete(f'/api/user/{user.id}', headers=headers)
        self.assertEqual(result.status_code, HTTPStatus.OK)
        # User is deleted by the endpoint! user.delete()

        # delete colleague
        user = User(firstname="Firstname", lastname="Lastname",
                    username="Username", password="Password", email="a@b.c",
                    organization=Organization())
        user.save()
        rule = Rule.get_by_("user", Scope.ORGANIZATION,
                            Operation.DELETE)
        headers = self.create_user_and_login(rules=[rule],
                                             organization=user.organization)
        result = self.app.delete(f'/api/user/{user.id}', headers=headers)
        self.assertEqual(result.status_code, HTTPStatus.OK)
        # User is deleted by the endpoint user.delete()

        # delete as root
        user = User(firstname="Firstname", lastname="Lastname",
                    username="Username", password="Password", email="a@b.c",
                    organization=Organization())
        user.save()
        rule = Rule.get_by_("user", Scope.GLOBAL, Operation.DELETE)
        headers = self.create_user_and_login(rules=[rule])
        result = self.app.delete(f'/api/user/{user.id}', headers=headers)
        self.assertEqual(result.status_code, HTTPStatus.OK)
        # user is deleted by endpoint! user.delete()

        # check delete outside the collaboration fails
        user = User(firstname="Firstname", lastname="Lastname",
                    username="Username", password="Password", email="a@b.c",
                    organization=org)
        user.save()
        org2 = Organization()
        org2.save()
        col = Collaboration(organizations=[org, org2])
        col.save()
        org3 = Organization()
        org3.save()
        rule = Rule.get_by_("user", Scope.COLLABORATION,
                            Operation.DELETE)
        headers = self.create_user_and_login(organization=org3, rules=[rule])
        result = self.app.delete(f'/api/user/{user.id}', headers=headers)
        self.assertEqual(result.status_code, HTTPStatus.UNAUTHORIZED)

        # test delete inside the collaboration
        headers = self.create_user_and_login(organization=org2, rules=[rule])
        result = self.app.delete(f'/api/user/{user.id}', headers=headers)
        self.assertEqual(result.status_code, HTTPStatus.OK)

        # cleanup
        org.delete()
        org2.delete()
        org3.delete()
        col.delete()

    def test_view_organization_as_user_permissions(self):

        # view without any permissions
        headers = self.create_user_and_login()
        result = self.app.get('/api/organization', headers=headers)
        self.assertEqual(result.status_code, HTTPStatus.UNAUTHORIZED)

        # view your own organization
        rule = Rule.get_by_("organization", Scope.ORGANIZATION,
                            Operation.VIEW)
        user = self.create_user(rules=[rule])
        headers = self.login(user.username)
        result = self.app.get(f'/api/organization/{user.organization.id}',
                              headers=headers)
        self.assertEqual(result.status_code, HTTPStatus.OK)

        # try to view another organization without permission
        org = Organization()
        org.save()
        result = self.app.get(f'/api/organization/{org.id}',
                              headers=headers)
        self.assertEqual(result.status_code, HTTPStatus.UNAUTHORIZED)

        # Missing organization with global view
        rule = Rule.get_by_("organization", Scope.GLOBAL, Operation.VIEW)
        headers = self.create_user_and_login(rules=[rule])
        result = self.app.get('/api/organization/9999',
                              headers=headers)
        self.assertEqual(result.status_code, HTTPStatus.NOT_FOUND)

        # test global view
        result = self.app.get(f'/api/organization/{org.id}', headers=headers)
        self.assertEqual(result.status_code, HTTPStatus.OK)

        # test view inside the collaboration
        org2 = Organization()
        org2.save()
        col = Collaboration(organizations=[org, org2])
        col.save()
        rule = Rule.get_by_("organization", scope=Scope.COLLABORATION,
                            operation=Operation.VIEW)
        headers = self.create_user_and_login(organization=org2, rules=[rule])
        result = self.app.get(f'/api/organization/{org.id}', headers=headers)
        self.assertEqual(result.status_code, HTTPStatus.OK)

        # check view outside the collaboration fails
        org3 = Organization()
        org3.save()
        headers = self.create_user_and_login(organization=org3, rules=[rule])
        result = self.app.get(f'/api/organization/{org.id}', headers=headers)
        self.assertEqual(result.status_code, HTTPStatus.UNAUTHORIZED)

        # cleanup
        org.delete()
        org2.delete()
        org3.delete()
        col.delete()

    def test_view_organization_as_node_permission(self):
        node, api_key = self.create_node()
        headers = self.login_node(api_key)

        # test list organization with only your organization
        result = self.app.get('/api/organization', headers=headers)
        self.assertEqual(result.status_code, HTTPStatus.OK)
        self.assertEqual(result.json['data'][0]['id'], node.organization.id)

        # test list organization
        result = self.app.get(
            f'/api/organization/{node.organization.id}',
            headers=headers
        )
        self.assertEqual(result.status_code, HTTPStatus.OK)
        self.assertEqual(result.json['id'], node.organization.id)
        node.delete()

    def test_view_organization_as_container_permission(self):
        node, api_key = self.create_node()
        headers = self.login_container(node=node, api_key=api_key)

        # try to get organization where he runs
        result = self.app.get(
            f'/api/organization/{node.organization.id}',
            headers=headers
        )
        self.assertEqual(result.status_code, HTTPStatus.OK)
        self.assertEqual(result.json['id'], node.organization.id)

        # get all organizations in the collaboration
        result = self.app.get(
            '/api/organization',
            headers=headers
        )
        self.assertEqual(result.status_code, HTTPStatus.OK)
        self.assertIsInstance(result.json['data'], list)

        # cleanup
        node.delete()

    def test_create_organization_permissions(self):

        # try creating an organization without permissions
        headers = self.create_user_and_login()
        result = self.app.post('/api/organization', headers=headers, json={
            'name': 'this-aint-gonna-happen'
        })
        self.assertEqual(result.status_code, HTTPStatus.UNAUTHORIZED)

        # create an organization
        rule = Rule.get_by_("organization", Scope.GLOBAL,
                            Operation.CREATE)
        headers = self.create_user_and_login(rules=[rule])
        result = self.app.post('/api/organization', headers=headers, json={
            'name': 'this-is-gonna-happen'
        })
        self.assertEqual(result.status_code, HTTPStatus.CREATED)
        self.assertIsNotNone(Organization.get_by_name("this-is-gonna-happen"))

    def test_patch_organization_permissions(self):

        # unknown organization
        headers = self.create_user_and_login()
        results = self.app.patch('/api/organization/9999', headers=headers,
                                 json={})
        self.assertEqual(results.status_code, HTTPStatus.NOT_FOUND)

        # try to change anything without permissions
        org = Organization(name="first-name")
        org.save()
        results = self.app.patch(f'/api/organization/{org.id}',
                                 headers=headers, json={})
        self.assertEqual(results.status_code, HTTPStatus.UNAUTHORIZED)

        # change as super user
        rule = Rule.get_by_("organization", Scope.GLOBAL,
                            Operation.EDIT)
        headers = self.create_user_and_login(rules=[rule])
        results = self.app.patch(f'/api/organization/{org.id}',
                                 headers=headers, json={
                                     "name": "second-name"
                                 })
        self.assertEqual(results.status_code, HTTPStatus.OK)
        self.assertEqual(results.json['name'], "second-name")

        # change as organization editor
        rule = Rule.get_by_("organization", Scope.ORGANIZATION,
                            Operation.EDIT)
        headers = self.create_user_and_login(organization=org, rules=[rule])
        results = self.app.patch(
            f'/api/organization/{org.id}', headers=headers,
            json={"name": "third-name"})
        self.assertEqual(results.status_code, HTTPStatus.OK)
        self.assertEqual(results.json['name'], "third-name")

        # change other organization as organization editor
        rule = Rule.get_by_("organization", Scope.ORGANIZATION,
                            Operation.EDIT)
        headers = self.create_user_and_login(rules=[rule])
        results = self.app.patch(f'/api/organization/{org.id}',
                                 headers=headers, json={
                                     "name": "third-name"
                                 })
        self.assertEqual(results.status_code, HTTPStatus.UNAUTHORIZED)

        # test editing organization inside the collaboration
        org2 = Organization()
        org2.save()
        col = Collaboration(organizations=[org, org2])
        col.save()
        rule2 = Rule.get_by_("organization", scope=Scope.COLLABORATION,
                             operation=Operation.EDIT)
        headers = self.create_user_and_login(organization=org2, rules=[rule2])
        results = self.app.patch(
            f'/api/organization/{org.id}', headers=headers,
            json={"name": "fourth-name"})
        self.assertEqual(results.status_code, HTTPStatus.OK)

        # check editing outside the collaboration fails
        org3 = Organization()
        org3.save()
        headers = self.create_user_and_login(organization=org3, rules=[rule2])
        results = self.app.patch(
            f'/api/organization/{org.id}', headers=headers,
            json={"name": "not-going-to-happen"})
        self.assertEqual(results.status_code, HTTPStatus.UNAUTHORIZED)

    def test_organization_view_nodes(self):

        # create organization, collaboration and node
        org = Organization(name=str(uuid.uuid1()))
        org.save()
        col = Collaboration(name=str(uuid.uuid1()), organizations=[org])
        col.save()
        node = Node(organization=org, collaboration=col)
        node.save()

        # try to view without permissions
        headers = self.create_user_and_login(org)
        results = self.app.get(f"/api/organization/{org.id}/node",
                               headers=headers)
        self.assertEqual(results.status_code, HTTPStatus.UNAUTHORIZED)

        # try to view with organization permissions
        rule = Rule.get_by_("node", Scope.ORGANIZATION, Operation.VIEW)
        headers = self.create_user_and_login(org, rules=[rule])
        results = self.app.get(f"/api/organization/{org.id}/node",
                               headers=headers)
        self.assertEqual(results.status_code, HTTPStatus.OK)

        # try to view other organization
        headers = self.create_user_and_login(rules=[rule])
        results = self.app.get(f"/api/organization/{org.id}/node",
                               headers=headers)
        self.assertEqual(results.status_code, HTTPStatus.UNAUTHORIZED)

        # try to view with global permissions
        rule = Rule.get_by_("node", Scope.GLOBAL, Operation.VIEW)
        headers = self.create_user_and_login(rules=[rule])
        results = self.app.get(f"/api/organization/{org.id}/node",
                               headers=headers)
        self.assertEqual(results.status_code, HTTPStatus.OK)

        # try to view as node
        headers = self.create_node_and_login(organization=org)
        results = self.app.get(f"/api/organization/{org.id}/node",
                               headers=headers)
        self.assertEqual(results.status_code, HTTPStatus.OK)

        # try to view as node from another organization
        headers = self.create_node_and_login()
        results = self.app.get(f"/api/organization/{org.id}/node",
                               headers=headers)
        self.assertEqual(results.status_code, HTTPStatus.UNAUTHORIZED)

        # cleanup
        node.delete()

    def test_organization_view_collaboration_permissions(self):

        # test unknown organization
        org = Organization()
        org.save()
        col = Collaboration(organizations=[org])
        col.save()

        headers = self.create_user_and_login()
        results = self.app.get('/api/organization/9999/collaboration',
                               headers=headers)
        self.assertEqual(results.status_code, HTTPStatus.NOT_FOUND)

        # test view without any permission
        results = self.app.get(f'/api/organization/{org.id}/collaboration',
                               headers=headers)
        self.assertEqual(results.status_code, HTTPStatus.UNAUTHORIZED)

        # test view with organization scope
        rule = Rule.get_by_("collaboration", Scope.ORGANIZATION,
                            Operation.VIEW)
        headers = self.create_user_and_login(organization=org, rules=[rule])
        results = self.app.get(f'/api/organization/{org.id}/collaboration',
                               headers=headers)
        self.assertEqual(results.status_code, HTTPStatus.OK)

        # test view with organization scope other organiation
        headers = self.create_user_and_login(rules=[rule])
        results = self.app.get(f'/api/organization/{org.id}/collaboration',
                               headers=headers)
        self.assertEqual(results.status_code, HTTPStatus.UNAUTHORIZED)

        # test view with global scope
        rule = Rule.get_by_("collaboration", Scope.GLOBAL, Operation.VIEW)
        headers = self.create_user_and_login(rules=[rule])
        results = self.app.get(f'/api/organization/{org.id}/collaboration',
                               headers=headers)
        self.assertEqual(results.status_code, HTTPStatus.OK)

        # test as node
        headers = self.create_node_and_login(organization=org,
                                             collaboration=col)
        results = self.app.get(f'/api/organization/{org.id}/collaboration',
                               headers=headers)
        self.assertEqual(results.status_code, HTTPStatus.OK)

    def test_view_collaboration_permissions(self):

        # setup organization and collaboration
        org = Organization()
        col = Collaboration(organizations=[org])
        col.save()

        # try view the collaboration without any permissions
        headers = self.create_user_and_login(organization=org)
        results = self.app.get(f"/api/collaboration/{col.id}", headers=headers)
        self.assertEqual(results.status_code, HTTPStatus.UNAUTHORIZED)

        # try to view it with organization permissions
        rule = Rule.get_by_("collaboration", Scope.ORGANIZATION,
                            Operation.VIEW)
        headers = self.create_user_and_login(organization=org, rules=[rule])
        results = self.app.get(f"/api/collaboration/{col.id}", headers=headers)
        self.assertEqual(results.status_code, HTTPStatus.OK)

        # try to view it from an outside organization
        rule = Rule.get_by_("collaboration", Scope.ORGANIZATION,
                            Operation.VIEW)
        headers = self.create_user_and_login(rules=[rule])
        results = self.app.get(f"/api/collaboration/{col.id}", headers=headers)
        self.assertEqual(results.status_code, HTTPStatus.UNAUTHORIZED)

        # view it with global view permissions
        rule = Rule.get_by_("collaboration", Scope.GLOBAL, Operation.VIEW)
        headers = self.create_user_and_login(rules=[rule])
        results = self.app.get(f"/api/collaboration/{col.id}", headers=headers)
        self.assertEqual(results.status_code, HTTPStatus.OK)

        # test access as node
        headers = self.create_node_and_login(organization=org,
                                             collaboration=col)
        results = self.app.get(f"/api/collaboration/{col.id}", headers=headers)
        self.assertEqual(results.status_code, HTTPStatus.OK)

        # test access as container
        headers = self.login_container(collaboration=col, organization=org)
        results = self.app.get(f"/api/collaboration/{col.id}", headers=headers)
        self.assertEqual(results.status_code, HTTPStatus.OK)

        org.delete()
        col.delete()

    def test_edit_collaboration_permissions(self):

        # test an unknown collaboration
        headers = self.create_user_and_login()
        results = self.app.patch("/api/collaboration/9999", headers=headers)
        self.assertEqual(results.status_code, HTTPStatus.NOT_FOUND)

        # test editing without any permission
        col = Collaboration(name="collaboration-1")
        col.save()
        headers = self.create_user_and_login()
        results = self.app.patch(f"/api/collaboration/{col.id}",
                                 headers=headers, json={
                                     "name": "this-aint-gonna-fly"
                                 })
        self.assertEqual(results.status_code, HTTPStatus.UNAUTHORIZED)

        # test editing with global permissions
        rule = Rule.get_by_("collaboration", Scope.GLOBAL, Operation.EDIT)
        headers = self.create_user_and_login(rules=[rule])
        results = self.app.patch(f"/api/collaboration/{col.id}",
                                 headers=headers, json={
                                     "name": "this-is-gonna-fly"
                                 })
        self.assertEqual(results.status_code, HTTPStatus.OK)
        self.assertEqual(results.json["name"], "this-is-gonna-fly")
        col.delete()

        # test editing collaboration from within the collaboration
        org = Organization()
        org.save()
        col = Collaboration(organizations=[org])
        col.save()
        rule = Rule.get_by_("collaboration", scope=Scope.COLLABORATION,
                            operation=Operation.EDIT)
        headers = self.create_user_and_login(organization=org, rules=[rule])
        results = self.app.patch(
            f'/api/collaboration/{col.id}', headers=headers,
            json={"name": "some-name"})
        self.assertEqual(results.status_code, HTTPStatus.OK)

        # check editing collaboration outside the collaboration fails without
        # root access
        org2 = Organization()
        org2.save()
        headers = self.create_user_and_login(organization=org2, rules=[rule])
        results = self.app.patch(
            f'/api/collaboration/{col.id}', headers=headers,
            json={"name": "not-going-to-happen"})
        self.assertEqual(results.status_code, HTTPStatus.UNAUTHORIZED)

        # cleanup
        org.delete()
        org2.delete()
        col.delete()

    def test_delete_collaboration_permissions(self):

        col = Collaboration()
        col.save()

        # test deleting unknown collaboration
        headers = self.create_user_and_login()
        results = self.app.delete("/api/collaboration/9999",
                                  headers=headers)
        self.assertEqual(results.status_code, HTTPStatus.NOT_FOUND)

        # test deleting without permission
        results = self.app.delete(f"/api/collaboration/{col.id}",
                                  headers=headers)
        self.assertEqual(results.status_code, HTTPStatus.UNAUTHORIZED)

        # test deleting with permission
        rule = Rule.get_by_("collaboration", Scope.GLOBAL, Operation.DELETE)
        headers = self.create_user_and_login(rules=[rule])
        results = self.app.delete(f"/api/collaboration/{col.id}",
                                  headers=headers)
        self.assertEqual(results.status_code, HTTPStatus.OK)

        # check deleting with collaboration permission outside the
        # collaboration fails
        org = Organization()
        org.save()
        col = Collaboration(organizations=[org])
        col.save()
        org_not_member = Organization()
        org_not_member.save()
        rule = Rule.get_by_("collaboration", Scope.COLLABORATION,
                            Operation.DELETE)
        headers = self.create_user_and_login(organization=org_not_member,
                                             rules=[rule])
        result = self.app.delete(f"/api/collaboration/{col.id}",
                                 headers=headers)
        self.assertEqual(result.status_code, HTTPStatus.UNAUTHORIZED)

        # check deleting with collaboration permission inside the collaboration
        # succeeds
        headers = self.create_user_and_login(organization=org, rules=[rule])
        result = self.app.delete(f"/api/collaboration/{col.id}",
                                 headers=headers)
        self.assertEqual(result.status_code, HTTPStatus.OK)

        # cleanup
        org.delete()
        org_not_member.delete()

    def test_view_collaboration_organization_permissions_as_user(self):
        headers = self.create_user_and_login()

        # non-existing collaboration
        results = self.app.get("/api/collaboration/9999/organization",
                               headers=headers)
        self.assertEqual(results.status_code, HTTPStatus.NOT_FOUND)

        org = Organization()
        org.save()
        col = Collaboration(organizations=[org])
        col.save()

        # access without the proper permissions
        headers = self.create_user_and_login(organization=org)
        results = self.app.get(f"/api/collaboration/{col.id}/organization",
                               headers=headers)
        self.assertEqual(results.status_code, HTTPStatus.UNAUTHORIZED)

        # global permissions
        rule = Rule.get_by_("collaboration", Scope.GLOBAL, Operation.VIEW)
        headers = self.create_user_and_login(organization=org, rules=[rule])
        results = self.app.get(f"/api/collaboration/{col.id}/organization",
                               headers=headers)
        self.assertEqual(results.status_code, HTTPStatus.OK)

        # organization permissions of another organization
        rule = Rule.get_by_("collaboration", Scope.ORGANIZATION,
                            Operation.VIEW)
        headers = self.create_user_and_login(rules=[rule])
        results = self.app.get(f"/api/collaboration/{col.id}/organization",
                               headers=headers)
        self.assertEqual(results.status_code, HTTPStatus.UNAUTHORIZED)

        # now with the correct organization
        rule = Rule.get_by_("collaboration", Scope.ORGANIZATION,
                            Operation.VIEW)
        headers = self.create_user_and_login(organization=org, rules=[rule])
        results = self.app.get(f"/api/collaboration/{col.id}/organization",
                               headers=headers)
        self.assertEqual(results.status_code, HTTPStatus.OK)

    def test_view_collaboration_organization_permissions_as_node(self):

        org = Organization()
        org.save()
        col = Collaboration(organizations=[org])
        col.save()

        # node of a different organization
        headers = self.create_node_and_login()
        results = self.app.get(f"/api/collaboration/{col.id}/organization",
                               headers=headers)
        self.assertEqual(results.status_code, HTTPStatus.UNAUTHORIZED)

        # node of the correct organization
        headers = self.create_node_and_login(organization=org,
                                             collaboration=col)
        results = self.app.get(f"/api/collaboration/{col.id}/organization",
                               headers=headers)
        self.assertEqual(results.status_code, HTTPStatus.OK)

    def test_view_collaboration_organization_permissions_as_container(self):

        org = Organization()
        org.save()
        col = Collaboration(organizations=[org])
        col.save()

        # node of a different organization
        headers = self.login_container()
        results = self.app.get(f"/api/collaboration/{col.id}/organization",
                               headers=headers)
        self.assertEqual(results.status_code, HTTPStatus.UNAUTHORIZED)

        headers = self.login_container(organization=org, collaboration=col)
        results = self.app.get(f"/api/collaboration/{col.id}/organization",
                               headers=headers)
        self.assertEqual(results.status_code, HTTPStatus.OK)

    def test_edit_collaboration_organization_permissions(self):

        org = Organization()
        org.save()
        col = Collaboration(organizations=[org])
        col.save()

        org2 = Organization()
        org2.save()

        # try to do it without permission
        headers = self.create_user_and_login()
        results = self.app.post(f"/api/collaboration/{col.id}/organization",
                                headers=headers, json={'id': org2.id})
        self.assertEqual(results.status_code, HTTPStatus.UNAUTHORIZED)

        # edit permissions
        rule = Rule.get_by_("collaboration", Scope.GLOBAL, Operation.EDIT)
        headers = self.create_user_and_login(rules=[rule])
        results = self.app.post(f"/api/collaboration/{col.id}/organization",
                                headers=headers, json={'id': org2.id})
        self.assertEqual(results.status_code, HTTPStatus.OK)
        self.assertEqual(len(results.json), 2)

        # test adding new organization to collaboration from within the
        # collaboration
        org3 = Organization()
        org3.save()
        rule = Rule.get_by_("collaboration", scope=Scope.COLLABORATION,
                            operation=Operation.EDIT)
        headers = self.create_user_and_login(organization=org, rules=[rule])
        results = self.app.post(f"/api/collaboration/{col.id}/organization",
                                headers=headers, json={'id': org3.id})
        self.assertEqual(results.status_code, HTTPStatus.OK)

        # adding new organization to collaboration from outside the
        # collaboration should fail with collaboration permission
        org4 = Organization()
        org4.save()
        headers = self.create_user_and_login(organization=org4, rules=[rule])
        results = self.app.post(f"/api/collaboration/{col.id}/organization",
                                headers=headers, json={'id': org4.id})
        self.assertEqual(results.status_code, HTTPStatus.UNAUTHORIZED)

        # cleanup
        org.delete()
        org2.delete()
        org3.delete()
        org4.delete()
        col.delete()

    def test_delete_collaboration_organization_permissions(self):

        org = Organization()
        org.save()
        org2 = Organization()
        org2.save()
        col = Collaboration(organizations=[org, org2])
        col.save()

        # try to do it without permission
        headers = self.create_user_and_login()
        results = self.app.delete(f"/api/collaboration/{col.id}/organization",
                                  headers=headers, json={'id': org.id})
        self.assertEqual(results.status_code, HTTPStatus.UNAUTHORIZED)

        # delete first organization
        rule = Rule.get_by_("collaboration", Scope.GLOBAL, Operation.EDIT)
        headers = self.create_user_and_login(rules=[rule])
        results = self.app.delete(f"/api/collaboration/{col.id}/organization",
                                  headers=headers, json={'id': org.id})
        self.assertEqual(results.status_code, HTTPStatus.OK)
        self.assertEqual(len(results.json), 1)  # one organization left

        # add back first organization
        col.organizations.append(org)
        col.save()

        # removing organization from collaboration from outside the
        # collaboration should fail with collaboration permission
        org3 = Organization()
        org3.save()
        rule = Rule.get_by_("collaboration", scope=Scope.COLLABORATION,
                            operation=Operation.EDIT)
        headers = self.create_user_and_login(organization=org3, rules=[rule])
        results = self.app.delete(f"/api/collaboration/{col.id}/organization",
                                  headers=headers, json={'id': org2.id})
        self.assertEqual(results.status_code, HTTPStatus.UNAUTHORIZED)

        # test removing organization from collaboration from within the
        # collaboration
        headers = self.create_user_and_login(organization=org, rules=[rule])
        results = self.app.delete(f"/api/collaboration/{col.id}/organization",
                                  headers=headers, json={'id': org2.id})
        self.assertEqual(results.status_code, HTTPStatus.OK)

        # cleanup
        org.delete()
        org2.delete()
        org3.delete()
        col.delete()

    def test_view_collaboration_node_permissions(self):

        org = Organization(name=str(uuid.uuid1()))
        col = Collaboration(name=str(uuid.uuid1()), organizations=[org])
        node = Node(collaboration=col, organization=org)
        node.save()

        # try to view an non-existant collaboration
        headers = self.create_user_and_login()
        results = self.app.get("/api/collaboration/9999/node", headers=headers)
        self.assertEqual(results.status_code, HTTPStatus.NOT_FOUND)

        # try to view without any permissions
        results = self.app.get(f"/api/collaboration/{col.id}/node",
                               headers=headers)
        self.assertEqual(results.status_code, HTTPStatus.UNAUTHORIZED)

        # try to view from another organzization
        rule = Rule.get_by_("collaboration", Scope.ORGANIZATION,
                            Operation.VIEW)
        headers = self.create_user_and_login(rules=[rule])
        results = self.app.get(f"/api/collaboration/{col.id}/node",
                               headers=headers)
        self.assertEqual(results.status_code, HTTPStatus.UNAUTHORIZED)

        # try to view from another organization with global permissions
        rule = Rule.get_by_("collaboration", Scope.GLOBAL,
                            Operation.VIEW)
        headers = self.create_user_and_login(rules=[rule])
        results = self.app.get(f"/api/collaboration/{col.id}/node",
                               headers=headers)
        self.assertEqual(results.status_code, HTTPStatus.OK)
        self.assertEqual(len(results.json['data']), len(col.nodes))

        # try to view from your organization
        rule = Rule.get_by_("collaboration", Scope.ORGANIZATION,
                            Operation.VIEW)
        headers = self.create_user_and_login(rules=[rule], organization=org)
        results = self.app.get(f"/api/collaboration/{col.id}/node",
                               headers=headers)
        self.assertEqual(results.status_code, HTTPStatus.OK)

        # cleanup
        node.delete()

    def test_add_collaboration_node_permissions(self):

        org = Organization()
        org.save()
        org2 = Organization()
        org2.save()
        col = Collaboration(organizations=[org, org2])
        col.save()
        node = Node(organization=org)
        node.save()
        node2 = Node(organization=org2)
        node2.save()

        org3 = Organization()
        org3.save()
        node3 = Node(organization=org3)
        node3.save()

        # try non-existant collaboration
        headers = self.create_user_and_login()

        results = self.app.post('/api/collaboration/9999/node',
                                headers=headers, json={'id': node.id})
        self.assertEqual(results.status_code, HTTPStatus.NOT_FOUND)

        # try without proper permissions
        results = self.app.post(f'/api/collaboration/{col.id}/node',
                                headers=headers, json={'id': node.id})
        self.assertEqual(results.status_code, HTTPStatus.UNAUTHORIZED)

        # try to add non-existing node
        rule = Rule.get_by_("collaboration", Scope.GLOBAL, Operation.EDIT)
        headers = self.create_user_and_login(rules=[rule])
        results = self.app.post(f'/api/collaboration/{col.id}/node',
                                headers=headers, json={'id': 9999})
        self.assertEqual(results.status_code, HTTPStatus.NOT_FOUND)

        # add a node!
        results = self.app.post(f'/api/collaboration/{col.id}/node',
                                headers=headers, json={'id': node.id})
        self.assertEqual(results.status_code, HTTPStatus.CREATED)
        self.assertEqual(len(results.json), len(col.nodes))

        # try to add a node thats already in there
        results = self.app.post(f'/api/collaboration/{col.id}/node',
                                headers=headers, json={'id': node.id})
        self.assertEqual(results.status_code, HTTPStatus.BAD_REQUEST)

        # adding new node to collaboration from an organization that is not
        # part of the collaboration should fail
        results = self.app.post(f'/api/collaboration/{col.id}/node',
                                headers=headers, json={'id': node3.id})
        self.assertEqual(results.status_code, HTTPStatus.BAD_REQUEST)

        # test new node to collaboration from within the collaboration
        rule = Rule.get_by_("collaboration", scope=Scope.COLLABORATION,
                            operation=Operation.EDIT)
        headers = self.create_user_and_login(organization=org, rules=[rule])
        results = self.app.post(f'/api/collaboration/{col.id}/node',
                                headers=headers, json={'id': node2.id})
        self.assertEqual(results.status_code, HTTPStatus.CREATED)

        # adding new node to collaboration from outside collaboration should
        # fail with collaboration-scope permission
        headers = self.create_user_and_login(organization=org3, rules=[rule])
        results = self.app.post(f'/api/collaboration/{col.id}/node',
                                headers=headers, json={'id': node3.id})
        self.assertEqual(results.status_code, HTTPStatus.UNAUTHORIZED)

        # cleanup
        node.delete()
        node2.delete()
        node3.delete()
        org.delete()
        org2.delete()
        org3.delete()
        col.delete()

    def test_delete_collaboration_node_permissions(self):

        org = Organization()
        org2 = Organization()
        col = Collaboration(organizations=[org, org2])
        node = Node(organization=org, collaboration=col)
        node.save()

        # try non-existant collaboration
        headers = self.create_user_and_login()
        results = self.app.delete('/api/collaboration/9999/node',
                                  headers=headers, json={'id': node.id})
        self.assertEqual(results.status_code, HTTPStatus.NOT_FOUND)

        # try without proper permissions
        results = self.app.delete(f'/api/collaboration/{col.id}/node',
                                  headers=headers, json={'id': node.id})
        self.assertEqual(results.status_code, HTTPStatus.UNAUTHORIZED)

        # try to add non-existing node
        rule = Rule.get_by_("collaboration", Scope.GLOBAL, Operation.EDIT)
        headers = self.create_user_and_login(rules=[rule])
        results = self.app.delete(f'/api/collaboration/{col.id}/node',
                                  headers=headers, json={'id': 9999})
        self.assertEqual(results.status_code, HTTPStatus.NOT_FOUND)

        # try to add a node thats not in there
        node2 = Node()
        node2.save()
        results = self.app.delete(f'/api/collaboration/{col.id}/node',
                                  headers=headers, json={'id': node2.id})
        self.assertEqual(results.status_code, HTTPStatus.BAD_REQUEST)
        node2.delete()

        # delete node from collaboration!
        results = self.app.delete(f'/api/collaboration/{col.id}/node',
                                  headers=headers, json={'id': node.id})
        self.assertEqual(results.status_code, HTTPStatus.OK)

        # removing node from collaboration from outside the
        # collaboration should fail with collaboration permission
        node2 = Node(organization=org2, collaboration=col)
        node2.save()
        org3 = Organization()
        org3.save()
        rule = Rule.get_by_("collaboration", scope=Scope.COLLABORATION,
                            operation=Operation.EDIT)
        headers = self.create_user_and_login(organization=org3, rules=[rule])
        results = self.app.delete(f"/api/collaboration/{col.id}/node",
                                  headers=headers, json={'id': node2.id})
        self.assertEqual(results.status_code, HTTPStatus.UNAUTHORIZED)

        # test removing organization from collaboration from within the
        # collaboration
        headers = self.create_user_and_login(organization=org, rules=[rule])
        results = self.app.delete(f"/api/collaboration/{col.id}/node",
                                  headers=headers, json={'id': node2.id})
        self.assertEqual(results.status_code, HTTPStatus.OK)

        # cleanup
        node.delete()
        node2.delete()
        org.delete()
        org2.delete()
        org3.delete()
        col.delete()

    def test_view_collaboration_task_permissions_as_user(self):

        org = Organization()
        col = Collaboration(organizations=[org])
        task = Task(collaboration=col)
        task.save()

        # view non existing collaboration
        headers = self.create_user_and_login()
        results = self.app.get('/api/collaboration/9999/task',
                               headers=headers)
        self.assertEqual(results.status_code, HTTPStatus.NOT_FOUND)

        # view without any permission
        results = self.app.get(f'/api/collaboration/{col.id}/task',
                               headers=headers)
        self.assertEqual(results.status_code, HTTPStatus.UNAUTHORIZED)

        # view from another organization
        rule = Rule.get_by_("task", Scope.COLLABORATION, Operation.VIEW)
        headers = self.create_user_and_login(rules=[rule])
        results = self.app.get(f'/api/collaboration/{col.id}/task',
                               headers=headers)
        self.assertEqual(results.status_code, HTTPStatus.UNAUTHORIZED)

        # view from your own organization
        headers = self.create_user_and_login(rules=[rule], organization=org)
        results = self.app.get(f'/api/collaboration/{col.id}/task',
                               headers=headers)
        self.assertEqual(results.status_code, HTTPStatus.OK)
        self.assertEqual(len(results.json['data']), len(col.tasks))

        # view with global permissions
        rule = Rule.get_by_("task", Scope.GLOBAL, Operation.VIEW)
        headers = self.create_user_and_login(rules=[rule])
        results = self.app.get(f'/api/collaboration/{col.id}/task',
                               headers=headers)
        self.assertEqual(results.status_code, HTTPStatus.OK)
        self.assertEqual(len(results.json['data']), len(col.tasks))

    def test_view_collaboration_task_permissions_as_node(self):

        org = Organization()
        col = Collaboration(organizations=[org])
        node, api_key = self.create_node(org, col)
        task = Task(collaboration=col)
        task.save()

        headers = self.login_node(api_key)
        results = self.app.get(f'/api/collaboration/{col.id}/task',
                               headers=headers)
        self.assertEqual(results.status_code, HTTPStatus.OK)

        # cleanup
        node.delete()

    def test_view_node_permissions_as_user(self):

        org = Organization()
        org2 = Organization()
        col = Collaboration(organizations=[org, org2])
        node = Node(organization=org, collaboration=col)
        node.save()
        node2 = Node(organization=org2, collaboration=col)
        node2.save()

        # view non existing node
        headers = self.create_user_and_login()
        results = self.app.get('/api/node/9999', headers=headers)
        self.assertEqual(results.status_code, HTTPStatus.NOT_FOUND)

        # missing permissions
        results = self.app.get(f'/api/node/{node.id}', headers=headers)
        self.assertEqual(results.status_code, HTTPStatus.UNAUTHORIZED)

        # organization permissions
        rule1 = Rule.get_by_("node", Scope.ORGANIZATION, Operation.VIEW)
        headers = self.create_user_and_login(organization=org, rules=[rule1])
        results = self.app.get(f'/api/node/{node.id}', headers=headers)
        self.assertEqual(results.status_code, HTTPStatus.OK)

        # organization permissions from another organization
        headers = self.create_user_and_login(rules=[rule1])
        results = self.app.get(f'/api/node/{node.id}', headers=headers)
        self.assertEqual(results.status_code, HTTPStatus.UNAUTHORIZED)

        # global permissions
        rule2 = Rule.get_by_("node", Scope.GLOBAL, Operation.VIEW)
        headers = self.create_user_and_login(rules=[rule2])
        results = self.app.get(f'/api/node/{node.id}', headers=headers)
        self.assertEqual(results.status_code, HTTPStatus.OK)

        # list organization permissions
        headers = self.create_user_and_login(organization=org, rules=[rule1])
        results = self.app.get('/api/node', headers=headers)
        self.assertEqual(results.status_code, HTTPStatus.OK)
        self.assertEqual(len(results.json['data']), 1)  # collab has 1 node

        # list global permissions
        headers = self.create_user_and_login(rules=[rule2])
        results, json_data = self.paginated_list('/api/node', headers=headers)
        self.assertEqual(results.status_code, HTTPStatus.OK)
        self.assertEqual(len(json_data), len(Node.get()))

        # collaboration permission inside the collaboration
        rule = Rule.get_by_("node", scope=Scope.COLLABORATION,
                            operation=Operation.VIEW)
        headers = self.create_user_and_login(organization=org2, rules=[rule])
        results = self.app.get(f'/api/node/{node.id}', headers=headers)
        self.assertEqual(results.status_code, HTTPStatus.OK)

        # list collaboration permissions - in collaboration
        results = self.app.get('/api/node', headers=headers)
        self.assertEqual(results.status_code, HTTPStatus.OK)
        self.assertEqual(len(results.json['data']), len(col.nodes))

        # collaboration permission outside the collaboration should fail
        org3 = Organization()
        org3.save()
        headers = self.create_user_and_login(organization=org3, rules=[rule])
        results = self.app.get(f'/api/node/{node.id}', headers=headers)
        self.assertEqual(results.status_code, HTTPStatus.UNAUTHORIZED)

        # list collaboration permissions - other collaboration
        results = self.app.get('/api/node', headers=headers,
                               query_string={'collaboration_id': col.id})
        self.assertEqual(results.status_code, HTTPStatus.UNAUTHORIZED)

        # cleanup
        node.delete()
        node2.delete()
        org.delete()
        org2.delete()
        org3.delete()
        col.delete()

    def test_view_node_permissions_as_node(self):

        org = Organization()
        col = Collaboration(organizations=[org])
        node, api_key = self.create_node(org, col)

        headers = self.login_node(api_key)

        # global permissions
        results = self.app.get(f'/api/node/{node.id}', headers=headers)
        self.assertEqual(results.status_code, HTTPStatus.OK)

        # list organization permissions
        results = self.app.get('/api/node', headers=headers)
        self.assertEqual(results.status_code, HTTPStatus.OK)
        self.assertEqual(len(results.json['data']), len(org.nodes))

        # cleanup
        node.delete()

    def test_create_node_permissions(self):

        org = Organization(name=str(uuid.uuid1()))
        col = Collaboration(organizations=[org])
        col.save()
        org2 = Organization(name=str(uuid.uuid1()))
        org2.save()

        # test non existing collaboration
        headers = self.create_user_and_login()
        results = self.app.post('/api/node', headers=headers,
                                json={'collaboration_id': 9999})
        self.assertEqual(results.status_code, HTTPStatus.NOT_FOUND)

        # test creating a node without any permissions
        headers = self.create_user_and_login()
        results = self.app.post('/api/node', headers=headers,
                                json={'collaboration_id': col.id})
        self.assertEqual(results.status_code, HTTPStatus.UNAUTHORIZED)

        # testing creating a node with organization permissions and supplying
        # an organization id
        rule = Rule.get_by_("node", Scope.ORGANIZATION, Operation.CREATE)
        headers = self.create_user_and_login(organization=org, rules=[rule])
        results = self.app.post('/api/node', headers=headers, json={
            'collaboration_id': col.id,
            'organization_id': org.id
        })

        self.assertEqual(results.status_code, HTTPStatus.CREATED)
        node_id = results.json.get('id')
        results = self.app.post('/api/node', headers=headers, json={
            'collaboration_id': col.id,
            'organization_id': org2.id  # <-------
        })
        self.assertEqual(results.status_code, HTTPStatus.UNAUTHORIZED)

        # test adding a node to an collaboration from an organization which
        # does not belong to the collaboration
        rule2 = Rule.get_by_("node", Scope.GLOBAL, Operation.CREATE)
        headers = self.create_user_and_login(organization=org2, rules=[rule2])
        results = self.app.post('/api/node', headers=headers, json={
            'collaboration_id': col.id
        })
        self.assertEqual(results.status_code, HTTPStatus.BAD_REQUEST)

        # check an creating an already existing node
        headers = self.create_user_and_login(organization=org, rules=[rule])
        results = self.app.post('/api/node', headers=headers, json={
            'collaboration_id': col.id
        })
        self.assertEqual(results.status_code, HTTPStatus.BAD_REQUEST)

        # lets retry that
        node = Node.get(node_id)
        node.delete()
        results = self.app.post('/api/node', headers=headers, json={
            'collaboration_id': col.id
        })
        self.assertEqual(results.status_code, HTTPStatus.CREATED)

        # test global permissions
        col.organizations.append(org2)
        col.save()
        rule = Rule.get_by_("node", Scope.GLOBAL, Operation.CREATE)
        headers = self.create_user_and_login(rules=[rule])
        results = self.app.post('/api/node', headers=headers, json={
            'collaboration_id': col.id,
            'organization_id': org2.id
        })
        self.assertEqual(results.status_code, HTTPStatus.CREATED)

        # test collaboration permissions
        org3 = Organization()
        org3.save()
        col.organizations.append(org3)
        col.save()
        rule = Rule.get_by_("node", scope=Scope.COLLABORATION,
                            operation=Operation.CREATE)
        headers = self.create_user_and_login(organization=org, rules=[rule])
        result = self.app.post('/api/node', headers=headers, json={
            'collaboration_id': col.id,
            'organization_id': org3.id
        })
        self.assertEqual(result.status_code, HTTPStatus.CREATED)

        # test collaboration permissions - outside of collaboration should fail
        org4 = Organization()
        org4.save()
        col.organizations.append(org4)
        col.save()
        headers = self.create_user_and_login(organization=Organization(),
                                             rules=[rule])
        result = self.app.post('/api/node', headers=headers, json={
            'collaboration_id': col.id,
            'organization_id': org4.id
        })
        self.assertEqual(result.status_code, HTTPStatus.UNAUTHORIZED)

        # cleanup
        node.delete()
        org.delete()
        org2.delete()
        org3.delete()
        org4.delete()
        col.delete()

    def test_delete_node_permissions(self):

        org = Organization(name=str(uuid.uuid1()))
        col = Collaboration(name=str(uuid.uuid1()), organizations=[org])
        node = Node(organization=org, collaboration=col)
        node.save()

        # unexisting node
        headers = self.create_user_and_login()
        results = self.app.delete('/api/node/9999', headers=headers)
        self.assertEqual(results.status_code, HTTPStatus.NOT_FOUND)

        # organization permission other organization
        rule = Rule.get_by_('node', Scope.ORGANIZATION, Operation.DELETE)
        headers = self.create_user_and_login(rules=[rule])
        results = self.app.delete(f'/api/node/{node.id}', headers=headers)
        self.assertEqual(results.status_code, HTTPStatus.UNAUTHORIZED)

        # organization permission
        rule = Rule.get_by_('node', Scope.ORGANIZATION, Operation.DELETE)
        headers = self.create_user_and_login(organization=org, rules=[rule])
        results = self.app.delete(f'/api/node/{node.id}', headers=headers)
        self.assertEqual(results.status_code, HTTPStatus.OK)

        # global permission
        org2 = Organization(name=str(uuid.uuid1()))
        node2 = Node(organization=org2, collaboration=col)
        node2.save()
        rule = Rule.get_by_('node', Scope.GLOBAL, Operation.DELETE)
        headers = self.create_user_and_login(rules=[rule])
        results = self.app.delete(f'/api/node/{node2.id}', headers=headers)
        self.assertEqual(results.status_code, HTTPStatus.OK)

        # collaboration permission - removing node from outside collaboration
        # should fail
        org3 = Organization()
        node3 = Node(organization=org3, collaboration=col)
        node3.save()
        col.organizations.append(org3)
        col.save()
        org_not_in_collab = Organization()
        org_not_in_collab.save()
        rule = Rule.get_by_("node", scope=Scope.COLLABORATION,
                            operation=Operation.DELETE)
        headers = self.create_user_and_login(organization=org_not_in_collab,
                                             rules=[rule])
        results = self.app.delete(f'/api/node/{node3.id}', headers=headers)
        self.assertEqual(results.status_code, HTTPStatus.UNAUTHORIZED)

        # collaboration permission - now within collaboration
        headers = self.create_user_and_login(organization=org, rules=[rule])
        results = self.app.delete(f'/api/node/{node3.id}', headers=headers)
        self.assertEqual(results.status_code, HTTPStatus.OK)

        # cleanup
        org.delete()
        org2.delete()
        org3.delete()
        org_not_in_collab.delete()
        col.delete()

    def test_patch_node_permissions_as_user(self):
        # test patching non-existant node
        headers = self.create_user_and_login()
        results = self.app.patch("/api/node/9999", headers=headers, json={})
        self.assertEqual(results.status_code, HTTPStatus.NOT_FOUND)

        # test user without any permissions
        org = Organization()
        org2 = Organization()
        col = Collaboration(organizations=[org, org2])
        node = Node(organization=org, collaboration=col)
        node.save()

        results = self.app.patch(f"/api/node/{node.id}", headers=headers,
                                 json={})
        self.assertEqual(results.status_code, HTTPStatus.UNAUTHORIZED)

        # test user with global permissions
        rule = Rule.get_by_("node", Scope.GLOBAL, Operation.EDIT)
        headers = self.create_user_and_login(rules=[rule])
        results = self.app.patch(f"/api/node/{node.id}", headers=headers,
                                 json={"name": "A"})
        self.assertEqual(results.status_code, HTTPStatus.OK)
        self.assertEqual(results.json['name'], "A")

        # test user with org permissions and own organization
        rule = Rule.get_by_("node", Scope.ORGANIZATION, Operation.EDIT)
        headers = self.create_user_and_login(org, [rule])
        results = self.app.patch(f"/api/node/{node.id}", headers=headers,
                                 json={'name': 'B'})
        self.assertEqual(results.status_code, HTTPStatus.OK)
        self.assertEqual(results.json['name'], "B")

        # test user with org permissions and other organization
        headers = self.create_user_and_login(rules=[rule])
        results = self.app.patch(f"/api/node/{node.id}", headers=headers,
                                 json={'name': 'C'})
        self.assertEqual(results.status_code, HTTPStatus.UNAUTHORIZED)

        # test updatin the `organization_id` with organization permissions
        org2 = Organization()
        org2.save()
        results = self.app.patch(f"/api/node/{node.id}", headers=headers,
                                 json={'organization_id': org2.id})
        self.assertEqual(results.status_code, HTTPStatus.UNAUTHORIZED)

        # test assigning it to a node thats not part of the collaborat
        col2 = Collaboration(organizations=[org2])
        col2.save()
        results = self.app.patch(f"/api/node/{node.id}", headers=headers,
                                 json={'collaboration_id': col2.id})
        self.assertEqual(results.status_code, HTTPStatus.UNAUTHORIZED)

        # collaboration_id and organization_id. Note that the organization
        # is assigned before the collaboration is defined.
        rule = Rule.get_by_("node", Scope.GLOBAL, Operation.EDIT)
        headers = self.create_user_and_login(org2, rules=[rule])
        results = self.app.patch(f'/api/node/{node.id}', headers=headers,
                                 json={'collaboration_id': col2.id,
                                       'organization_id': org2.id})
        self.assertEqual(results.status_code, HTTPStatus.OK)
        self.assertEqual(results.json['organization']['id'], org2.id)
        self.assertEqual(results.json['collaboration']['id'], col2.id)

        # try to patch the node's VPN IP address
        results = self.app.patch(f'/api/node/{node.id}', headers=headers,
                                 json={'ip': '0.0.0.0'})
        self.assertEqual(results.status_code, HTTPStatus.OK)
        self.assertEqual(results.json['ip'], '0.0.0.0')

        # assign unknow organization
        results = self.app.patch(f'/api/node/{node.id}', headers=headers,
                                 json={'organization_id': 9999})
        self.assertEqual(results.status_code, HTTPStatus.NOT_FOUND)

        # collaboration permission - inside the collaboration
        rule = Rule.get_by_("node", Scope.COLLABORATION, Operation.EDIT)
        headers = self.create_user_and_login(organization=org2, rules=[rule])
        results = self.app.patch(f"/api/node/{node.id}", headers=headers,
                                 json={"name": "A"})
        self.assertEqual(results.status_code, HTTPStatus.OK)

        # collaboration permission - outside the collaboration
        org3 = Organization()
        org3.save()
        headers = self.create_user_and_login(organization=org3, rules=[rule])
        results = self.app.patch(f"/api/node/{node.id}", headers=headers,
                                 json={"name": "A"})
        self.assertEqual(results.status_code, HTTPStatus.UNAUTHORIZED)

        # cleanup
        node.delete()
        org.delete()
        org2.delete()
        org3.delete()
        col.delete()
        col2.delete()

    def test_view_task_permissions_as_user(self):
        # non existing task
        headers = self.create_user_and_login()
        results = self.app.get('/api/task/9999', headers=headers)
        self.assertEqual(results.status_code, HTTPStatus.NOT_FOUND)

        # test user without any permissions and id
        org = Organization()
        org2 = Organization()
        col = Collaboration(organizations=[org, org2])
        task = Task(name="unit", collaboration=col, init_org=org)
        task.save()

        results = self.app.get(f'/api/task/{task.id}', headers=headers)
        self.assertEqual(results.status_code, HTTPStatus.UNAUTHORIZED)

        # test user with col permissions with id
        rule = Rule.get_by_("task", Scope.COLLABORATION, Operation.VIEW)
        headers = self.create_user_and_login(org, rules=[rule])
        results = self.app.get(f'/api/task/{task.id}', headers=headers)
        self.assertEqual(results.status_code, HTTPStatus.OK)
        self.assertEqual(results.json['name'], 'unit')

        # collaboration permission outside the collaboration should fail
        org_not_in_collab = Organization()
        org_not_in_collab.save()
        headers = self.create_user_and_login(organization=org_not_in_collab,
                                             rules=[rule])
        results = self.app.get(f'/api/task/{task.id}', headers=headers)
        self.assertEqual(results.status_code, HTTPStatus.UNAUTHORIZED)

        # test user with org permissions with id from another org
        headers = self.create_user_and_login(rules=[rule])
        results = self.app.get(f'/api/task/{task.id}', headers=headers)
        self.assertEqual(results.status_code, HTTPStatus.UNAUTHORIZED)

        # test user with org permissions without id
        headers = self.create_user_and_login(org, rules=[rule])
        results = self.app.get('/api/task', headers=headers)
        self.assertEqual(results.status_code, HTTPStatus.OK)

        # test that user is not allowed to view task results without id
        results = self.app.get('/api/task', headers=headers,
                               query_string={'include': 'results'})
        self.assertEqual(results.status_code, HTTPStatus.UNAUTHORIZED)

        # test that user is allowed to view task results if they have the rule
        # to view results
        rule_view_results = Rule.get_by_("run", Scope.GLOBAL, Operation.VIEW)
        headers = self.create_user_and_login(org,
                                             rules=[rule, rule_view_results])
        results = self.app.get('/api/task', headers=headers,
                               query_string={'include': 'results'})
        self.assertEqual(results.status_code, HTTPStatus.OK)

        # test user with global permissions and id
        rule = Rule.get_by_("task", Scope.GLOBAL, Operation.VIEW)
        headers = self.create_user_and_login(rules=[rule])
        results = self.app.get(f'/api/task/{task.id}', headers=headers)
        self.assertEqual(results.status_code, HTTPStatus.OK)

        # test that user is not allowed to view task results with id
        results = self.app.get(f'/api/task/{task.id}', headers=headers,
                               query_string={'include': 'results'})
        self.assertEqual(results.status_code, HTTPStatus.UNAUTHORIZED)

        # test that user is allowed to view task results if they have the rule
        # to view results
        headers = self.create_user_and_login(org,
                                             rules=[rule, rule_view_results])
        results = self.app.get(f'/api/task/{task.id}', headers=headers,
                               query_string={'include': 'results'})
        self.assertEqual(results.status_code, HTTPStatus.OK)

        # test user with global permissions without id
        results = self.app.get('/api/task', headers=headers)
        self.assertEqual(results.status_code, HTTPStatus.OK)

        # list collaboration permissions - in collaboration
        rule = Rule.get_by_("task", Scope.COLLABORATION, Operation.VIEW)
        headers = self.create_user_and_login(org, rules=[rule])
        results = self.app.get('/api/task', headers=headers)
        self.assertEqual(results.status_code, HTTPStatus.OK)
        self.assertEqual(len(results.json['data']), len(col.tasks))

        # list collaboration permissions - other collaboration
        headers = self.create_user_and_login(org_not_in_collab, rules=[rule])
        results = self.app.get('/api/task', headers=headers,
                               query_string={'collaboration_id': col.id})
        self.assertEqual(results.status_code, HTTPStatus.UNAUTHORIZED)

        # list own organization permissions - same organization
        rule = Rule.get_by_("task", Scope.ORGANIZATION, Operation.VIEW)
        headers = self.create_user_and_login(org, rules=[rule])
        results = self.app.get('/api/task', headers=headers)
        self.assertEqual(results.status_code, HTTPStatus.OK)
        self.assertEqual(len(results.json['data']), len(col.tasks))

        # list own organization permissions - other organization
        headers = self.create_user_and_login(org2, rules=[rule])
        results = self.app.get('/api/task', headers=headers, query_string={
            'init_org_id': org.id
        })
        self.assertEqual(results.status_code, HTTPStatus.UNAUTHORIZED)

        # list own user's task permissions - same user without id
        rule = Rule.get_by_("task", Scope.OWN, Operation.VIEW)
        user = self.create_user(rules=[rule], organization=org)
        headers = self.login(user.username)
        task2 = Task(name="unit", collaboration=col, init_org=org,
                     init_user=user)
        task2.save()
        results = self.app.get('/api/task', headers=headers)
        self.assertEqual(results.status_code, HTTPStatus.OK)
        self.assertEqual(len(results.json['data']), 1)

        # list own user's task permissions - same user with id
        results = self.app.get(f'/api/task/{task2.id}', headers=headers)
        self.assertEqual(results.status_code, HTTPStatus.OK)

        # list own user's task permissions - other user without id
        headers = self.create_user_and_login(org, rules=[rule])
        results = self.app.get('/api/task', headers=headers, query_string={
            'init_user_id': user.id
        })
        self.assertEqual(results.status_code, HTTPStatus.UNAUTHORIZED)

        # list own user's task permissions - other user with id
        results = self.app.get(f'/api/task/{task2.id}', headers=headers)
        self.assertEqual(results.status_code, HTTPStatus.UNAUTHORIZED)

        # cleanup
        task.delete()
        task2.delete()
        user.delete()
        org.delete()
        org2.delete()
        col.delete()

    def test_view_task_permissions_as_node_and_container(self):
        # test node with id
        org = Organization()
        org.save()
        col = Collaboration(organizations=[org])
        col.save()
        task = Task(collaboration=col, image="some-image", init_org=org)
        task.save()
        res = Run(task=task, status=TaskStatus.PENDING)
        res.save()

        headers = self.create_node_and_login(organization=org)
        results = self.app.get(f'/api/task/{task.id}', headers=headers)
        self.assertEqual(results.status_code, HTTPStatus.OK)

        # test node without id
        results = self.app.get('/api/task', headers=headers)
        self.assertEqual(results.status_code, HTTPStatus.OK)

        # test container with id
        headers = self.login_container(collaboration=col, organization=org,
                                       task=task)
        results = self.app.get(f'/api/task/{task.id}', headers=headers)
        self.assertEqual(results.status_code, HTTPStatus.OK)

        # test container without id
        results = self.app.get('/api/task', headers=headers)
        self.assertEqual(results.status_code, HTTPStatus.OK)

    def test_create_task_permission_as_user(self):
        # non existant collaboration
        headers = self.create_user_and_login()
        input_ = {'method': 'dummy'}
        task_json = {
            "collaboration_id": 9999,
            "organizations": [{'id': 9999, 'input': input_}],
            "image": "some-image"
        }
        results = self.app.post('/api/task', headers=headers, json=task_json)
        self.assertEqual(results.status_code, HTTPStatus.NOT_FOUND)

        # organizations outside of collaboration
        org = Organization()
        org.save()
        col = Collaboration(organizations=[org])
        col.save()

        # task without any node created
        task_json["organizations"] = [{'id': org.id, 'input': input_}]
        task_json["collaboration_id"] = col.id
        results = self.app.post('/api/task', headers=headers, json=task_json)
        self.assertEqual(results.status_code, HTTPStatus.BAD_REQUEST)

        # node is used implicitly as in further checks, can only create task
        # if node has been created
        node = Node(organization=org, collaboration=col)

        org2 = Organization()
        org2.save()

        task_json["organizations"] = [{'id': org2.id, 'input': input_}]
        results = self.app.post('/api/task', headers=headers, json=task_json)
        self.assertEqual(results.status_code, HTTPStatus.BAD_REQUEST)

        # user without any permissions
        task_json["organizations"] = [{'id': org.id, 'input': input_}]
        results = self.app.post('/api/task', headers=headers, json=task_json)
        self.assertEqual(results.status_code, HTTPStatus.UNAUTHORIZED)

        # user with organization permissions for other organization
        rule = Rule.get_by_("task", Scope.COLLABORATION, Operation.CREATE)
        headers = self.create_user_and_login(rules=[rule])
        results = self.app.post('/api/task', headers=headers, json=task_json)
        self.assertEqual(results.status_code, HTTPStatus.UNAUTHORIZED)

        # user with organization permissions
        headers = self.create_user_and_login(org, rules=[rule])
        results = self.app.post('/api/task', headers=headers, json=task_json)
        self.assertEqual(results.status_code, HTTPStatus.CREATED)

        # user with global permissions but outside of the collaboration. They
        # should *not* be allowed to create a task in a collaboration that
        # they're not a part of
        # TODO add test for user with global permission that creates a task for
        # another organization than their own in the same collaboration
        rule = Rule.get_by_("task", Scope.GLOBAL, Operation.CREATE)
        headers = self.create_user_and_login(rules=[rule])
        results = self.app.post('/api/task', headers=headers, json=task_json)
        self.assertEqual(results.status_code, HTTPStatus.UNAUTHORIZED)

<<<<<<< HEAD
        # test master task
        rule = Rule.get_by_("task", Scope.COLLABORATION, Operation.CREATE)
        headers = self.create_user_and_login(org, rules=[rule])
        results = self.app.post('/api/task', headers=headers, json={
            "organizations": [{'id': org.id}],
            'collaboration_id': col.id,
            'master': True
        })
        self.assertEqual(results.status_code, HTTPStatus.CREATED)

=======
>>>>>>> aacfc245
        # cleanup
        node.delete()

    def test_create_task_permissions_as_container(self):
        org = Organization()
        col = Collaboration(organizations=[org])
        parent_task = Task(collaboration=col, image="some-image")
        parent_task.save()
        parent_res = Run(organization=org, task=parent_task,
                         status=TaskStatus.PENDING)
        parent_res.save()

        # test wrong image name
        input_ = {'method': 'dummy'}
        headers = self.login_container(collaboration=col, organization=org,
                                       task=parent_task)
        results = self.app.post('/api/task', headers=headers, json={
            "organizations": [{'id': org.id, 'input': input_}],
            'collaboration_id': col.id,
            'image': 'other-image'
        })

        self.assertEqual(results.status_code, HTTPStatus.UNAUTHORIZED)

        # test other collaboration_id
        col2 = Collaboration(organizations=[org])
        col2.save()
        node2 = Node(organization=org, collaboration=col2)
        node2.save()
        results = self.app.post('/api/task', headers=headers, json={
            "organizations": [{'id': org.id, 'input': input_}],
            'collaboration_id': col2.id,
            'image': 'some-image'
        })
        self.assertEqual(results.status_code, HTTPStatus.UNAUTHORIZED)

        # test with correct parameters
        results = self.app.post('/api/task', headers=headers, json={
            "organizations": [{'id': org.id, 'input': input_}],
            'collaboration_id': col.id,
            'image': 'some-image'
        })
        self.assertEqual(results.status_code, HTTPStatus.CREATED)

        # test already completed task
        parent_res.status = TaskStatus.COMPLETED
        parent_res.save()
        results = self.app.post('/api/task', headers=headers, json={
            "organizations": [{'id': org.id, 'input': input_}],
            'collaboration_id': col.id,
            'image': 'some-image'
        })
        self.assertEqual(results.status_code, HTTPStatus.UNAUTHORIZED)

        # test a failed task
        parent_res.status = TaskStatus.FAILED
        parent_res.save()
        results = self.app.post('/api/task', headers=headers, json={
            "organizations": [{'id': org.id, 'input': input_}],
            'collaboration_id': col.id,
            'image': 'some-image'
        })
        self.assertEqual(results.status_code, HTTPStatus.UNAUTHORIZED)

        # cleanup
        node2.delete()

    def test_delete_task_permissions(self):

        # test non-existing task
        headers = self.create_user_and_login()
        self.app.delete('/api/task/9999', headers=headers)

        # test with organization permissions from other organization
        org = Organization()
        org2 = Organization()
        col = Collaboration(organizations=[org, org2])
        task = Task(collaboration=col, init_org=org)
        task.save()

        # test with user who is not member of collaboration
        rule = Rule.get_by_("task", Scope.COLLABORATION, Operation.DELETE)
        headers = self.create_user_and_login(rules=[rule])
        results = self.app.delete(f'/api/task/{task.id}', headers=headers)
        self.assertEqual(results.status_code, HTTPStatus.UNAUTHORIZED)

        # test with collaboration permissions
        headers = self.create_user_and_login(org, [rule])
        results = self.app.delete(f'/api/task/{task.id}', headers=headers)
        self.assertEqual(results.status_code, HTTPStatus.OK)

        # test with global permissions
        task = Task(collaboration=col)
        task.save()
        rule = Rule.get_by_("task", Scope.GLOBAL, Operation.DELETE)
        headers = self.create_user_and_login(rules=[rule])
        results = self.app.delete(f'/api/task/{task.id}', headers=headers)
        self.assertEqual(results.status_code, HTTPStatus.OK)

        # test that all results are also deleted
        task = Task(collaboration=col)
        run = Run(task=task)
        run.save()
        run_id = run.id  # cannot access this after deletion
        results = self.app.delete(f'/api/task/{task.id}', headers=headers)
        self.assertEqual(results.status_code, HTTPStatus.OK)
        self.assertIsNone(Task.get(run_id))

        # test permission to delete tasks of own organization - other
        # organization should fail
        task = Task(collaboration=col, init_org=org)
        task.save()
        rule = Rule.get_by_("task", Scope.ORGANIZATION, Operation.DELETE)
        headers = self.create_user_and_login(rules=[rule], organization=org2)
        results = self.app.delete(f'/api/task/{task.id}', headers=headers)
        self.assertEqual(results.status_code, HTTPStatus.UNAUTHORIZED)

        # test permission to delete tasks of own organization - should work
        headers = self.create_user_and_login(rules=[rule], organization=org)
        results = self.app.delete(f'/api/task/{task.id}', headers=headers)
        self.assertEqual(results.status_code, HTTPStatus.OK)

        # test permission to delete own tasks - other user of organization
        # should fail
        rule = Rule.get_by_("task", Scope.OWN, Operation.DELETE)
        user = self.create_user(rules=[rule], organization=org)
        task = Task(collaboration=col, init_org=org, init_user=user)
        task.save()
        headers = self.create_user_and_login(rules=[rule], organization=org)
        results = self.app.delete(f'/api/task/{task.id}', headers=headers)
        self.assertEqual(results.status_code, HTTPStatus.UNAUTHORIZED)

        # test permission to delete own tasks with same user
        headers = self.login(user.username)
        results = self.app.delete(f'/api/task/{task.id}', headers=headers)
        self.assertEqual(results.status_code, HTTPStatus.OK)

        # cleanup
        user.delete()
        org.delete()
        org2.delete()
        col.delete()

    def test_view_task_result_permissions_as_user(self):

        # non-existing task
        headers = self.create_user_and_login()
        result = self.app.get('/api/task/9999/run', headers=headers)
        self.assertEqual(result.status_code, HTTPStatus.NOT_FOUND)

        # test with organization permissions from other organization
        org = Organization()
        org2 = Organization()
        col = Collaboration(organizations=[org, org2])
        col.save()
        task = Task(collaboration=col, init_org=org)
        # NB: node is used implicitly in task/{id}/result schema
        node = Node(organization=org, collaboration=col)
        res = Run(task=task, organization=org)
        res.save()

        # Test with permissions of someone who is not in the collaboration
        rule = Rule.get_by_("run", Scope.COLLABORATION, Operation.VIEW)
        headers = self.create_user_and_login(rules=[rule])
        result = self.app.get(f'/api/run?task_id={task.id}', headers=headers)
        self.assertEqual(result.status_code, HTTPStatus.UNAUTHORIZED)

        # test with collaboration permission
        headers = self.create_user_and_login(org, [rule])
        result = self.app.get(f'/api/run?task_id={task.id}', headers=headers)
        self.assertEqual(result.status_code, HTTPStatus.OK)

        # test with global permission
        rule = Rule.get_by_("run", Scope.GLOBAL, Operation.VIEW)
        headers = self.create_user_and_login(rules=[rule])
        result = self.app.get(f'/api/run?task_id={task.id}', headers=headers)
        self.assertEqual(result.status_code, HTTPStatus.OK)

        # test also result endpoint
        rule = Rule.get_by_("run", Scope.COLLABORATION, Operation.VIEW)
        headers = self.create_user_and_login(rules=[rule])
        result = self.app.get(
            f'/api/result?task_id={task.id}', headers=headers)
        self.assertEqual(result.status_code, HTTPStatus.UNAUTHORIZED)

        # test result endpoint with organization permission
        headers = self.create_user_and_login(org, [rule])
        result = self.app.get(
            f'/api/result?task_id={task.id}', headers=headers)
        self.assertEqual(result.status_code, HTTPStatus.OK)

        # test result endpoint with global permission
        rule = Rule.get_by_("run", Scope.GLOBAL, Operation.VIEW)
        headers = self.create_user_and_login(rules=[rule])
        result = self.app.get(
            f'/api/result?task_id={task.id}', headers=headers)
        self.assertEqual(result.status_code, HTTPStatus.OK)

        # test with organization permission
        rule = Rule.get_by_("run", Scope.ORGANIZATION, Operation.VIEW)
        headers = self.create_user_and_login(org, [rule])
        result = self.app.get(f'/api/run?task_id={task.id}', headers=headers)
        self.assertEqual(result.status_code, HTTPStatus.OK)
        result = self.app.get(f'/api/run/{res.id}', headers=headers)
        self.assertEqual(result.status_code, HTTPStatus.OK)

        # test with organization permission - other organization should fail
        headers = self.create_user_and_login(org2, [rule])
        result = self.app.get(
            f'/api/run?task_id={task.id}', headers=headers)
        self.assertEqual(result.status_code, HTTPStatus.UNAUTHORIZED)
        result = self.app.get(f'/api/run/{res.id}', headers=headers)
        self.assertEqual(result.status_code, HTTPStatus.UNAUTHORIZED)

        # test with permission to view own runs
        rule = Rule.get_by_("run", Scope.OWN, Operation.VIEW)
        user = self.create_user(rules=[rule], organization=org)
        headers = self.login(user.username)
        task2 = Task(collaboration=col, init_org=org, init_user=user)
        task2.save()
        res2 = Run(task=task2, organization=org)
        res2.save()
        result = self.app.get(f'/api/run?task_id={task2.id}', headers=headers)
        self.assertEqual(result.status_code, HTTPStatus.OK)
        result = self.app.get(f'/api/run/{res2.id}', headers=headers)
        self.assertEqual(result.status_code, HTTPStatus.OK)

        # test with permission to view own runs - other user should fail
        headers = self.create_user_and_login(rules=[rule], organization=org)
        result = self.app.get(f'/api/run?task_id={task2.id}', headers=headers)
        self.assertEqual(result.status_code, HTTPStatus.UNAUTHORIZED)
        result = self.app.get(f'/api/run/{res2.id}', headers=headers)
        self.assertEqual(result.status_code, HTTPStatus.UNAUTHORIZED)

        # cleanup
        node.delete()
        task.delete()
        task2.delete()
        res.delete()
        res2.delete()
        org.delete()
        org2.delete()
        col.delete()

    def test_view_task_run_permissions_as_container(self):
        # test if container can
        org = Organization()
        col = Collaboration(organizations=[org])
        task = Task(collaboration=col, image="some-image", init_org=org)
        task.save()
        res = Run(task=task, organization=org, status=TaskStatus.PENDING)
        res.save()

        headers = self.login_container(collaboration=col, organization=org,
                                       task=task)
        results = self.app.get(f'/api/run?task_id={task.id}', headers=headers)
        self.assertEqual(results.status_code, HTTPStatus.OK)<|MERGE_RESOLUTION|>--- conflicted
+++ resolved
@@ -3152,19 +3152,6 @@
         results = self.app.post('/api/task', headers=headers, json=task_json)
         self.assertEqual(results.status_code, HTTPStatus.UNAUTHORIZED)
 
-<<<<<<< HEAD
-        # test master task
-        rule = Rule.get_by_("task", Scope.COLLABORATION, Operation.CREATE)
-        headers = self.create_user_and_login(org, rules=[rule])
-        results = self.app.post('/api/task', headers=headers, json={
-            "organizations": [{'id': org.id}],
-            'collaboration_id': col.id,
-            'master': True
-        })
-        self.assertEqual(results.status_code, HTTPStatus.CREATED)
-
-=======
->>>>>>> aacfc245
         # cleanup
         node.delete()
 
