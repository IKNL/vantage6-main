# -*- coding: utf-8 -*-
import datetime
from uuid import uuid1
import yaml
import unittest
import logging
import json
import uuid

from http import HTTPStatus
from unittest.mock import patch
from flask import Response as BaseResponse
from flask.testing import FlaskClient
from werkzeug.utils import cached_property

from vantage6.common import logger_name
from vantage6.common.globals import APPNAME
<<<<<<< HEAD
from vantage6.server.globals import PACAKAGE_FOLDER
from vantage6.server import ServerApp, session
=======
from vantage6.server.globals import PACKAGE_FOLDER
from vantage6.server import ServerApp, db
>>>>>>> 8c9b3d62
from vantage6.server.model import (Rule, Role, Organization, User, Node,
                                   Collaboration, Task, Result)
from vantage6.server.model.rule import Scope, Operation
from vantage6.server import context
from vantage6.server._version import __version__
from vantage6.server.model.base import Database, DatabaseSessionManager
from vantage6.server.controller.fixture import load


logger = logger_name(__name__)
log = logging.getLogger(logger)


class Response(BaseResponse):
    @cached_property
    def json(self):
        return json.loads(self.data)


class TestNode(FlaskClient):
    def open(self, *args, **kwargs):
        if 'json' in kwargs:
            kwargs['data'] = json.dumps(kwargs.pop('json'))
            kwargs['content_type'] = 'application/json'
        return super().open(*args, **kwargs)


class TestResources(unittest.TestCase):

    @classmethod
    def setUpClass(cls):
        """Called immediately before running a test method."""
        Database().connect("sqlite://", allow_drop_all=True)

        ctx = context.TestContext.from_external_config_file(
            "unittest_config.yaml")

        server = ServerApp(ctx)
        cls.server = server

        file_ = str(PACKAGE_FOLDER / APPNAME / "server" / "_data" /
                    "unittest_fixtures.yaml")
        with open(file_) as f:
            cls.entities = yaml.safe_load(f.read())
        load(cls.entities)

        server.app.testing = True
        cls.app = server.app.test_client()

        cls.credentials = {
            'root': {
                'username': 'root',
                'password': 'root'
            },
            'admin': {
                'username': 'frank@iknl.nl',
                'password': 'password'
            },
            'user': {
                'username': 'melle@iknl.nl',
                'password': 'password'
            },
            'user-to-delete': {
                'username': 'dont-use-me',
                'password': 'password'
            }
        }

    @classmethod
    def tearDownClass(cls):
        Database().clear_data()

    @classmethod
    def setUp(cls):
        # set session.session
        DatabaseSessionManager.get_session()

    @classmethod
    def tearDown(cls):
        # unset session.session
        DatabaseSessionManager.clear_session()

    def login(self, type_='root'):
        with self.server.app.test_client() as client:
            tokens = client.post(
                '/api/token/user',
                json=self.credentials[type_]
            ).json
        if 'access_token' in tokens:
            headers = {
                'Authorization': 'Bearer {}'.format(tokens['access_token'])
            }
            return headers
        else:
            print('something wrong, during login:')
            print(tokens)
            return None

    def create_user(self, organization=None, rules=[], password="password"):

        if not organization:
            organization = Organization(name="some-organization")
            organization.save()

        # user details
        username = str(uuid.uuid1())

        # create a temporary organization
        user = User(username=username, password=password,
                    organization=organization, email=f"{username}@test.org",
                    rules=rules)
        user.save()

        self.credentials[username] = {
            "username": username,
            "password": password
        }

        return user

    def create_node(self, organization=None, collaboration=None):
        if not organization:
            organization = Organization()

        if not collaboration:
            collaboration = Collaboration()

        api_key = str(uuid1())
        node = Node(
            name=str(uuid1()),
            api_key=api_key,
            organization=organization,
            collaboration=collaboration
        )
        node.save()

        return node, api_key

    def login_node(self, api_key):
        tokens = self.app.post(
            '/api/token/node',
            json={"api_key": api_key}
        ).json
        if 'access_token' in tokens:
            headers = {
                'Authorization': 'Bearer {}'.format(tokens['access_token'])
            }
        else:
            print(tokens)

        return headers

    def login_container(self, collaboration=None, organization=None,
                        node=None, task=None, api_key=None):
        if not node:
            if not collaboration:
                collaboration = Collaboration()
            if not organization:
                organization = Organization()
            api_key = str(uuid1())
            node = Node(organization=organization, collaboration=collaboration,
                        api_key=api_key)
            node.save()
        else:
            collaboration = node.collaboration
            organization = node.organization

        if not task:
            task = Task(image="some-image", collaboration=collaboration,
                        results=[Result()])
            task.save()

        headers = self.login_node(api_key)
        tokens = self.app.post('/api/token/container', headers=headers, json={
            "image": "some-image",
            "task_id": task.id
        }
        ).json

        if 'msg' in tokens:
            print(tokens['msg'])

        headers = {
            'Authorization': 'Bearer {}'.format(tokens['container_token'])
        }
        return headers

    def create_node_and_login(self, *args, **kwargs):
        node, api_key = self.create_node(*args, **kwargs)
        return self.login_node(api_key)

    def create_user_and_login(self, organization=None, rules=[]):
        user = self.create_user(organization, rules)
        return self.login(user.username)

    def test_version(self):
        rv = self.app.get('/api/version')
        r = json.loads(rv.data)
        self.assertIn('version', r)
        self.assertEqual(r['version'], __version__)

    def test_token_different_users(self):
        for type_ in ["root", "admin", "user"]:
            tokens = self.app.post(
                '/api/token/user',
                json=self.credentials[type_]
            ).json
            self.assertIn('access_token', tokens)
            self.assertIn('refresh_token', tokens)

    def test_organization(self):

        rule = Rule.get_by_("organization", Scope.GLOBAL,
                            Operation.VIEW)
        headers = self.create_user_and_login(rules=[rule])

        # First retrieve a list of all organizations
        orgs = self.app.get('/api/organization', headers=headers).json
        self.assertEqual(len(orgs), len(Organization.get()))

        attrs = [
            'id',
            'name',
            'domain',
            'name',
            'address1',
            'address2',
            'zipcode',
            'country',
        ]

        org = orgs[0]
        for attr in attrs:
            self.assertIn(attr, org)

        # Retrieve a single organization
        url = f'/api/organization/{org["id"]}'
        org = self.app.get(url, headers=headers).json
        self.assertEqual(org['id'], orgs[0]['id'])
        self.assertEqual(org['name'], orgs[0]['name'])

        # Create a new organization
        org_details = {
            'name': 'Umbrella Corporation',
            'address1': 'Resident Evil Pike'
        }

        org = self.app.post(
            '/api/organization',
            json=org_details,
            headers=headers
        ).json

        # for attr in attrs:
        #     self.assertIn(attr, org)

        # self.assertGreater(org['id'], 0)

        orgs = self.app.get('/api/organization', headers=headers).json
        # self.assertEqual(len(orgs), 4)

    def test_collaboration(self):
        org = Organization()
        rule = Rule.get_by_("collaboration", Scope.GLOBAL, Operation.VIEW)
        headers = self.create_user_and_login(organization=org, rules=[rule])

        collaborations = self.app.get(
            '/api/collaboration', headers=headers
        )
        self.assertEqual(collaborations.status_code, HTTPStatus.OK)
        db_cols = Collaboration.get()
        self.assertEqual(len(collaborations.json), len(db_cols))

    def test_node_without_id(self):

        # GET
        rule = Rule.get_by_("node", Scope.GLOBAL, Operation.VIEW)
        headers = self.create_user_and_login(rules=[rule])
        nodes = self.app.get("/api/node", headers=headers).json
        expected_fields = [
            'name',
            'collaboration',
            'organization',
            'status',
            'id',
            'type',
            'last_seen',
            'ip'
        ]
        for node in nodes:
            for key in expected_fields:
                self.assertIn(key, node)

        nodes = self.app.get("/api/node", headers=headers).json
        self.assertIsNotNone(nodes)

        # POST
        rule = Rule.get_by_("node", Scope.GLOBAL, Operation.CREATE)
        headers = self.create_user_and_login(rules=[rule])
        # unknown collaboration id should fail
        response = self.app.post("/api/node", headers=headers, json={
            "collaboration_id": 99999
        })
        response_json = response.json
        self.assertIn("msg", response_json)
        self.assertEqual(response.status_code, HTTPStatus.NOT_FOUND)

        # succesfully create a node
        org = Organization()
        col = Collaboration(organizations=[org])
        col.save()

        headers = self.create_user_and_login(org, rules=[rule])
        response = self.app.post("/api/node", headers=headers, json={
            "collaboration_id": col.id
        })
        self.assertEqual(response.status_code, HTTPStatus.CREATED)

    def test_node_with_id(self):

        # root user can access all nodes
        rule = Rule.get_by_("node", Scope.GLOBAL, Operation.VIEW)
        headers = self.create_user_and_login(rules=[rule])
        node = self.app.get("/api/node/8", headers=headers).json
        expected_fields = [
            'name',
            'collaboration',
            'organization',
            'status',
            'id',
            'type',
            'last_seen',
            'ip'
        ]
        for key in expected_fields:
            self.assertIn(key, node)

        # user cannot access all
        headers = self.create_user_and_login()
        node = self.app.get("/api/node/8", headers=headers)
        self.assertEqual(node.status_code, HTTPStatus.UNAUTHORIZED)

        # some nodes just don't exist
        node = self.app.get("/api/node/9999", headers=headers)
        self.assertEqual(node.status_code, 404)

    def test_result_with_id(self):
        headers = self.login("root")
        result = self.app.get("/api/result/1", headers=headers)
        self.assertEqual(result.status_code, 200)

        result = self.app.get("/api/result/1?include=task", headers=headers)
        self.assertEqual(result.status_code, 200)

    def test_result_without_id(self):
        headers = self.login("root")
        result1 = self.app.get("/api/result", headers=headers)
        self.assertEqual(result1.status_code, 200)

        result2 = self.app.get("/api/result?state=open&&node_id=1",
                               headers=headers)
        self.assertEqual(result2.status_code, 200)

        result3 = self.app.get("/api/result?task_id=1", headers=headers)
        self.assertEqual(result3.status_code, 200)

        result4 = self.app.get("/api/result?task_id=1&&node_id=1",
                               headers=headers)
        self.assertEqual(result4.status_code, 200)

    def test_stats(self):
        headers = self.login("root")
        result = self.app.get("/api/result", headers=headers)
        self.assertEqual(result.status_code, 200)

    def test_task_with_id(self):
        headers = self.login("root")
        result = self.app.get("/api/task/1", headers=headers)
        self.assertEqual(result.status_code, 200)

    def test_task_witout_id(self):
        headers = self.login("root")
        result = self.app.get("/api/task", headers=headers)
        self.assertEqual(result.status_code, 200)

    def test_task_including_results(self):
        headers = self.login("root")
        result = self.app.get("/api/task?include=results", headers=headers)
        self.assertEqual(result.status_code, 200)

    def test_task_unknown(self):
        headers = self.login("root")
        result = self.app.get("/api/task/9999", headers=headers)
        self.assertEqual(result.status_code, 404)

    def test_user_with_id(self):
        headers = self.login("admin")
        result = self.app.get("/api/user/1", headers=headers)
        self.assertEqual(result.status_code, 200)
        user = result.json

        expected_fields = [
            "username",
            "firstname",
            "lastname",
            "roles"
        ]
        for field in expected_fields:
            self.assertIn(field, user)

    def test_user_unknown(self):
        headers = self.login("admin")
        result = self.app.get("/api/user/9999", headers=headers)
        self.assertEqual(result.status_code, 404)

    def test_user_without_id(self):
        for role in ["user", "admin", "root"]:
            headers = self.login(role)
            result = self.app.get("/api/user", headers=headers)
            self.assertEqual(result.status_code, 200)

    def test_user_post(self):
        headers = self.login("root")
        new_user = {
            "username": "unittest",
            "firstname": "unit",
            "lastname": "test",
            "email": "unit@test.org",
        }
        # with a bad password, user should not be created
        new_user['password'] = "1234"
        result = self.app.post('/api/user', headers=headers, json=new_user)
        self.assertEqual(result.status_code, HTTPStatus.BAD_REQUEST)

        new_user['password'] = "Welkom01!"
        result = self.app.post("/api/user", headers=headers,
                               json=new_user)
        self.assertEqual(result.status_code, 201)

        result = self.app.post("/api/user", headers=headers,
                               json=new_user)
        self.assertEqual(result.status_code, 400)

    def test_user_delete(self):
        headers = self.login("root")
        result = self.app.delete("/api/user/5", headers=headers)
        self.assertEqual(result.status_code, 200)

    def test_user_delete_unknown(self):
        headers = self.login("root")
        result = self.app.delete("/api/user/99999", headers=headers)
        self.assertEqual(result.status_code, 404)

    def test_user_patch(self):
        headers = self.login("root")
        result = self.app.patch("/api/user/2", headers=headers, json={
            "firstname": "Henk",
            "lastname": "Martin"
        })
        self.assertEqual(result.status_code, 200)

    def test_user_patch_unknown(self):
        headers = self.login("root")
        result = self.app.patch("/api/user/9999", headers=headers, json={
            "username": "root2"
        })
        self.assertEqual(result.status_code, 404)

    def test_root_role_forbidden(self):
        headers = self.login("root")
        new_user = {
            "username": "some",
            "firstname": "guy",
            "lastname": "there",
            "roles":  "root",
            "password": "super-secret"
        }
        result = self.app.post("/api/user", headers=headers,
                               json=new_user)
        self.assertEqual(result.status_code, 400)

    @patch("vantage6.server.mail_service.MailService.send_email")
    def test_reset_password(self, send_email):
        user_ = {
            "username": "root"
        }
        result = self.app.post("/api/recover/lost", json=user_)
        self.assertEqual(result.status_code, 200)

    @patch("vantage6.server.mail_service.MailService.send_email")
    def test_reset_password_missing_error(self, send_email):
        result = self.app.post("/api/recover/lost", json={})
        self.assertEqual(result.status_code, 400)

    @patch("vantage6.server.resource.recover.decode_token")
    def test_recover_password(self, decode_token):
        decode_token.return_value = {'sub': {'id': 1}}
        new_password = {
            "password": "$Ecret88!",
            "reset_token": "token"
        }
        result = self.app.post("/api/recover/reset", json=new_password)
        self.assertEqual(result.status_code, 200)

        # verify that the new password works
        result = self.app.post("/api/token/user", json={
            "username": "root",
            "password": "$Ecret88!"
        })
        self.assertIn("access_token", result.json)
        self.credentials["root"]["password"] = "$Ecret88!"

    def test_fail_recover_password(self):
        result = self.app.post("/api/recover/reset", json={})
        self.assertEqual(result.status_code, 400)

    def test_change_password(self):
        user = self.create_user(password="Password1!")
        headers = self.login(user.username)

        # test if fails when not providing correct data
        result = self.app.patch("/api/password/change", headers=headers, json={
            "current_password": "Password1!"
        })
        self.assertEqual(result.status_code, 400)
        result = self.app.patch("/api/password/change", headers=headers, json={
            "new_password": "a_new_password"
        })
        self.assertEqual(result.status_code, 400)

        # test if fails when wrong password is provided
        result = self.app.patch("/api/password/change", headers=headers, json={
            "current_password": "wrong_password1!",
            "new_password": "a_new_password"
        })
        self.assertEqual(result.status_code, 401)

        # test if fails when new password is the same
        result = self.app.patch("/api/password/change", headers=headers, json={
            "current_password": "Password1!",
            "new_password": "Password1!"
        })
        self.assertEqual(result.status_code, 400)

        # test if it works when used as intended
        result = self.app.patch("/api/password/change", headers=headers, json={
            "current_password": "Password1!",
            "new_password": "A_new_password1"
        })
        self.assertEqual(result.status_code, 200)
        session.session.refresh(user)
        self.assertTrue(user.check_password("A_new_password1"))

    def test_view_rules(self):
        headers = self.login("root")
        result = self.app.get("/api/rule", headers=headers)
        self.assertEqual(result.status_code, 200)

    def test_view_roles(self):
        headers = self.login("root")
        result = self.app.get("/api/role", headers=headers)
        self.assertEqual(result.status_code, 200)

        body = result.json
        expected_fields = ['organization', 'name', 'description', 'users']
        for field in expected_fields:
            self.assertIn(field, body[0])

    def test_create_role_as_root(self):
        headers = self.login("root")

        # obtain available rules
        rules = self.app.get("/api/rule", headers=headers).json
        rule_ids = [rule.get("id") for rule in rules]

        # assign first two rules to role
        body = {
            "name": "some-role-name",
            "description": "Testing if we can create a role",
            "rules": rule_ids[:2]
        }

        # create role
        result = self.app.post("/api/role", headers=headers, json=body)

        # check that server responded ok
        self.assertEqual(result.status_code, HTTPStatus.CREATED)

        # verify the values
        self.assertEqual(result.json.get("name"), body["name"])
        self.assertEqual(result.json.get("description"), body["description"])
        self.assertEqual(len(result.json.get("rules")), 2)

    def test_create_role_as_root_for_different_organization(self):
        headers = self.login("root")

        # obtain available rules
        rules = self.app.get("/api/rule", headers=headers).json

        # create new organization, so we're sure that the current user
        # is not assigned to the same organization
        org = Organization(name="Some-random-organization")
        org.save()

        body = {
            "name": "some-role-name",
            "description": "Testing if we can create a rol for another org",
            "rules": [rule.get("id") for rule in rules],
            "organization_id": org.id
        }

        # create role
        result = self.app.post("/api/role", headers=headers, json=body)

        # check that server responded ok
        self.assertEqual(result.status_code, HTTPStatus.CREATED)

        # verify the organization
        self.assertEqual(org.id, result.json["organization"]["id"])

    def test_create_role_permissions(self):
        all_rules = Rule.get()

        # check user without any permissions
        headers = self.create_user_and_login()

        body = {
            "name": "some-role-name",
            "description": "Testing if we can create a rol for another org",
            "rules": [rule.id for rule in all_rules],
        }
        result = self.app.post("/api/role", headers=headers, json=body)
        self.assertEqual(result.status_code, HTTPStatus.UNAUTHORIZED)

        # check that user with a missing rule cannot create a role with that
        # missing rule
        headers = self.create_user_and_login(rules=(all_rules[:-2]))
        result = self.app.post("/api/role", headers=headers, json=body)
        self.assertEqual(result.status_code, HTTPStatus.UNAUTHORIZED)

        # check that user can create role within his organization
        rule = Rule.get_by_("role", scope=Scope.ORGANIZATION,
                            operation=Operation.CREATE)

        headers = self.create_user_and_login(rules=[rule])
        body["rules"] = [rule.id]
        result = self.app.post("/api/role", headers=headers, json=body)

        self.assertEqual(result.status_code, HTTPStatus.CREATED)

        # check a non-existing organization
        headers = self.login("root")
        body["organization_id"] = 9999
        result = self.app.post('/api/role', headers=headers, json=body)
        self.assertEqual(result.status_code, HTTPStatus.NOT_FOUND)

        # check that assigning an unexisting rule is not possible
        headers = self.create_user_and_login()
        body["rules"] = [9999]
        result = self.app.post("/api/role", headers=headers, json=body)
        self.assertEqual(result.status_code, HTTPStatus.NOT_FOUND)

    def test_edit_role(self):
        headers = self.login('root')

        # create testing entities
        org = Organization(name="some-organization-name")
        org.save()
        role = Role(name="some-role-name", organization=org)
        role.save()

        # test name, description
        result = self.app.patch(f'/api/role/{role.id}', headers=headers, json={
            "name": "a-different-role-name",
            "description": "some description of this role..."
        })

        session.session.refresh(role)
        self.assertEqual(result.status_code, HTTPStatus.OK)
        self.assertEqual(role.name, "a-different-role-name")
        self.assertEqual(role.description, "some description of this role...")

        # test modifying rules
        all_rule_ids = [rule.id for rule in Rule.get()]
        result = self.app.patch(f'/api/role/{role.id}', headers=headers, json={
            "rules": all_rule_ids
        })
        self.assertEqual(result.status_code, HTTPStatus.OK)
        self.assertListEqual(all_rule_ids, [rule.id for rule in role.rules])

        # test non owning rules
        rule = Rule.get_by_("role", Scope.ORGANIZATION,
                            Operation.EDIT)
        headers = self.create_user_and_login(org, [rule])
        result = self.app.patch(f"/api/role/{role.id}", headers=headers, json={
            "rules": all_rule_ids
        })
        self.assertEqual(result.status_code, HTTPStatus.UNAUTHORIZED)

        # test modifying role of another organization, without global
        # permission
        org2 = Organization(name="another-organization")
        headers = self.create_user_and_login(org2, [rule])
        result = self.app.patch(f'/api/role/{role.id}', headers=headers, json={
            "name": "this-will-not-be-updated"
        })
        self.assertEqual(result.status_code, HTTPStatus.UNAUTHORIZED)

        # test modifying role with global permissions
        rule = Rule.get_by_("role", Scope.GLOBAL, Operation.EDIT)
        headers = self.create_user_and_login(org2, [rule])
        result = self.app.patch(f'/api/role/{role.id}', headers=headers, json={
            "name": "this-will-not-be-updated"
        })
        self.assertEqual(result.status_code, HTTPStatus.OK)

    def test_remove_role(self):

        org = Organization()
        org.save()
        role = Role(organization=org)
        role.save()

        # test removal without permissions
        headers = self.create_user_and_login()
        result = self.app.delete(f'/api/role/{role.id}', headers=headers)
        self.assertEqual(result.status_code, HTTPStatus.UNAUTHORIZED)

        # test removal with organization permissions
        rule = Rule.get_by_("role", Scope.ORGANIZATION,
                            Operation.DELETE)
        headers = self.create_user_and_login(org, [rule])
        result = self.app.delete(f'/api/role/{role.id}', headers=headers)
        self.assertEqual(result.status_code, HTTPStatus.OK)

        # test failed removal with organization permissions
        role = Role(organization=org)  # because we removed it...
        role.save()
        headers = self.create_user_and_login(rules=[rule])
        result = self.app.delete(f'/api/role/{role.id}', headers=headers)
        self.assertEqual(result.status_code, HTTPStatus.UNAUTHORIZED)

        # test removal with global permissions
        rule = Rule.get_by_("role", Scope.GLOBAL, Operation.DELETE)
        headers = self.create_user_and_login(rules=[rule])
        result = self.app.delete(f'/api/role/{role.id}', headers=headers)
        self.assertEqual(result.status_code, HTTPStatus.OK)

    def test_rules_from_role(self):
        headers = self.login('root')
        role = Role.get()[0]

        result = self.app.get(f'/api/role/{role.id}/rule', headers=headers)
        self.assertEqual(result.status_code, HTTPStatus.OK)
        self.assertEqual(len(role.rules), len(result.json))

        result = self.app.get('/api/role/9999/rule', headers=headers)
        self.assertEqual(result.status_code, HTTPStatus.NOT_FOUND)

    def test_add_single_rule_to_role(self):
        headers = self.login('root')

        role = Role(name="empty", organization=Organization())
        role.save()

        # role without rules
        result = self.app.get(f'/api/role/{role.id}/rule', headers=headers)

        self.assertEqual(result.status_code, HTTPStatus.OK)
        self.assertEqual(len(result.json), 0)

        rule = Rule.get()[0]

        # try to add rule to non existing role
        result = self.app.post(f'/api/role/9999/rule/{rule.id}',
                               headers=headers)
        self.assertEqual(result.status_code, HTTPStatus.NOT_FOUND)

        # try to add non existent rule
        result = self.app.post(f'/api/role/{role.id}/rule/9999',
                               headers=headers)
        self.assertEqual(result.status_code, HTTPStatus.NOT_FOUND)

        # add a rule to a role
        result = self.app.post(f'/api/role/{role.id}/rule/{rule.id}',
                               headers=headers)
        self.assertEqual(result.status_code, HTTPStatus.CREATED)

        # check that the role now has one rule
        result = self.app.get(f'/api/role/{role.id}/rule', headers=headers)
        self.assertEqual(result.status_code, HTTPStatus.OK)
        self.assertEqual(len(result.json), 1)

    def test_remove_single_rule_from_role(self):
        headers = self.login('root')

        rule = Rule.get()[0]
        role = Role(name="unit", organization=Organization(), rules=[rule])
        role.save()

        # try to add rule to non existing role
        result = self.app.delete(f'/api/role/9999/rule/{rule.id}',
                                 headers=headers)
        self.assertEqual(result.status_code, HTTPStatus.NOT_FOUND)

        # try to add non existent rule
        result = self.app.delete(f'/api/role/{role.id}/rule/9999',
                                 headers=headers)
        self.assertEqual(result.status_code, HTTPStatus.NOT_FOUND)

        result = self.app.get(f'/api/role/{role.id}/rule', headers=headers)
        self.assertEqual(result.status_code, HTTPStatus.OK)
        self.assertEqual(len(result.json), 1)

        result = self.app.delete(f'/api/role/{role.id}/rule/{rule.id}',
                                 headers=headers)
        self.assertEqual(result.status_code, HTTPStatus.OK)
        self.assertEqual(len(result.json), 0)

    def test_view_permission_rules(self):
        rule = Rule.get_by_("role", Scope.ORGANIZATION, Operation.VIEW)

        role = Role(name="some-role", organization=Organization())
        role.save()

        # user does not belong to organization
        headers = self.create_user_and_login(rules=[rule])
        result = self.app.get(f'/api/role/{role.id}/rule', headers=headers)
        self.assertEqual(result.status_code, HTTPStatus.UNAUTHORIZED)

        # user does belong to the organization
        headers = self.create_user_and_login(organization=role.organization,
                                             rules=[rule])
        result = self.app.get(f'/api/role/{role.id}/rule', headers=headers)
        self.assertEqual(result.status_code, HTTPStatus.OK)

        # user has global permissions
        rule = Rule.get_by_("role", Scope.GLOBAL, Operation.VIEW)
        headers = self.create_user_and_login(rules=[rule])
        result = self.app.get(f'/api/role/{role.id}/rule', headers=headers)
        self.assertEqual(result.status_code, HTTPStatus.OK)

        role.delete()

    def test_add_rule_to_role_permission(self):

        role = Role(name="new-role", organization=Organization())
        role.save()

        rule = Rule.get_by_("role", Scope.ORGANIZATION, Operation.EDIT)

        # try adding a rule without any permission
        headers = self.create_user_and_login()
        result = self.app.post(f'/api/role/{role.id}/rule/{rule.id}',
                               headers=headers)
        self.assertEqual(result.status_code, HTTPStatus.UNAUTHORIZED)

        # you cant edit other organizations roles
        headers = self.create_user_and_login(rules=[rule])
        result = self.app.post(f'/api/role/{role.id}/rule/{rule.id}',
                               headers=headers)
        self.assertEqual(result.status_code, HTTPStatus.UNAUTHORIZED)

        # you can edit other organizations with the global permission
        rule = Rule.get_by_("role", Scope.GLOBAL, Operation.EDIT)
        headers = self.create_user_and_login(rules=[rule])
        result = self.app.post(f'/api/role/{role.id}/rule/{rule.id}',
                               headers=headers)
        self.assertEqual(result.status_code, HTTPStatus.CREATED)

        # however you can only assign rules that you own
        rule = Rule.get_by_("role", Scope.ORGANIZATION, Operation.EDIT)
        result = self.app.post(f'/api/role/{role.id}/rule/{rule.id}',
                               headers=headers)
        self.assertEqual(result.status_code, HTTPStatus.UNAUTHORIZED)

        role.delete()

    def test_remove_rule_from_role_permissions(self):

        role = Role(name="new-role", organization=Organization())
        role.save()
        rule = Rule.get_by_("role", Scope.ORGANIZATION,
                            Operation.DELETE)

        # try removing without any permissions
        headers = self.create_user_and_login()
        result = self.app.delete(f'/api/role/{role.id}/rule/{rule.id}',
                                 headers=headers)
        self.assertEqual(result.status_code, HTTPStatus.UNAUTHORIZED)

        # try removing rule from other organization
        headers = self.create_user_and_login(organization=Organization(),
                                             rules=[rule])
        result = self.app.delete(f'/api/role/{role.id}/rule/{rule.id}',
                                 headers=headers)
        self.assertEqual(result.status_code, HTTPStatus.UNAUTHORIZED)

        # try removing rule which is not in the role
        headers = self.create_user_and_login(organization=role.organization,
                                             rules=[rule])
        result = self.app.delete(f'/api/role/{role.id}/rule/{rule.id}',
                                 headers=headers)
        self.assertEqual(result.status_code, HTTPStatus.NOT_FOUND)

        role.rules.append(rule)
        role.save()

        # lets try that again
        headers = self.create_user_and_login(organization=role.organization,
                                             rules=[rule])
        result = self.app.delete(f'/api/role/{role.id}/rule/{rule.id}',
                                 headers=headers)
        self.assertEqual(result.status_code, HTTPStatus.OK)

        role.rules.append(rule)
        role.save()

        # power users can edit other organization rules
        power_rule = Rule.get_by_("role", Scope.GLOBAL,
                                  Operation.DELETE)
        headers = self.create_user_and_login(rules=[power_rule, rule])
        result = self.app.delete(f'/api/role/{role.id}/rule/{rule.id}',
                                 headers=headers)
        self.assertEqual(result.status_code, HTTPStatus.OK)

        role.delete()

    def test_view_permission_user(self):

        # user not found
        headers = self.create_user_and_login()
        result = self.app.get('/api/user/9999', headers=headers)
        self.assertEqual(result.status_code, HTTPStatus.NOT_FOUND)

        # try to view users without any permissions
        headers = self.create_user_and_login()
        result = self.app.get('/api/user', headers=headers)
        self.assertEqual(result.status_code, HTTPStatus.UNAUTHORIZED)

        # root user can view all users
        headers = self.login('root')
        result = self.app.get('/api/user', headers=headers)
        self.assertEqual(result.status_code, HTTPStatus.OK)
        self.assertEqual(len(result.json), len(User.get()))

        # view users of your organization
        rule = Rule.get_by_("user", Scope.ORGANIZATION, Operation.VIEW)
        org = Organization.get(1)
        headers = self.create_user_and_login(org, rules=[rule])
        result = self.app.get('/api/user', headers=headers)
        self.assertEqual(result.status_code, HTTPStatus.OK)
        self.assertEqual(len(result.json), len(org.users))

        # view a single user of your organization
        user_id = org.users[0].id
        result = self.app.get(f'/api/user/{user_id}', headers=headers)
        self.assertEqual(result.status_code, HTTPStatus.OK)

        # user can view their own data. This should always be possible
        user = self.create_user(rules=[])
        headers = self.login(user.username)
        result = self.app.get(f'/api/user/{user.id}', headers=headers)

    def test_bounce_existing_username_and_email(self):
        headers = self.create_user_and_login()
        User(username="something", email="mail@me.org").save()
        userdata = {
            "username": "not-important",
            "firstname": "name",
            "lastname": "lastname",
            "password": "welkom01",
            "email": "mail@me.org"
        }
        result = self.app.post('/api/user', headers=headers, json=userdata)
        self.assertEqual(result.status_code, HTTPStatus.BAD_REQUEST)

        userdata['username'] = 'not-important'
        result = self.app.post('/api/user', headers=headers, json=userdata)
        self.assertEqual(result.status_code, HTTPStatus.BAD_REQUEST)

    def test_new_permission_user(self):
        userdata = {
            "username": "smarty",
            "firstname": "Smart",
            "lastname": "Pants",
            "password": "Welkom01!",
            "email": "mail-us@me.org"
        }

        # Creating users for other organizations can only be by global scope
        org = Organization()
        rule = Rule.get_by_("user", Scope.ORGANIZATION,
                            Operation.CREATE)
        userdata['organization_id'] = 1
        headers = self.create_user_and_login(org, rules=[rule])
        result = self.app.post('/api/user', headers=headers, json=userdata)
        self.assertEqual(result.status_code, HTTPStatus.UNAUTHORIZED)

        # you can do that when you have the global scope
        gl_rule = Rule.get_by_("user", Scope.GLOBAL, Operation.CREATE)
        userdata['rules'] = [gl_rule.id]
        headers = self.create_user_and_login(org, rules=[gl_rule])
        result = self.app.post('/api/user', headers=headers, json=userdata)
        self.assertEqual(result.status_code, HTTPStatus.CREATED)

        # you need to own all rules in order to assign them
        headers = self.create_user_and_login(org, rules=[rule])
        userdata['username'] = 'smarty2'
        userdata['email'] = 'mail2@me.org'
        result = self.app.post('/api/user', headers=headers, json=userdata)
        self.assertEqual(result.status_code, HTTPStatus.UNAUTHORIZED)

        # you can only assign roles in which you have all rules
        headers = self.create_user_and_login(org, rules=[rule])
        role = Role(rules=[rule], organization=org)
        role.save()
        userdata['username'] = 'smarty3'
        userdata['email'] = 'mail3@me.org'
        userdata['roles'] = [role.id]
        del userdata['organization_id']
        del userdata['rules']
        result = self.app.post('/api/user', headers=headers, json=userdata)
        self.assertEqual(result.status_code, HTTPStatus.CREATED)
        self.assertEqual(len(result.json['roles']), 1)

    def test_patch_user_permissions(self):

        org = Organization()
        user = User(firstname="Firstname", lastname="Lastname",
                    username="Username", password="Password", email="a@b.c",
                    organization=org)
        user.save()
        self.credentials[user.username] = {'username': user.username,
                                           'password': "Password"}

        # check non-existing user
        headers = self.create_user_and_login()
        result = self.app.patch('/api/user/9999', headers=headers)
        self.assertEqual(result.status_code, HTTPStatus.NOT_FOUND)

        # patching without permissions
        headers = self.create_user_and_login()
        result = self.app.patch(f'/api/user/{user.id}', headers=headers, json={
            'firstname': 'this-aint-gonna-fly'
        })
        self.assertEqual(result.status_code, HTTPStatus.UNAUTHORIZED)
        self.assertEqual("Username", user.username)

        # patch as a user of other organization
        rule = Rule.get_by_("user", Scope.ORGANIZATION, Operation.EDIT)
        self.create_user_and_login(rules=[rule])
        result = self.app.patch(f'/api/user/{user.id}', headers=headers, json={
            'firstname': 'this-aint-gonna-fly'
        })
        self.assertEqual(result.status_code, HTTPStatus.UNAUTHORIZED)
        self.assertEqual("Username", user.username)

        # patch as another user from the same organization
        rule = Rule.get_by_("user", Scope.OWN, Operation.EDIT)
        self.create_user_and_login(user.organization, [rule])
        result = self.app.patch(f'/api/user/{user.id}', headers=headers, json={
            'firstname': 'this-aint-gonna-fly'
        })
        self.assertEqual(result.status_code, HTTPStatus.UNAUTHORIZED)
        self.assertEqual("Username", user.username)

        # edit 'simple' fields
        rule = Rule.get_by_("user", Scope.OWN, Operation.EDIT)
        user.rules.append(rule)
        user.save()
        headers = self.login(user.username)
        result = self.app.patch(f'/api/user/{user.id}', headers=headers, json={
            'firstname': 'yeah'
        })
        session.session.refresh(user)
        self.assertEqual(result.status_code, HTTPStatus.OK)
        self.assertEqual("yeah", user.firstname)

        # edit other user within your organization
        rule = Rule.get_by_("user", Scope.ORGANIZATION, Operation.EDIT)
        headers = self.create_user_and_login(organization=user.organization,
                                             rules=[rule])
        result = self.app.patch(f'/api/user/{user.id}', headers=headers, json={
            'firstname': 'whatever'
        })
        session.session.refresh(user)
        self.assertEqual(result.status_code, HTTPStatus.OK)
        self.assertEqual("whatever", user.firstname)

        # check that password cannot be edited
        rule = Rule.get_by_("user", Scope.GLOBAL, Operation.EDIT)
        headers = self.create_user_and_login(rules=[rule])
        result = self.app.patch(f'/api/user/{user.id}', headers=headers, json={
            'password': 'keep-it-safe'
        })
        self.assertEqual(result.status_code, HTTPStatus.BAD_REQUEST)

        # edit user from different organization, and test other edit fields
        result = self.app.patch(f'/api/user/{user.id}', headers=headers, json={
            'firstname': 'again',
            'lastname': 'and again',
        })
        session.session.refresh(user)
        self.assertEqual(result.status_code, HTTPStatus.OK)
        self.assertEqual("again", user.firstname)
        self.assertEqual("and again", user.lastname)

        # test that you cannot assign rules that you not own
        not_owning_rule = Rule.get_by_("user", Scope.OWN,
                                       Operation.DELETE)
        headers = self.create_user_and_login(rules=[rule])
        result = self.app.patch(f'/api/user/{user.id}', headers=headers, json={
            'rules': [not_owning_rule.id]
        })
        self.assertEqual(result.status_code, HTTPStatus.UNAUTHORIZED)

        # test that you cannot assign role that has rules that you do not own
        role = Role(name="somename", rules=[not_owning_rule],
                    organization=org)
        role.save()
        result = self.app.patch(f'/api/user/{user.id}', headers=headers, json={
            'rules': [role.id]
        })
        self.assertEqual(result.status_code, HTTPStatus.UNAUTHORIZED)

        # test that you cannot assign rules if you don't have all the rules
        # that the other user has
        headers = self.create_user_and_login(rules=[rule, not_owning_rule])
        result = self.app.patch(f'/api/user/{user.id}', headers=headers, json={
            'rules': [not_owning_rule.id, rule.id]
        })
        self.assertEqual(result.status_code, HTTPStatus.UNAUTHORIZED)

        # test that you CAN change the rules. To do so, a user is generated
        # that has same rules as current user, but also rule to edit other
        # users and another one current user does not possess
        assigning_user_rules = user.rules
        assigning_user_rules.append(
            Rule.get_by_("user", Scope.GLOBAL, Operation.EDIT)
        )
        assigning_user_rules.append(not_owning_rule)
        headers = self.create_user_and_login(rules=assigning_user_rules)
        result = self.app.patch(f'/api/user/{user.id}', headers=headers, json={
            'rules': [not_owning_rule.id, rule.id]
        })
        self.assertEqual(result.status_code, HTTPStatus.OK)
        user_rule_ids = [rule['id'] for rule in result.json['rules']]
        self.assertIn(not_owning_rule.id, user_rule_ids)

        # test that you cannot assign roles if you don't have all the
        # permissions for that role yourself (even though you have permission
        # to assign roles)
        headers = self.create_user_and_login(rules=[rule])
        result = self.app.patch(f'/api/user/{user.id}', headers=headers, json={
            'roles': [role.id]
        })
        self.assertEqual(result.status_code, HTTPStatus.UNAUTHORIZED)

        # test that you CAN assign roles
        headers = self.create_user_and_login(rules=[rule, not_owning_rule])
        result = self.app.patch(f'/api/user/{user.id}', headers=headers, json={
            'roles': [role.id]
        })
        self.assertEqual(result.status_code, HTTPStatus.OK)
        user_role_ids = [role['id'] for role in result.json['roles']]
        self.assertIn(role.id, user_role_ids)

        # test that you CANNOT assign roles from different organization
        other_org_role = Role(name="somename", rules=[not_owning_rule],
                              organization=Organization())
        headers = self.create_user_and_login(rules=[rule, not_owning_rule])
        result = self.app.patch(f'/api/user/{user.id}', headers=headers, json={
            'roles': [other_org_role.id]
        })
        self.assertEqual(result.status_code, HTTPStatus.UNAUTHORIZED)

        # test missing role
        result = self.app.patch(f'/api/user/{user.id}', headers=headers, json={
            'roles': [9999]
        })
        self.assertEqual(result.status_code, HTTPStatus.NOT_FOUND)

        # test missing rule
        result = self.app.patch(f'/api/user/{user.id}', headers=headers, json={
            'rules': [9999]
        })
        self.assertEqual(result.status_code, HTTPStatus.NOT_FOUND)

        user.delete()
        role.delete()

    def test_delete_user_permissions(self):

        user = User(firstname="Firstname", lastname="Lastname",
                    username="Username", password="Password", email="a@b.c",
                    organization=Organization())
        user.save()
        self.credentials[user.username] = {'username': user.username,
                                           'password': "Password"}

        # check non-exsitsing user
        headers = self.create_user_and_login()
        result = self.app.delete('/api/user/9999', headers=headers)
        self.assertEqual(result.status_code, HTTPStatus.NOT_FOUND)

        # try to delete without any permissions
        headers = self.create_user_and_login()
        result = self.app.delete(f'/api/user/{user.id}', headers=headers)
        self.assertEqual(result.status_code, HTTPStatus.UNAUTHORIZED)

        # same organization but missing permissions
        rule = Rule.get_by_("user", Scope.OWN, Operation.DELETE)
        headers = self.create_user_and_login(organization=user.organization,
                                             rules=[rule])
        result = self.app.delete(f'/api/user/{user.id}', headers=headers)
        self.assertEqual(result.status_code, HTTPStatus.UNAUTHORIZED)

        # other organization with organization scope
        rule = Rule.get_by_("user", Scope.ORGANIZATION,
                            Operation.DELETE)
        headers = self.create_user_and_login(organization=Organization(),
                                             rules=[rule])
        result = self.app.delete(f'/api/user/{user.id}', headers=headers)
        self.assertEqual(result.status_code, HTTPStatus.UNAUTHORIZED)

        # delete yourself
        rule = Rule.get_by_("user", Scope.OWN, Operation.DELETE)
        user.rules.append(rule)
        user.save()
        headers = self.login(user.username)
        result = self.app.delete(f'/api/user/{user.id}', headers=headers)
        self.assertEqual(result.status_code, HTTPStatus.OK)
        # User is deleted by the endpoint! user.delete()

        # delete colleague
        user = User(firstname="Firstname", lastname="Lastname",
                    username="Username", password="Password", email="a@b.c",
                    organization=Organization())
        user.save()
        rule = Rule.get_by_("user", Scope.ORGANIZATION,
                            Operation.DELETE)
        headers = self.create_user_and_login(rules=[rule],
                                             organization=user.organization)
        result = self.app.delete(f'/api/user/{user.id}', headers=headers)
        self.assertEqual(result.status_code, HTTPStatus.OK)
        # User is deleted by the endpoint user.delete()

        # delete as root
        user = User(firstname="Firstname", lastname="Lastname",
                    username="Username", password="Password", email="a@b.c",
                    organization=Organization())
        user.save()
        rule = Rule.get_by_("user", Scope.GLOBAL, Operation.DELETE)
        headers = self.create_user_and_login(rules=[rule])
        result = self.app.delete(f'/api/user/{user.id}', headers=headers)
        self.assertEqual(result.status_code, HTTPStatus.OK)
        # user is deleted by endpoint! user.delete()

    def test_view_organization_as_user_permissions(self):

        # view without any permissions
        headers = self.create_user_and_login()
        result = self.app.get('/api/organization', headers=headers)
        self.assertEqual(result.status_code, HTTPStatus.UNAUTHORIZED)

        # view your own organization
        rule = Rule.get_by_("organization", Scope.ORGANIZATION,
                            Operation.VIEW)
        user = self.create_user(rules=[rule])
        headers = self.login(user.username)
        result = self.app.get(f'/api/organization/{user.organization.id}',
                              headers=headers)
        self.assertEqual(result.status_code, HTTPStatus.OK)

        # try to view another organization without permission
        org = Organization()
        org.save()
        result = self.app.get(f'/api/organization/{org.id}',
                              headers=headers)
        self.assertEqual(result.status_code, HTTPStatus.UNAUTHORIZED)

        # Missing organization with global view
        rule = Rule.get_by_("organization", Scope.GLOBAL,
                            Operation.VIEW)
        headers = self.create_user_and_login(rules=[rule])
        result = self.app.get('/api/organization/9999',
                              headers=headers)
        self.assertEqual(result.status_code, HTTPStatus.NOT_FOUND)

        # test global view
        result = self.app.get(f'/api/organization/{org.id}',
                              headers=headers)
        self.assertEqual(result.status_code, HTTPStatus.OK)

    def test_view_organization_as_node_permission(self):
        node, api_key = self.create_node()
        headers = self.login_node(api_key)

        # test list organization with only your organization
        result = self.app.get('/api/organization', headers=headers)
        self.assertEqual(result.status_code, HTTPStatus.OK)
        self.assertEqual(result.json[0]['id'], node.organization.id)

        # test list organization
        result = self.app.get(
            f'/api/organization/{node.organization.id}',
            headers=headers
        )
        self.assertEqual(result.status_code, HTTPStatus.OK)
        self.assertEqual(result.json['id'], node.organization.id)
        node.delete()

    def test_view_organization_as_container_permission(self):
        node, api_key = self.create_node()
        headers = self.login_container(node=node, api_key=api_key)

        # try to get organization where he runs
        result = self.app.get(
            f'/api/organization/{node.organization.id}',
            headers=headers
        )
        self.assertEqual(result.status_code, HTTPStatus.OK)
        self.assertEqual(result.json['id'], node.organization.id)

        # get all organizations in the collaboration
        result = self.app.get(
            '/api/organization',
            headers=headers
        )
        self.assertEqual(result.status_code, HTTPStatus.OK)
        self.assertIsInstance(result.json, list)

        # cleanup
        node.delete()

    def test_create_organization_permissions(self):

        # try creating an organization without permissions
        headers = self.create_user_and_login()
        result = self.app.post('/api/organization', headers=headers, json={
            'name': 'this-aint-gonna-happen'
        })
        self.assertEqual(result.status_code, HTTPStatus.UNAUTHORIZED)

        # create an organization
        rule = Rule.get_by_("organization", Scope.GLOBAL,
                            Operation.CREATE)
        headers = self.create_user_and_login(rules=[rule])
        result = self.app.post('/api/organization', headers=headers, json={
            'name': 'this-is-gonna-happen'
        })
        self.assertEqual(result.status_code, HTTPStatus.CREATED)
        self.assertIsNotNone(Organization.get_by_name("this-is-gonna-happen"))

    def test_patch_organization_permissions(self):

        # unknown organization
        headers = self.create_user_and_login()
        results = self.app.patch('/api/organization/9999', headers=headers)
        self.assertEqual(results.status_code, HTTPStatus.NOT_FOUND)

        # try to change anything without permissions
        org = Organization(name="first-name")
        org.save()
        results = self.app.patch(f'/api/organization/{org.id}',
                                 headers=headers)
        self.assertEqual(results.status_code, HTTPStatus.UNAUTHORIZED)

        # change as super user
        rule = Rule.get_by_("organization", Scope.GLOBAL,
                            Operation.EDIT)
        headers = self.create_user_and_login(rules=[rule])
        results = self.app.patch(f'/api/organization/{org.id}',
                                 headers=headers, json={
                                     "name": "second-name"
                                 })
        self.assertEqual(results.status_code, HTTPStatus.OK)
        self.assertEqual(results.json['name'], "second-name")

        # change as organization editor
        rule = Rule.get_by_("organization", Scope.ORGANIZATION,
                            Operation.EDIT)
        headers = self.create_user_and_login(organization=org, rules=[rule])
        results = self.app.patch(f'/api/organization/{org.id}',
                                 headers=headers, json={
                                     "name": "third-name"
                                 })
        self.assertEqual(results.status_code, HTTPStatus.OK)
        self.assertEqual(results.json['name'], "third-name")

        # change other organization as organization editor
        rule = Rule.get_by_("organization", Scope.ORGANIZATION,
                            Operation.EDIT)
        headers = self.create_user_and_login(rules=[rule])
        results = self.app.patch(f'/api/organization/{org.id}',
                                 headers=headers, json={
                                     "name": "third-name"
                                 })
        self.assertEqual(results.status_code, HTTPStatus.UNAUTHORIZED)

    def test_organization_view_nodes(self):

        # create organization, collaboration and node
        org = Organization()
        org.save()
        col = Collaboration(organizations=[org])
        col.save()
        node = Node(organization=org, collaboration=col)
        node.save()

        # try to view without permissions
        headers = self.create_user_and_login(org)
        results = self.app.get(f"/api/organization/{org.id}/node",
                               headers=headers)
        self.assertEqual(results.status_code, HTTPStatus.UNAUTHORIZED)

        # try to view with organization permissions
        rule = Rule.get_by_("node", Scope.ORGANIZATION, Operation.VIEW)
        headers = self.create_user_and_login(org, rules=[rule])
        results = self.app.get(f"/api/organization/{org.id}/node",
                               headers=headers)
        self.assertEqual(results.status_code, HTTPStatus.OK)

        # try to view other organization
        headers = self.create_user_and_login(rules=[rule])
        results = self.app.get(f"/api/organization/{org.id}/node",
                               headers=headers)
        self.assertEqual(results.status_code, HTTPStatus.UNAUTHORIZED)

        # try to view with global permissions
        rule = Rule.get_by_("node", Scope.GLOBAL, Operation.VIEW)
        headers = self.create_user_and_login(rules=[rule])
        results = self.app.get(f"/api/organization/{org.id}/node",
                               headers=headers)
        self.assertEqual(results.status_code, HTTPStatus.OK)

        # try to view as node
        headers = self.create_node_and_login(organization=org)
        results = self.app.get(f"/api/organization/{org.id}/node",
                               headers=headers)
        self.assertEqual(results.status_code, HTTPStatus.OK)

        # try to view as node from another organization
        headers = self.create_node_and_login()
        results = self.app.get(f"/api/organization/{org.id}/node",
                               headers=headers)
        self.assertEqual(results.status_code, HTTPStatus.UNAUTHORIZED)

        # cleanup
        node.delete()

    def test_organization_view_collaboration_permissions(self):

        # test unknown organization
        org = Organization()
        org.save()
        col = Collaboration(organizations=[org])
        col.save()

        headers = self.create_user_and_login()
        results = self.app.get('/api/organization/9999/collaboration',
                               headers=headers)
        self.assertEqual(results.status_code, HTTPStatus.NOT_FOUND)

        # test view without any permission
        results = self.app.get(f'/api/organization/{org.id}/collaboration',
                               headers=headers)
        self.assertEqual(results.status_code, HTTPStatus.UNAUTHORIZED)

        # test view with organization scope
        rule = Rule.get_by_("collaboration", Scope.ORGANIZATION,
                            Operation.VIEW)
        headers = self.create_user_and_login(organization=org, rules=[rule])
        results = self.app.get(f'/api/organization/{org.id}/collaboration',
                               headers=headers)
        self.assertEqual(results.status_code, HTTPStatus.OK)

        # test view with organization scope other organiation
        headers = self.create_user_and_login(rules=[rule])
        results = self.app.get(f'/api/organization/{org.id}/collaboration',
                               headers=headers)
        self.assertEqual(results.status_code, HTTPStatus.UNAUTHORIZED)

        # test view with global scope
        rule = Rule.get_by_("collaboration", Scope.GLOBAL, Operation.VIEW)
        headers = self.create_user_and_login(rules=[rule])
        results = self.app.get(f'/api/organization/{org.id}/collaboration',
                               headers=headers)
        self.assertEqual(results.status_code, HTTPStatus.OK)

        # test as node
        headers = self.create_node_and_login(organization=org,
                                             collaboration=col)
        results = self.app.get(f'/api/organization/{org.id}/collaboration',
                               headers=headers)
        self.assertEqual(results.status_code, HTTPStatus.OK)

    def test_view_collaboration_permissions(self):

        # setup organization and collaboration
        org = Organization()
        col = Collaboration(organizations=[org])
        col.save()

        # try view the collaboration without any permissions
        headers = self.create_user_and_login(organization=org)
        results = self.app.get(f"/api/collaboration/{col.id}", headers=headers)
        self.assertEqual(results.status_code, HTTPStatus.UNAUTHORIZED)

        # try to view it with organization permissions
        rule = Rule.get_by_("collaboration", Scope.ORGANIZATION,
                            Operation.VIEW)
        headers = self.create_user_and_login(organization=org, rules=[rule])
        results = self.app.get(f"/api/collaboration/{col.id}", headers=headers)
        self.assertEqual(results.status_code, HTTPStatus.OK)

        # try to view it from an outside organization
        rule = Rule.get_by_("collaboration", Scope.ORGANIZATION,
                            Operation.VIEW)
        headers = self.create_user_and_login(rules=[rule])
        results = self.app.get(f"/api/collaboration/{col.id}", headers=headers)
        self.assertEqual(results.status_code, HTTPStatus.UNAUTHORIZED)

        # view it with global view permissions
        rule = Rule.get_by_("collaboration", Scope.GLOBAL, Operation.VIEW)
        headers = self.create_user_and_login(rules=[rule])
        results = self.app.get(f"/api/collaboration/{col.id}", headers=headers)
        self.assertEqual(results.status_code, HTTPStatus.OK)

        # test access as node
        headers = self.create_node_and_login(organization=org,
                                             collaboration=col)
        results = self.app.get(f"/api/collaboration/{col.id}", headers=headers)
        self.assertEqual(results.status_code, HTTPStatus.OK)

        # test access as container
        headers = self.login_container(collaboration=col, organization=org)
        results = self.app.get(f"/api/collaboration/{col.id}", headers=headers)
        self.assertEqual(results.status_code, HTTPStatus.OK)

        org.delete()
        col.delete()

    def test_edit_collaboration_permissions(self):

        # test an unknown collaboration
        headers = self.create_user_and_login()
        results = self.app.patch("/api/collaboration/9999", headers=headers)
        self.assertEqual(results.status_code, HTTPStatus.NOT_FOUND)

        # test editing without any permission
        col = Collaboration(name="collaboration-1")
        col.save()
        headers = self.create_user_and_login()
        results = self.app.patch(f"/api/collaboration/{col.id}",
                                 headers=headers, json={
                                     "name": "this-aint-gonna-fly"
                                 })
        self.assertEqual(results.status_code, HTTPStatus.UNAUTHORIZED)

        # test editing with global permissions
        rule = Rule.get_by_("collaboration", Scope.GLOBAL, Operation.EDIT)
        headers = self.create_user_and_login(rules=[rule])
        results = self.app.patch(f"/api/collaboration/{col.id}",
                                 headers=headers, json={
                                     "name": "this-is-gonna-fly"
                                 })
        self.assertEqual(results.status_code, HTTPStatus.OK)
        self.assertEqual(results.json["name"], "this-is-gonna-fly")

    def test_delete_collaboration_permissions(self):

        col = Collaboration()
        col.save()

        # test deleting unknown collaboration
        headers = self.create_user_and_login()
        results = self.app.delete("/api/collaboration/9999",
                                  headers=headers)
        self.assertEqual(results.status_code, HTTPStatus.NOT_FOUND)

        # test deleting without permission
        results = self.app.delete(f"/api/collaboration/{col.id}",
                                  headers=headers)
        self.assertEqual(results.status_code, HTTPStatus.UNAUTHORIZED)

        # test deleting with permission
        rule = Rule.get_by_("collaboration", Scope.GLOBAL, Operation.DELETE)
        headers = self.create_user_and_login(rules=[rule])
        results = self.app.delete(f"/api/collaboration/{col.id}",
                                  headers=headers)
        self.assertEqual(results.status_code, HTTPStatus.OK)

    def test_view_collaboration_organization_permissions_as_user(self):
        headers = self.create_user_and_login()

        # non-existing collaboration
        results = self.app.get("/api/collaboration/9999/organization",
                               headers=headers)
        self.assertEqual(results.status_code, HTTPStatus.NOT_FOUND)

        org = Organization()
        org.save()
        col = Collaboration(organizations=[org])
        col.save()

        # access without the proper permissions
        headers = self.create_user_and_login(organization=org)
        results = self.app.get(f"/api/collaboration/{col.id}/organization",
                               headers=headers)
        self.assertEqual(results.status_code, HTTPStatus.UNAUTHORIZED)

        # global permissions
        rule = Rule.get_by_("collaboration", Scope.GLOBAL, Operation.VIEW)
        headers = self.create_user_and_login(organization=org, rules=[rule])
        results = self.app.get(f"/api/collaboration/{col.id}/organization",
                               headers=headers)
        self.assertEqual(results.status_code, HTTPStatus.OK)

        # organization permissions of another organization
        rule = Rule.get_by_("collaboration", Scope.ORGANIZATION,
                            Operation.VIEW)
        headers = self.create_user_and_login(rules=[rule])
        results = self.app.get(f"/api/collaboration/{col.id}/organization",
                               headers=headers)
        self.assertEqual(results.status_code, HTTPStatus.UNAUTHORIZED)

        # now with the correct organization
        rule = Rule.get_by_("collaboration", Scope.ORGANIZATION,
                            Operation.VIEW)
        headers = self.create_user_and_login(organization=org, rules=[rule])
        results = self.app.get(f"/api/collaboration/{col.id}/organization",
                               headers=headers)
        self.assertEqual(results.status_code, HTTPStatus.OK)

    def test_view_collaboration_organization_permissions_as_node(self):

        org = Organization()
        org.save()
        col = Collaboration(organizations=[org])
        col.save()

        # node of a different organization
        headers = self.create_node_and_login()
        results = self.app.get(f"/api/collaboration/{col.id}/organization",
                               headers=headers)
        self.assertEqual(results.status_code, HTTPStatus.UNAUTHORIZED)

        # node of the correct organization
        headers = self.create_node_and_login(organization=org,
                                             collaboration=col)
        results = self.app.get(f"/api/collaboration/{col.id}/organization",
                               headers=headers)
        self.assertEqual(results.status_code, HTTPStatus.OK)

    def test_view_collaboration_organization_permissions_as_container(self):

        org = Organization()
        org.save()
        col = Collaboration(organizations=[org])
        col.save()

        # node of a different organization
        headers = self.login_container()
        results = self.app.get(f"/api/collaboration/{col.id}/organization",
                               headers=headers)
        self.assertEqual(results.status_code, HTTPStatus.UNAUTHORIZED)

        headers = self.login_container(organization=org, collaboration=col)
        results = self.app.get(f"/api/collaboration/{col.id}/organization",
                               headers=headers)
        self.assertEqual(results.status_code, HTTPStatus.OK)

    def test_edit_collaboration_organization_permissions(self):

        org = Organization()
        org.save()
        col = Collaboration(organizations=[org])
        col.save()

        org2 = Organization()
        org2.save()

        # try to do it without permission
        headers = self.create_user_and_login()
        results = self.app.post(f"/api/collaboration/{col.id}/organization",
                                headers=headers, json={'id': org2.id})
        self.assertEqual(results.status_code, HTTPStatus.UNAUTHORIZED)

        # edit permissions
        rule = Rule.get_by_("collaboration", Scope.GLOBAL, Operation.EDIT)
        headers = self.create_user_and_login(rules=[rule])
        results = self.app.post(f"/api/collaboration/{col.id}/organization",
                                headers=headers, json={'id': org2.id})
        self.assertEqual(results.status_code, HTTPStatus.OK)
        self.assertEqual(len(results.json), 2)

    def test_delete_collaboration_organization_pesmissions(self):

        org = Organization()
        org.save()
        col = Collaboration(organizations=[org])
        col.save()

        # try to do it without permission
        headers = self.create_user_and_login()
        results = self.app.delete(f"/api/collaboration/{col.id}/organization",
                                  headers=headers, json={'id': org.id})
        self.assertEqual(results.status_code, HTTPStatus.UNAUTHORIZED)

        # delete it!
        rule = Rule.get_by_("collaboration", Scope.GLOBAL, Operation.DELETE)
        headers = self.create_user_and_login(rules=[rule])
        results = self.app.delete(f"/api/collaboration/{col.id}/organization",
                                  headers=headers, json={'id': org.id})
        self.assertEqual(results.status_code, HTTPStatus.OK)
        self.assertEqual(results.json, [])

    def test_view_collaboration_node_permissions(self):

        org = Organization()
        col = Collaboration(organizations=[org])
        node = Node(collaboration=col, organization=org)
        node.save()

        # try to view an non-existant collaboration
        headers = self.create_user_and_login()
        results = self.app.get("/api/collaboration/9999/node", headers=headers)
        self.assertEqual(results.status_code, HTTPStatus.NOT_FOUND)

        # try to view without any permissions
        results = self.app.get(f"/api/collaboration/{col.id}/node",
                               headers=headers)
        self.assertEqual(results.status_code, HTTPStatus.UNAUTHORIZED)

        # try to view from another organzization
        rule = Rule.get_by_("collaboration", Scope.ORGANIZATION,
                            Operation.VIEW)
        headers = self.create_user_and_login(rules=[rule])
        results = self.app.get(f"/api/collaboration/{col.id}/node",
                               headers=headers)
        self.assertEqual(results.status_code, HTTPStatus.UNAUTHORIZED)

        # try to view from another organization with global permissions
        rule = Rule.get_by_("collaboration", Scope.GLOBAL,
                            Operation.VIEW)
        headers = self.create_user_and_login(rules=[rule])
        results = self.app.get(f"/api/collaboration/{col.id}/node",
                               headers=headers)
        self.assertEqual(results.status_code, HTTPStatus.OK)
        self.assertEqual(len(results.json), len(col.nodes))

        # try to view from your organization
        rule = Rule.get_by_("collaboration", Scope.ORGANIZATION,
                            Operation.VIEW)
        headers = self.create_user_and_login(rules=[rule], organization=org)
        results = self.app.get(f"/api/collaboration/{col.id}/node",
                               headers=headers)
        self.assertEqual(results.status_code, HTTPStatus.OK)

        # cleanup
        node.delete()

    def test_add_collaboration_node_permissions(self):

        org = Organization()
        org.save()
        col = Collaboration(organizations=[org])
        col.save()
        node = Node(organization=org)
        node.save()

        # try non-existant collaboration
        headers = self.create_user_and_login()

        results = self.app.post('/api/collaboration/9999/node',
                                headers=headers, json={'id': node.id})
        self.assertEqual(results.status_code, HTTPStatus.NOT_FOUND)

        # try without proper permissions
        results = self.app.post(f'/api/collaboration/{col.id}/node',
                                headers=headers, json={'id': node.id})
        self.assertEqual(results.status_code, HTTPStatus.UNAUTHORIZED)

        # try to add non-existing node
        rule = Rule.get_by_("collaboration", Scope.GLOBAL, Operation.EDIT)
        headers = self.create_user_and_login(rules=[rule])
        results = self.app.post(f'/api/collaboration/{col.id}/node',
                                headers=headers, json={'id': 9999})
        self.assertEqual(results.status_code, HTTPStatus.NOT_FOUND)

        # add a node!
        results = self.app.post(f'/api/collaboration/{col.id}/node',
                                headers=headers, json={'id': node.id})
        self.assertEqual(results.status_code, HTTPStatus.CREATED)
        self.assertEqual(len(results.json), len(col.nodes))

        # try to add a node thats already in there
        results = self.app.post(f'/api/collaboration/{col.id}/node',
                                headers=headers, json={'id': node.id})
        self.assertEqual(results.status_code, HTTPStatus.BAD_REQUEST)

        # cleanup
        node.delete()

    def test_delete_collaboration_node_permissions(self):

        org = Organization()
        col = Collaboration(organizations=[org])
        node = Node(organization=org, collaboration=col)
        node.save()

        # try non-existant collaboration
        headers = self.create_user_and_login()
        results = self.app.delete('/api/collaboration/9999/node',
                                  headers=headers, json={'id': node.id})
        self.assertEqual(results.status_code, HTTPStatus.NOT_FOUND)

        # try without proper permissions
        results = self.app.delete(f'/api/collaboration/{col.id}/node',
                                  headers=headers, json={'id': node.id})
        self.assertEqual(results.status_code, HTTPStatus.UNAUTHORIZED)

        # try to add non-existing node
        rule = Rule.get_by_("collaboration", Scope.GLOBAL, Operation.EDIT)
        headers = self.create_user_and_login(rules=[rule])
        results = self.app.delete(f'/api/collaboration/{col.id}/node',
                                  headers=headers, json={'id': 9999})
        self.assertEqual(results.status_code, HTTPStatus.NOT_FOUND)

        # try to add a node thats not in there
        node2 = Node()
        node2.save()
        results = self.app.delete(f'/api/collaboration/{col.id}/node',
                                  headers=headers, json={'id': node2.id})
        self.assertEqual(results.status_code, HTTPStatus.BAD_REQUEST)

        # delete a node!
        results = self.app.delete(f'/api/collaboration/{col.id}/node',
                                  headers=headers, json={'id': node.id})
        self.assertEqual(results.status_code, HTTPStatus.OK)

        # cleanup
        node.delete()
        node2.delete()

    def test_view_collaboration_task_permissions_as_user(self):

        org = Organization()
        col = Collaboration(organizations=[org])
        task = Task(collaboration=col)
        task.save()

        # view non existing collaboration
        headers = self.create_user_and_login()
        results = self.app.get('/api/collaboration/9999/task',
                               headers=headers)
        self.assertEqual(results.status_code, HTTPStatus.NOT_FOUND)

        # view without any permission
        results = self.app.get(f'/api/collaboration/{col.id}/task',
                               headers=headers)
        self.assertEqual(results.status_code, HTTPStatus.UNAUTHORIZED)

        # view from another organization
        rule = Rule.get_by_("task", Scope.ORGANIZATION,
                            Operation.VIEW)
        headers = self.create_user_and_login(rules=[rule])
        results = self.app.get(f'/api/collaboration/{col.id}/task',
                               headers=headers)
        self.assertEqual(results.status_code, HTTPStatus.UNAUTHORIZED)

        # view from your own organization
        headers = self.create_user_and_login(rules=[rule], organization=org)
        results = self.app.get(f'/api/collaboration/{col.id}/task',
                               headers=headers)
        self.assertEqual(results.status_code, HTTPStatus.OK)
        self.assertEqual(len(results.json), len(col.tasks))

        # view with global permissions
        rule = Rule.get_by_("task", Scope.GLOBAL, Operation.VIEW)
        headers = self.create_user_and_login(rules=[rule])
        results = self.app.get(f'/api/collaboration/{col.id}/task',
                               headers=headers)
        self.assertEqual(results.status_code, HTTPStatus.OK)
        self.assertEqual(len(results.json), len(col.tasks))

    def test_view_collaboration_task_permissions_as_node(self):

        org = Organization()
        col = Collaboration(organizations=[org])
        node, api_key = self.create_node(org, col)
        task = Task(collaboration=col)
        task.save()

        headers = self.login_node(api_key)
        results = self.app.get(f'/api/collaboration/{col.id}/task',
                               headers=headers)
        self.assertEqual(results.status_code, HTTPStatus.OK)

        # cleanup
        node.delete()

    def test_view_node_permissions_as_user(self):

        org = Organization()
        col = Collaboration(organizations=[org])
        node = Node(organization=org, collaboration=col)
        node.save()

        # view non existing node
        headers = self.create_user_and_login()
        results = self.app.get('/api/node/9999', headers=headers)
        self.assertEqual(results.status_code, HTTPStatus.NOT_FOUND)

        # missing permissions
        results = self.app.get(f'/api/node/{node.id}', headers=headers)
        self.assertEqual(results.status_code, HTTPStatus.UNAUTHORIZED)

        # organization permissions
        rule1 = Rule.get_by_("node", Scope.ORGANIZATION, Operation.VIEW)
        headers = self.create_user_and_login(organization=org, rules=[rule1])
        results = self.app.get(f'/api/node/{node.id}', headers=headers)
        self.assertEqual(results.status_code, HTTPStatus.OK)

        # organization permissions from another organization
        headers = self.create_user_and_login(rules=[rule1])
        results = self.app.get(f'/api/node/{node.id}', headers=headers)
        self.assertEqual(results.status_code, HTTPStatus.UNAUTHORIZED)

        # global permissions
        rule2 = Rule.get_by_("node", Scope.GLOBAL, Operation.VIEW)
        headers = self.create_user_and_login(rules=[rule2])
        results = self.app.get(f'/api/node/{node.id}', headers=headers)
        self.assertEqual(results.status_code, HTTPStatus.OK)

        # list organization permissions
        headers = self.create_user_and_login(organization=org, rules=[rule1])
        results = self.app.get('/api/node', headers=headers)
        self.assertEqual(results.status_code, HTTPStatus.OK)
        self.assertEqual(len(results.json), len(col.nodes))

        # list global permissions
        headers = self.create_user_and_login(rules=[rule2])
        results = self.app.get('/api/node', headers=headers)
        self.assertEqual(results.status_code, HTTPStatus.OK)
        self.assertEqual(len(results.json), len(Node.get()))

        # cleanup
        node.delete()

    def test_view_node_permissions_as_node(self):

        org = Organization()
        col = Collaboration(organizations=[org])
        node, api_key = self.create_node(org, col)

        headers = self.login_node(api_key)

        # global permissions
        results = self.app.get(f'/api/node/{node.id}', headers=headers)
        self.assertEqual(results.status_code, HTTPStatus.OK)

        # list organization permissions
        results = self.app.get('/api/node', headers=headers)
        self.assertEqual(results.status_code, HTTPStatus.OK)
        self.assertEqual(len(results.json), len(org.nodes))

        # cleanup
        node.delete()

    def test_create_node_permissions(self):

        org = Organization()
        col = Collaboration(organizations=[org])
        org2 = Organization()
        org2.save()

        # test non existing collaboration
        headers = self.create_user_and_login()
        results = self.app.post('/api/node', headers=headers,
                                json={'collaboration_id': 9999})
        self.assertEqual(results.status_code, HTTPStatus.NOT_FOUND)

        # test creating a node without any permissions
        headers = self.create_user_and_login()
        results = self.app.post('/api/node', headers=headers,
                                json={'collaboration_id': col.id})
        self.assertEqual(results.status_code, HTTPStatus.UNAUTHORIZED)

        # testing creating a node with organization permissions and supplying
        # an organization id
        rule = Rule.get_by_("node", Scope.ORGANIZATION, Operation.CREATE)
        headers = self.create_user_and_login(organization=org, rules=[rule])
        results = self.app.post('/api/node', headers=headers, json={
            'collaboration_id': col.id,
            'organization_id': org.id
        })

        self.assertEqual(results.status_code, HTTPStatus.CREATED)
        node_id = results.json.get('id')
        results = self.app.post('/api/node', headers=headers, json={
            'collaboration_id': col.id,
            'organization_id': org2.id  # <-------
        })
        self.assertEqual(results.status_code, HTTPStatus.UNAUTHORIZED)

        # test adding a node to an collaboration from an organization witch
        # does not belong to the collaboration
        headers = self.create_user_and_login(organization=org2, rules=[rule])
        results = self.app.post('/api/node', headers=headers, json={
            'collaboration_id': col.id
        })
        self.assertEqual(results.status_code, HTTPStatus.BAD_REQUEST)

        # check an creating an already existing node
        headers = self.create_user_and_login(organization=org, rules=[rule])
        results = self.app.post('/api/node', headers=headers, json={
            'collaboration_id': col.id
        })
        self.assertEqual(results.status_code, HTTPStatus.BAD_REQUEST)

        # lets retry that
        node = Node.get(node_id)
        node.delete()
        results = self.app.post('/api/node', headers=headers, json={
            'collaboration_id': col.id
        })
        self.assertEqual(results.status_code, HTTPStatus.CREATED)

        # test global permissions
        col.organizations.append(org2)
        col.save()
        rule = Rule.get_by_("node", Scope.GLOBAL, Operation.CREATE)
        headers = self.create_user_and_login(rules=[rule])
        results = self.app.post('/api/node', headers=headers, json={
            'collaboration_id': col.id,
            'organization_id': org2.id
        })
        self.assertEqual(results.status_code, HTTPStatus.CREATED)

    def test_delete_node_permissions(self):

        org = Organization()
        col = Collaboration(organizations=[org])
        node = Node(organization=org, collaboration=col)
        node.save()

        # unexisting node
        headers = self.create_user_and_login()
        results = self.app.delete('/api/node/9999', headers=headers)
        self.assertEqual(results.status_code, HTTPStatus.NOT_FOUND)

        # organization permission other organization
        rule = Rule.get_by_('node', Scope.ORGANIZATION, Operation.DELETE)
        headers = self.create_user_and_login(rules=[rule])
        results = self.app.delete(f'/api/node/{node.id}', headers=headers)
        self.assertEqual(results.status_code, HTTPStatus.UNAUTHORIZED)

        # organization permission
        rule = Rule.get_by_('node', Scope.ORGANIZATION, Operation.DELETE)
        headers = self.create_user_and_login(organization=org, rules=[rule])
        results = self.app.delete(f'/api/node/{node.id}', headers=headers)
        self.assertEqual(results.status_code, HTTPStatus.OK)

        # global permission
        node2 = Node(organization=org, collaboration=col)
        node2.save()
        rule = Rule.get_by_('node', Scope.GLOBAL, Operation.DELETE)
        headers = self.create_user_and_login(rules=[rule])
        results = self.app.delete(f'/api/node/{node2.id}', headers=headers)
        self.assertEqual(results.status_code, HTTPStatus.OK)

    def test_patch_node_permissions_as_user(self):
        # test patching non-existant node
        headers = self.create_user_and_login()
        results = self.app.patch("/api/node/9999", headers=headers)
        self.assertEqual(results.status_code, HTTPStatus.NOT_FOUND)

        # test user without any permissions
        org = Organization()
        col = Collaboration(organizations=[org])
        node = Node(organization=org, collaboration=col)
        node.save()

        results = self.app.patch(f"/api/node/{node.id}", headers=headers)
        self.assertEqual(results.status_code, HTTPStatus.UNAUTHORIZED)

        # test user with global permissions
        rule = Rule.get_by_("node", Scope.GLOBAL, Operation.EDIT)
        headers = self.create_user_and_login(rules=[rule])
        results = self.app.patch(f"/api/node/{node.id}", headers=headers,
                                 json={"name": "A"})
        self.assertEqual(results.status_code, HTTPStatus.OK)
        self.assertEqual(results.json['name'], "A")

        # test user with org permissions and own organization
        rule = Rule.get_by_("node", Scope.ORGANIZATION, Operation.EDIT)
        headers = self.create_user_and_login(org, [rule])
        results = self.app.patch(f"/api/node/{node.id}", headers=headers,
                                 json={'name': 'B'})
        self.assertEqual(results.status_code, HTTPStatus.OK)
        self.assertEqual(results.json['name'], "B")

        # test user with org permissions and other organization
        headers = self.create_user_and_login(rules=[rule])
        results = self.app.patch(f"/api/node/{node.id}", headers=headers,
                                 json={'name': 'C'})
        self.assertEqual(results.status_code, HTTPStatus.UNAUTHORIZED)

        # test updatin the `organization_id` with organization permissions
        org2 = Organization()
        org2.save()
        results = self.app.patch(f"/api/node/{node.id}", headers=headers,
                                 json={'organization_id': org2.id})
        self.assertEqual(results.status_code, HTTPStatus.UNAUTHORIZED)

        # test assigning it to a node thats not part of the collaborat
        col2 = Collaboration(organizations=[org2])
        col2.save()
        results = self.app.patch(f"/api/node/{node.id}", headers=headers,
                                 json={'collaboration_id': col2.id})
        self.assertEqual(results.status_code, HTTPStatus.UNAUTHORIZED)

        # collaboration_id and organization_id. Note that the organization
        # is assigned before the collaboration is defined.
        rule = Rule.get_by_("node", Scope.GLOBAL, Operation.EDIT)
        headers = self.create_user_and_login(org2, rules=[rule])
        results = self.app.patch(f'/api/node/{node.id}', headers=headers,
                                 json={'collaboration_id': col2.id,
                                       'organization_id': org2.id})
        self.assertEqual(results.status_code, HTTPStatus.OK)
        self.assertEqual(results.json['organization']['id'], org2.id)
        self.assertEqual(results.json['collaboration']['id'], col2.id)

        # try to patch the node's VPN IP address
        results = self.app.patch(f'/api/node/{node.id}', headers=headers,
                                 json={'ip': '0.0.0.0'})
        self.assertEqual(results.status_code, HTTPStatus.OK)
        self.assertEqual(results.json['ip'], '0.0.0.0')

        # assign unknow organization
        results = self.app.patch(f'/api/node/{node.id}', headers=headers,
                                 json={'organization_id': 9999})
        self.assertEqual(results.status_code, HTTPStatus.NOT_FOUND)

        # cleanup
        node.delete()

    def test_view_task_permissions_as_user(self):
        # non existing task
        headers = self.create_user_and_login()
        results = self.app.get('/api/task/9999', headers=headers)
        self.assertEqual(results.status_code, HTTPStatus.NOT_FOUND)

        # test user without any permissions and id
        org = Organization()
        col = Collaboration(organizations=[org])
        task = Task(name="unit", collaboration=col)
        task.save()

        results = self.app.get(f'/api/task/{task.id}', headers=headers)
        self.assertEqual(results.status_code, HTTPStatus.UNAUTHORIZED)

        # test user with org permissions with id
        rule = Rule.get_by_("task", Scope.ORGANIZATION, Operation.VIEW)
        headers = self.create_user_and_login(org, rules=[rule])
        results = self.app.get(f'/api/task/{task.id}', headers=headers)
        self.assertEqual(results.status_code, HTTPStatus.OK)
        self.assertEqual(results.json['name'], 'unit')

        # test user with org permissions with id from another org
        headers = self.create_user_and_login(rules=[rule])
        results = self.app.get(f'/api/task/{task.id}', headers=headers)
        self.assertEqual(results.status_code, HTTPStatus.UNAUTHORIZED)

        # test user with org permissions without id
        headers = self.create_user_and_login(org, rules=[rule])
        results = self.app.get('/api/task', headers=headers)
        self.assertEqual(results.status_code, HTTPStatus.OK)

        # test user with global permissions and id
        rule = Rule.get_by_("task", Scope.GLOBAL, Operation.VIEW)
        headers = self.create_user_and_login(rules=[rule])
        results = self.app.get(f'/api/task/{task.id}', headers=headers)
        self.assertEqual(results.status_code, HTTPStatus.OK)

        # test user with global permissions without id
        results = self.app.get('/api/task', headers=headers)
        self.assertEqual(results.status_code, HTTPStatus.OK)

    def test_view_task_permissions_as_node_and_container(self):
        # test node with id
        org = Organization()
        org.save()
        col = Collaboration(organizations=[org])
        col.save()
        task = Task(collaboration=col, image="some-image")
        task.save()
        res = Result(task=task)
        res.save()

        headers = self.create_node_and_login(organization=org)
        results = self.app.get(f'/api/task/{task.id}', headers=headers)
        self.assertEqual(results.status_code, HTTPStatus.OK)

        # test node without id
        results = self.app.get('/api/task', headers=headers)
        self.assertEqual(results.status_code, HTTPStatus.OK)

        # test container with id
        headers = self.login_container(collaboration=col, organization=org,
                                       task=task)
        results = self.app.get(f'/api/task/{task.id}', headers=headers)
        self.assertEqual(results.status_code, HTTPStatus.OK)

        # test container without id
        results = self.app.get('/api/task', headers=headers)
        self.assertEqual(results.status_code, HTTPStatus.OK)

    def test_create_task_permission_as_user(self):
        # non existant collaboration
        headers = self.create_user_and_login()
        results = self.app.post('/api/task', headers=headers, json={
            "collaboration_id": 9999
        })
        self.assertEqual(results.status_code, HTTPStatus.NOT_FOUND)

        # organizations outside of collaboration
        org = Organization()
        org.save()
        col = Collaboration(organizations=[org])
        col.save()

        # task without any node created
        results = self.app.post('/api/task', headers=headers, json={
            "organizations": [{'id': org.id}],
            "collaboration_id": col.id
        })
        self.assertEqual(results.status_code, HTTPStatus.BAD_REQUEST)

        # node is used implicitly as in further checks, can only create task
        # if node has been created
        node = Node(organization=org, collaboration=col)

        org2 = Organization()
        org2.save()

        results = self.app.post('/api/task', headers=headers, json={
            "organizations": [{'id': org2.id}], 'collaboration_id': col.id
        })
        self.assertEqual(results.status_code, HTTPStatus.BAD_REQUEST)

        # user without any permissions
        results = self.app.post('/api/task', headers=headers, json={
            "organizations": [{'id': org.id}],
            "collaboration_id": col.id
        })
        self.assertEqual(results.status_code, HTTPStatus.UNAUTHORIZED)

        # user with organization permissions for other organization
        rule = Rule.get_by_("task", Scope.ORGANIZATION, Operation.CREATE)
        headers = self.create_user_and_login(rules=[rule])
        results = self.app.post('/api/task', headers=headers, json={
            "organizations": [{'id': org.id}], 'collaboration_id': col.id
        })
        self.assertEqual(results.status_code, HTTPStatus.UNAUTHORIZED)

        # user with organization permissions
        headers = self.create_user_and_login(org, rules=[rule])
        results = self.app.post('/api/task', headers=headers, json={
            "organizations": [{'id': org.id}], 'collaboration_id': col.id
        })
        self.assertEqual(results.status_code, HTTPStatus.CREATED)

        # user with global permissions but outside of the collaboration. They
        # should *not* be allowed to create a task in a collaboration that
        # they're not a part of
        # TODO add test for user with global permission that creates a task for
        # another organization than their own in the same collaboration
        rule = Rule.get_by_("task", Scope.GLOBAL, Operation.CREATE)
        headers = self.create_user_and_login(rules=[rule])
        results = self.app.post('/api/task', headers=headers, json={
            "organizations": [{'id': org.id}], 'collaboration_id': col.id
        })
        self.assertEqual(results.status_code, HTTPStatus.UNAUTHORIZED)

        # test master task
        rule = Rule.get_by_("task", Scope.ORGANIZATION, Operation.CREATE)
        headers = self.create_user_and_login(org, rules=[rule])
        results = self.app.post('/api/task', headers=headers, json={
            "organizations": [{'id': org.id}],
            'collaboration_id': col.id,
            'master': True
        })
        self.assertEqual(results.status_code, HTTPStatus.CREATED)

        # cleanup
        node.delete()

    def test_create_task_permissions_as_container(self):
        org = Organization()
        col = Collaboration(organizations=[org])
        parent_task = Task(collaboration=col, image="some-image")
        parent_task.save()
        parent_res = Result(organization=org, task=parent_task)
        parent_res.save()

        # test wrong image name
        headers = self.login_container(collaboration=col, organization=org,
                                       task=parent_task)
        results = self.app.post('/api/task', headers=headers, json={
            "organizations": [{'id': org.id}],
            'collaboration_id': col.id,
            'image': 'other-image'
        })

        self.assertEqual(results.status_code, HTTPStatus.UNAUTHORIZED)

        # test other collaboration_id
        col2 = Collaboration(organizations=[org])
        col2.save()
        node2 = Node(organization=org, collaboration=col2)
        node2.save()
        results = self.app.post('/api/task', headers=headers, json={
            "organizations": [{'id': org.id}],
            'collaboration_id': col2.id,
            'image': 'some-image'
        })
        self.assertEqual(results.status_code, HTTPStatus.UNAUTHORIZED)

        # test with correct parameters
        results = self.app.post('/api/task', headers=headers, json={
            "organizations": [{'id': org.id}],
            'collaboration_id': col.id,
            'image': 'some-image'
        })
        self.assertEqual(results.status_code, HTTPStatus.CREATED)

        # test already completed task
        parent_res.finished_at = datetime.date(2020, 1, 1)
        parent_res.save()
        results = self.app.post('/api/task', headers=headers, json={
            "organizations": [{'id': org.id}],
            'collaboration_id': col.id,
            'image': 'some-image'
        })
        self.assertEqual(results.status_code, HTTPStatus.UNAUTHORIZED)

        # cleanup
        node2.delete()

    def test_delete_task_permissions(self):

        # test non-existing task
        headers = self.create_user_and_login()
        self.app.delete('/api/task/9999', headers=headers)

        # test with organization permissions from other organization
        org = Organization()
        col = Collaboration(organizations=[org])
        task = Task(collaboration=col)
        task.save()

        rule = Rule.get_by_("task", Scope.ORGANIZATION, Operation.DELETE)
        headers = self.create_user_and_login(rules=[rule])
        results = self.app.delete(f'/api/task/{task.id}', headers=headers)
        self.assertEqual(results.status_code, HTTPStatus.UNAUTHORIZED)

        # test with organization permissions
        headers = self.create_user_and_login(org, [rule])
        results = self.app.delete(f'/api/task/{task.id}', headers=headers)
        self.assertEqual(results.status_code, HTTPStatus.OK)

        # test with global permissions
        task = Task(collaboration=col)
        task.save()
        rule = Rule.get_by_("task", Scope.GLOBAL, Operation.DELETE)
        headers = self.create_user_and_login(rules=[rule])
        results = self.app.delete(f'/api/task/{task.id}', headers=headers)
        self.assertEqual(results.status_code, HTTPStatus.OK)

        # test that all results are also deleted
        task = Task(collaboration=col)
        res = Result(task=task)
        res.save()
        result_id = res.id  # cannot access this after deletion
        results = self.app.delete(f'/api/task/{task.id}', headers=headers)
        self.assertEqual(results.status_code, HTTPStatus.OK)
        self.assertIsNone(Task.get(result_id))

    def test_view_task_result_permissions_as_user(self):

        # non-existing task
        headers = self.create_user_and_login()
        result = self.app.get('/api/task/9999/result', headers=headers)
        self.assertEqual(result.status_code, HTTPStatus.NOT_FOUND)

        # test with organization permissions from other organization
        org = Organization()
        col = Collaboration(organizations=[org])
        task = Task(collaboration=col)
        # NB: node is used implicitly in task/{id}/result schema
        node = Node(organization=org, collaboration=col)
        res = Result(task=task, organization=org)
        res.save()

        rule = Rule.get_by_("result", Scope.ORGANIZATION, Operation.VIEW)
        headers = self.create_user_and_login(rules=[rule])
        result = self.app.get(f'/api/task/{task.id}/result', headers=headers)
        self.assertEqual(result.status_code, HTTPStatus.UNAUTHORIZED)

        # test with organization permission
        headers = self.create_user_and_login(org, [rule])
        result = self.app.get(f'/api/task/{task.id}/result', headers=headers)
        self.assertEqual(result.status_code, HTTPStatus.OK)

        # test with global permission
        rule = Rule.get_by_("result", Scope.GLOBAL, Operation.VIEW)
        headers = self.create_user_and_login(rules=[rule])
        result = self.app.get(f'/api/task/{task.id}/result', headers=headers)
        self.assertEqual(result.status_code, HTTPStatus.OK)

        # cleanup
        node.delete()

    def test_view_task_result_permissions_as_container(self):
        # test if container can
        org = Organization()
        col = Collaboration(organizations=[org])
        task = Task(collaboration=col, image="some-image")
        task.save()
        res = Result(task=task, organization=org)
        res.save()

        headers = self.login_container(collaboration=col, organization=org,
                                       task=task)
        results = self.app.get(f'/api/task/{task.id}/result', headers=headers)
        self.assertEqual(results.status_code, HTTPStatus.OK)<|MERGE_RESOLUTION|>--- conflicted
+++ resolved
@@ -15,13 +15,8 @@
 
 from vantage6.common import logger_name
 from vantage6.common.globals import APPNAME
-<<<<<<< HEAD
-from vantage6.server.globals import PACAKAGE_FOLDER
+from vantage6.server.globals import PACKAGE_FOLDER
 from vantage6.server import ServerApp, session
-=======
-from vantage6.server.globals import PACKAGE_FOLDER
-from vantage6.server import ServerApp, db
->>>>>>> 8c9b3d62
 from vantage6.server.model import (Rule, Role, Organization, User, Node,
                                    Collaboration, Task, Result)
 from vantage6.server.model.rule import Scope, Operation
