--- conflicted
+++ resolved
@@ -70,14 +70,7 @@
 from vantage6.server.mail_service import MailService
 from vantage6.server.websockets import DefaultSocketNamespace
 from vantage6.server.default_roles import get_default_roles, DefaultRole
-<<<<<<< HEAD
-from vantage6.server.algo_store_communication import (
-    post_algorithm_store,
-    get_server_url,
-)
 from vantage6.server.hashedpassword import HashedPassword
-=======
->>>>>>> 3b38ac1e
 
 # make sure the version is available
 from vantage6.server._version import __version__  # noqa: F401
