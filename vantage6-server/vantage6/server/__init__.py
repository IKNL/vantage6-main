"""
The server has a central function in the vantage6 architecture. It stores
in the database which organizations, collaborations, users, etc.
exist. It allows the users and nodes to authenticate and subsequently interact
through the API the server hosts. Finally, it also communicates with
authenticated nodes and users via the socketIO server that is run here.
"""
# -*- coding: utf-8 -*-
from gevent import monkey

# flake8: noqa: E402 (ignore import error)
monkey.patch_all()

import importlib
import logging
import os
import uuid
import json
import time
import datetime as dt
import traceback

from http import HTTPStatus
from werkzeug.exceptions import HTTPException
from flasgger import Swagger
from flask import (
    Flask, make_response, current_app, request, send_from_directory, Request
)
from flask_cors import CORS
from flask_jwt_extended import JWTManager
from flask_marshmallow import Marshmallow
from flask_restful import Api
from flask_mail import Mail
from flask_principal import Principal, Identity, identity_changed
from flask_socketio import SocketIO
from threading import Thread

from vantage6.server import db
from vantage6.cli.context import ServerContext
from vantage6.cli.globals import DEFAULT_SERVER_ENVIRONMENT
from vantage6.server.model.base import DatabaseSessionManager, Database
from vantage6.server.resource.common._schema import HATEOASModelSchema
from vantage6.common import logger_name
from vantage6.server.permission import RuleNeed, PermissionManager
from vantage6.server.globals import (
    APPNAME,
    ACCESS_TOKEN_EXPIRES_HOURS,
    JWT_TEST_ACCESS_TOKEN_EXPIRES,
    RESOURCES,
    SUPER_USER_INFO,
    REFRESH_TOKENS_EXPIRE_HOURS,
    DEFAULT_SUPPORT_EMAIL_ADDRESS,
    MAX_RESPONSE_TIME_PING,
    MIN_TOKEN_VALIDITY_SECONDS,
    MIN_REFRESH_TOKEN_EXPIRY_DELTA,
)
from vantage6.server.resource.common.swagger_templates import swagger_template
from vantage6.server._version import __version__
from vantage6.server.mail_service import MailService
from vantage6.server.websockets import DefaultSocketNamespace
from vantage6.server.default_roles import get_default_roles, DefaultRole


module_name = logger_name(__name__)
log = logging.getLogger(module_name)


class ServerApp:
    """
    Vantage6 server instance.

    Attributes
    ----------
    ctx : ServerContext
        Context object that contains the configuration of the server.
    """

<<<<<<< HEAD
    def __init__(self, ctx):
=======
    def __init__(self, ctx: ServerContext):
        """Create a vantage6-server application."""

>>>>>>> 44b0933d
        self.ctx = ctx

        # initialize, configure Flask
        self.app = Flask(APPNAME, root_path=os.path.dirname(__file__))
        self.configure_flask()

        # Setup SQLAlchemy and Marshmallow for marshalling/serializing
        self.ma = Marshmallow(self.app)

        # Setup the Flask-JWT-Extended extension (JWT: JSON Web Token)
        self.jwt = JWTManager(self.app)
        self.configure_jwt()

        # Setup Principal, granular API access manegement
        self.principal = Principal(self.app, use_sessions=False)

        # Enable cross-origin resource sharing
        self.cors = CORS(self.app)

        # SWAGGER documentation
        self.swagger = Swagger(self.app, template=swagger_template)

        # Setup the Flask-Mail client
        self.mail = MailService(self.app, Mail(self.app))

        # Setup websocket channel
        self.socketio = self.setup_socket_connection()

        # setup the permission manager for the API endpoints
        self.permissions = PermissionManager()

        # Api - REST JSON-rpc
        self.api = Api(self.app)
        self.configure_api()
        self.load_resources()

        # make specific log settings (muting etc)
        self.configure_logging()

        # set the server version
        self.__version__ = __version__

        # set up socket ping/pong
        log.debug(
            "Starting thread for socket ping/pong between server and nodes")
        self.socketio.start_background_task(self.__socket_pingpong_worker)

        log.info("Initialization done")

    def setup_socket_connection(self):

        msg_queue = self.ctx.config.get('rabbitmq_uri')
        if msg_queue:
            log.debug(f'Connecting to msg queue: {msg_queue}')

        try:
            socketio = SocketIO(
                self.app,
                async_mode='gevent_uwsgi',
                message_queue=msg_queue,
                ping_timeout=60,
                cors_allowed_origins='*'
            )
        except Exception as e:
            log.warning('Default socketio settings failed, attempt to run '
                        'without gevent_uwsgi packages! This leads to '
                        'performance issues and possible issues concerning '
                        'the websocket channels!')
            log.debug(e)
            socketio = SocketIO(
                self.app,
                message_queue=msg_queue,
                ping_timeout=60,
                cors_allowed_origins='*'
            )

        # FIXME: temporary fix to get socket object into the namespace class
        DefaultSocketNamespace.socketio = socketio
        socketio.on_namespace(DefaultSocketNamespace("/tasks"))

        return socketio

    @staticmethod
    def configure_logging():
        """Set third party loggers to a warning level"""

        # Prevent logging from urllib3
        logging.getLogger("urllib3").setLevel(logging.WARNING)
        logging.getLogger("socketIO-client").setLevel(logging.WARNING)
        logging.getLogger("engineio.server").setLevel(logging.WARNING)
        logging.getLogger("socketio.server").setLevel(logging.WARNING)
        logging.getLogger('sqlalchemy.engine').setLevel(logging.WARNING)
        logging.getLogger('requests_oauthlib.oauth2_session')\
            .setLevel(logging.WARNING)

    def configure_flask(self):
        """Configure the Flask settings of the vantage6 server."""

        # let us handle exceptions
        self.app.config['PROPAGATE_EXCEPTIONS'] = True

        # patch where to obtain token
        self.app.config['JWT_AUTH_URL_RULE'] = '/api/token'

        # If no secret is set in the config file, one is generated. This
        # implies that all (even refresh) tokens will be invalidated on restart
        self.app.config['JWT_SECRET_KEY'] = self.ctx.config.get(
            'jwt_secret_key',
            str(uuid.uuid1())
        )

        # Default expiration time
        token_expiry_seconds = self._get_jwt_expiration_seconds(
            config_key='token_expires_hours',
            default_hours=ACCESS_TOKEN_EXPIRES_HOURS
        )
        self.app.config['JWT_ACCESS_TOKEN_EXPIRES'] = token_expiry_seconds

        # Set refresh token expiration time
        self.app.config['JWT_REFRESH_TOKEN_EXPIRES'] = \
                self._get_jwt_expiration_seconds(
            config_key='refresh_token_expires_hours',
            default_hours=REFRESH_TOKENS_EXPIRE_HOURS,
            longer_than=token_expiry_seconds + MIN_REFRESH_TOKEN_EXPIRY_DELTA,
            is_refresh=True
        )

        # Set an extra long expiration time on access tokens for testing
        # TODO: this does not seem needed...
        environment = self.ctx.config.get('type')
        self.app.config['environment'] = environment
        if environment == 'test':
            log.warning("Setting 'JWT_ACCESS_TOKEN_EXPIRES' to one day!")
            self.app.config['JWT_ACCESS_TOKEN_EXPIRES'] = \
                JWT_TEST_ACCESS_TOKEN_EXPIRES

        # Open Api Specification (f.k.a. swagger)
        self.app.config['SWAGGER'] = {
            'title': APPNAME,
            'uiversion': "3",
            'openapi': '3.0.0',
            'version': __version__
        }

        # Mail settings
        mail_config = self.ctx.config.get("smtp", {})
        self.app.config["MAIL_PORT"] = mail_config.get("port", 1025)
        self.app.config["MAIL_SERVER"] = mail_config.get("server", "localhost")
        self.app.config["MAIL_USERNAME"] = mail_config.get(
            "username",
            DEFAULT_SUPPORT_EMAIL_ADDRESS
        )
        self.app.config["MAIL_PASSWORD"] = mail_config.get("password", "")
        self.app.config["MAIL_USE_TLS"] = mail_config.get("MAIL_USE_TLS",
                                                          True)
        self.app.config["MAIL_USE_SSL"] = mail_config.get("MAIL_USE_SSL",
                                                          False)

        def _get_request_path(request: Request) -> str:
            """
            Return request extension of request URL, e.g.
            http://localhost:5000/api/task/1 -> api/task/1

            Parameters
            ----------
            request: Request
                Flask request object

            Returns
            -------
            string:
                The endpoint path of the request
            """
            return request.url.replace(request.url_root, '')

        # before request
        @self.app.before_request
        def do_before_request():
            """Before every flask request method."""
            # Add log message before each request
            log.debug(f"Received request: {request.method} "
                      f"{_get_request_path(request)}")

            # This will obtain a (scoped) db session from the session factory
            # that is linked to the flask request global `g`. In every endpoint
            # we then can access the database by using this session. We ensure
            # that the session is removed (and uncommited changes are rolled
            # back) at the end of every request.
            DatabaseSessionManager.new_session()

        @self.app.after_request
        def remove_db_session(response):
            """After every flask request.

            This will close the database session created by the
            `before_request`.
            """
            DatabaseSessionManager.clear_session()
            return response

        @self.app.errorhandler(HTTPException)
        def error_remove_db_session(error: HTTPException):
            """In case an HTTP-exception occurs during the request.

            It is important to close the db session to avoid having dangling
            sessions.
            """
            if error.code == 404:
                log.debug(
                    f"404 error for route '{_get_request_path(request)}'")
            else:
                log.warn('HTTP Exception occured during request')
                log.debug(traceback.format_exc())
            DatabaseSessionManager.clear_session()
            return error.get_response()

        @self.app.errorhandler(Exception)
        def error2_remove_db_session(error):
            """In case an exception occurs during the request.

            It is important to close the db session to avoid having dangling
            sessions.
            """
            log.exception('Exception occured during request')
            DatabaseSessionManager.clear_session()
            return {'msg': f'An unexpected error occurred on the server!'}, \
                HTTPStatus.INTERNAL_SERVER_ERROR

        @self.app.route('/robots.txt')
        def static_from_root():
            return send_from_directory(self.app.static_folder,
                                       request.path[1:])


    def _get_jwt_expiration_seconds(
        self, config_key: str, default_hours: int,
        longer_than: int = MIN_TOKEN_VALIDITY_SECONDS,
        is_refresh: bool = False
    ) -> int:
        """
        Return the expiration time for JWT tokens.

        This time may be specified in the config file. If it is not, the
        default value is returned.

        Parameters
        ----------
        config_key: str
            The config key to look for that sets the expiration time
        default_hours: int
            The default expiration time in hours
        longer_than: int
            The minimum expiration time in hours.
        is_refresh: bool
            If True, the expiration time is for a refresh token. If False, it
            is for an access token.

        Returns
        -------
        int:
            The JWT token expiration time in seconds
        """
        hours_expire = self.ctx.config.get(config_key)
        if hours_expire is None:
            # No value is present in the config file, use default
            refresh_expire = int(float(default_hours) * 3600)
        elif isinstance(hours_expire, (int, float)) or \
                hours_expire.is_numeric():
            # Numeric value is present in the config file
            refresh_expire = int(float(hours_expire) * 3600)
            if refresh_expire < longer_than:
                log.warning(
                    f"Invalid value for '{config_key}': {hours_expire}. Tokens"
                    f" must be valid for at least {longer_than} seconds. Using"
                    f" default value: {REFRESH_TOKENS_EXPIRE_HOURS} hours")
                if is_refresh:
                    log.warning("Note that refresh tokens should be valid at "
                                f"least {MIN_REFRESH_TOKEN_EXPIRY_DELTA} "
                                "seconds longer than access tokens.")
                refresh_expire = int(float(REFRESH_TOKENS_EXPIRE_HOURS) * 3600)
        else:
            # Non-numeric value is present in the config file. Warn and use
            # default
            log.warning("Invalid value for 'refresh_token_expires_hours':"
                        f" {hours_expire}. Using default value: "
                        f"{REFRESH_TOKENS_EXPIRE_HOURS} hours")
            refresh_expire = int(float(REFRESH_TOKENS_EXPIRE_HOURS) * 3600)

        return refresh_expire


    def configure_api(self):
        """Define global API output and its structure."""

        # helper to create HATEOAS schemas
        HATEOASModelSchema.api = self.api

        # whatever you get try to json it
        @self.api.representation('application/json')
        def output_json(data, code, headers=None):

            if isinstance(data, db.Base):
                data = db.jsonable(data)
            elif isinstance(data, list) and len(data) and \
                    isinstance(data[0], db.Base):
                data = db.jsonable(data)

            resp = make_response(json.dumps(data), code)
            resp.headers.extend(headers or {})
            return resp

    def configure_jwt(self):
        """Configure JWT authentication."""

        @self.jwt.additional_claims_loader
        def additional_claims_loader(identity):
            roles = []
            if isinstance(identity, db.User):
                type_ = 'user'
                roles = [role.name for role in identity.roles]

            elif isinstance(identity, db.Node):
                type_ = 'node'
            elif isinstance(identity, dict):
                type_ = 'container'
            else:
                log.error(f"could not create claims from {str(identity)}")
                return

            claims = {
                'client_type': type_,
                'roles': roles,
            }

            return claims

        @self.jwt.user_identity_loader
        def user_identity_loader(identity):
            """"JSON serializing identity to be used by create_access_token."""
            if isinstance(identity, db.Authenticatable):
                return identity.id
            if isinstance(identity, dict):
                return identity

            log.error(f"Could not create a JSON serializable identity \
                        from '{str(identity)}'")

        @self.jwt.user_lookup_loader
        def user_lookup_loader(jwt_payload, jwt_headers):
            identity = jwt_headers['sub']
            auth_identity = Identity(identity)

            # in case of a user or node an auth id is shared as identity
            if isinstance(identity, int):

                # auth_identity = Identity(identity)

                auth = db.Authenticatable.get(identity)

                if isinstance(auth, db.Node):

                    for rule in db.Role.get_by_name(DefaultRole.NODE).rules:
                        auth_identity.provides.add(
                                RuleNeed(
                                    name=rule.name,
                                    scope=rule.scope,
                                    operation=rule.operation
                                )
                            )

                if isinstance(auth, db.User):

                    # add role permissions
                    for role in auth.roles:
                        for rule in role.rules:
                            auth_identity.provides.add(
                                RuleNeed(
                                    name=rule.name,
                                    scope=rule.scope,
                                    operation=rule.operation
                                )
                            )

                    # add 'extra' permissions
                    for rule in auth.rules:
                        auth_identity.provides.add(
                            RuleNeed(
                                name=rule.name,
                                scope=rule.scope,
                                operation=rule.operation
                            )
                        )

                identity_changed.send(current_app._get_current_object(),
                                      identity=auth_identity)

                return auth
            else:

                for rule in db.Role.get_by_name(DefaultRole.CONTAINER).rules:
                    auth_identity.provides.add(
                        RuleNeed(
                            name=rule.name,
                            scope=rule.scope,
                            operation=rule.operation
                        )
                    )
                identity_changed.send(current_app._get_current_object(),
                                      identity=auth_identity)
                log.debug(identity)
                return identity

    def load_resources(self):
        """Import the modules containing API resources."""

        # make services available to the endpoints, this way each endpoint can
        # make use of 'em.
        services = {
            "socketio": self.socketio,
            "mail": self.mail,
            "api": self.api,
            "permissions": self.permissions,
            "config": self.ctx.config
        }

        for res in RESOURCES:
            module = importlib.import_module('vantage6.server.resource.' + res)
            module.setup(self.api, self.ctx.config['api_path'], services)

    # TODO consider moving this method elsewhere. This is not trivial at the
    # moment because of the circular import issue with `db`, see
    # https://github.com/vantage6/vantage6/issues/53
    @staticmethod
    def _add_default_roles():
        for role in get_default_roles(db):
            if not db.Role.get_by_name(role['name']):
                log.warn(f"Creating new default role {role['name']}...")
                new_role = db.Role(
                    name=role['name'],
                    description=role['description'],
                    rules=role['rules']
                )
                new_role.save()

    def start(self):
        """
        Start the server.

        Before server is really started, some database settings are checked and
        (re)set where appropriate.
        """
        # add default roles (if they don't exist yet)
        self._add_default_roles()

        # create root user if it is not in the DB yet
        try:
            db.User.get_by_username(SUPER_USER_INFO['username'])
        except Exception:
            log.warn("No root user found! Is this the first run?")

            log.debug("Creating organization for root user")
            org = db.Organization(name="root")

            # TODO use constant instead of 'Root' literal
            root = db.Role.get_by_name("Root")

            log.warn(f"Creating root user: "
                     f"username={SUPER_USER_INFO['username']}, "
                     f"password={SUPER_USER_INFO['password']}")

            user = db.User(username=SUPER_USER_INFO['username'], roles=[root],
                           organization=org, email="root@domain.ext",
                           password=SUPER_USER_INFO['password'],
                           failed_login_attempts=0,
                           last_login_attempt=None)
            user.save()
        return self

    def __socket_pingpong_worker(self) -> None:
        """
        Send ping messages periodically to nodes over the socketIO connection
        and set node status online/offline depending on whether they respond
        or not.
        """
        # when starting up the server, wait a few seconds to allow nodes that
        # are already online to connect back to the server (otherwise they
        # would be incorrectly set to offline for one period)
        time.sleep(5)

        # start periodic check if nodes are responsive
        while True:
            # Send ping event
            try:
                ping_time = dt.datetime.utcnow()
                self.socketio.emit(
                    'ping', namespace='/tasks', room='all_nodes',
                    callback=self.__pong_response
                )

                # Wait a while to give nodes opportunity to pong
                time.sleep(MAX_RESPONSE_TIME_PING)

                # Check for each node that is online if they have responded.
                # Otherwise set them to offline.
                online_status_nodes = db.Node.get_online_nodes()
                for node in online_status_nodes:
                    if node.last_seen < ping_time:
                        node.status = 'offline'
                        node.save()

                # we need to sleep here for a bit to make sure that there is a
                # delay between setting nodes offline and pinging again - this
                # prevents a racing condition in setting status
                time.sleep(5)
            except Exception:
                log.exception('Pingpong thread had an exception')
                time.sleep(MAX_RESPONSE_TIME_PING)

    def __pong_response(self, node_id) -> None:
        node = db.Node.get(node_id)
        node.status = 'online'
        node.last_seen = dt.datetime.utcnow()
        node.save()


def run_server(config: str, environment: str = DEFAULT_SERVER_ENVIRONMENT,
               system_folders: bool = True) -> ServerApp:
    """
    Run a vantage6 server.

    Parameters
    ----------
    config: str
        Configuration file path
    environment: str
        Configuration environment to use.
    system_folders: bool
        Whether to use system or user folders. Default is True.

    Returns
    -------
    ServerApp
        A running instance of the vantage6 server
    """
    ctx = ServerContext.from_external_config_file(
        config,
        environment,
        system_folders
    )
    allow_drop_all = ctx.config["allow_drop_all"]
    Database().connect(uri=ctx.get_database_uri(),
                       allow_drop_all=allow_drop_all)
    return ServerApp(ctx).start()


def run_dev_server(server_app: ServerApp, *args, **kwargs) -> None:
    """
    Run a vantage6 development server (outside of a Docker container).

    Parameters
    ----------
    server_app: ServerApp
        Instance of a vantage6 server
    """
    log.warn('*'*80)
    log.warn(' DEVELOPMENT SERVER '.center(80, '*'))
    log.warn('*'*80)
    kwargs.setdefault('log_output', False)
    server_app.socketio.run(server_app.app, *args, **kwargs)<|MERGE_RESOLUTION|>--- conflicted
+++ resolved
@@ -75,13 +75,9 @@
         Context object that contains the configuration of the server.
     """
 
-<<<<<<< HEAD
-    def __init__(self, ctx):
-=======
     def __init__(self, ctx: ServerContext):
         """Create a vantage6-server application."""
 
->>>>>>> 44b0933d
         self.ctx = ctx
 
         # initialize, configure Flask
