# -*- coding: utf-8 -*-
import os, sys
import importlib
import flask_socketio
import datetime
import logging
import uuid

TERMINAL_AVAILABLE = True
try:
    # Stuff needed for running shell in a browser
    import pty
    import select
    import subprocess
    import struct
    import fcntl
    import termios
except:
    TERMINAL_AVAILABLE = False

from flask import Flask, Response, request, render_template, make_response, g, session
from flask_restful import Resource, Api, fields
from flask_cors import CORS
from flask_jwt_extended import JWTManager, get_jwt_identity, get_jwt_claims, get_raw_jwt, jwt_required, jwt_optional, verify_jwt_in_request

from flask_marshmallow import Marshmallow
from flask_socketio import SocketIO, emit, send,join_room, leave_room

from flasgger import Swagger


module_name = __name__.split('.')[-1]
log = logging.getLogger(module_name)

import json

from vantage6.server import db

from vantage6.server import util
from vantage6.server.globals import APPNAME
from vantage6.server.websockets import DefaultSocketNamespace
from .resource.swagger import swagger_template


# ------------------------------------------------------------------------------
# Initialize Flask
# ------------------------------------------------------------------------------
RESOURCES_INITIALIZED = False
API_BASE = '/api'
WEB_BASE = '/app'

# Create Flask app
ROOT_PATH = os.path.dirname(__file__)
app = Flask(APPNAME, root_path=ROOT_PATH)

app.config['JWT_AUTH_URL_RULE'] ='/api/token'

# False means refresh tokens never expire
app.config['JWT_REFRESH_TOKEN_EXPIRES'] = False

# Open Api Specification (f.k.a. swagger)
app.config['SWAGGER'] = {
    'title': APPNAME + ' API',
    'uiversion': 3,
    'openapi': '3.0.0',
}
swagger = Swagger(app, template=swagger_template)

# Enable cross-origin resource sharing
CORS(app)


# ------------------------------------------------------------------------------
# Api - REST JSON-rpc
# ------------------------------------------------------------------------------
api = Api(app)

@api.representation('application/json')
def output_json(data, code, headers=None):

    if isinstance(data, db.Base):
        data = db.jsonable(data)
        # log.debug("json-proofed")
    elif isinstance(data, list) and len(data) and isinstance(data[0], db.Base):
        data = db.jsonable(data)
        # log.debug("json-list-proofed")
    # log.debug(f"finished preparing {data}, lets send")

    resp = make_response(json.dumps(data), code)
    resp.headers.extend(headers or {})
    return resp


# ------------------------------------------------------------------------------
# Setup SQLAlchemy and Marshmallow for marshalling/serializing
# ------------------------------------------------------------------------------
ma = Marshmallow(app)

# ------------------------------------------------------------------------------
# Setup the Flask-JWT-Extended extension (JWT: JSON Web Token)
# ------------------------------------------------------------------------------
jwt = JWTManager(app)

@jwt.user_claims_loader
def user_claims_loader(identity):
    roles = []
    if isinstance(identity, db.User):
        type_ = 'user'
        roles = identity.roles.split(',')
    elif isinstance(identity, db.Node):
        type_ = 'node'
    elif isinstance(identity, dict):
        type_ = 'container'
    else:
        log.error(f"could not create claims from {str(identity)}")

    claims = {
        'type': type_,
        'roles': roles,
    }

    return claims

@jwt.user_identity_loader
def user_identity_loader(identity):

    if isinstance(identity, db.Authenticatable):
        return identity.id
    if isinstance(identity, dict):
        return identity

    log.error(f"Could not create a JSON serializable identity \
                from '{str(identity)}'")

@jwt.user_loader_callback_loader
def user_loader_callback(identity):
    if isinstance(identity, int):
        return db.Authenticatable.get(identity)
    else:
        return identity


# ------------------------------------------------------------------------------
# Setup flask-socketio
# ------------------------------------------------------------------------------
try:
    socketio = SocketIO(app, async_mode='gevent_uwsgi')
except:
    socketio = SocketIO(app)

# socketio.on_namespace(DefaultSocketNamespace("/"))
socketio.on_namespace(DefaultSocketNamespace("/tasks"))


def start_interpreter():
    # create child process attached to a pty we can read from and write to
    if TERMINAL_AVAILABLE:
        env = app.config['environment']
        cmd = ['ipython', '-m', 'vantage6.server.shell', '-i', '--', env]

        log.debug("opening pty")
        master_fd, slave_fd = pty.openpty()

        log.debug("starting process")
        child = subprocess.Popen(
            cmd,
            stdin=slave_fd,
            stdout=slave_fd,
            stderr=slave_fd
        )

        log.debug("adding process details to session")
        session.child = child
        session.fd = master_fd
        session.master_fd = master_fd
        session.slave_fd = slave_fd

        log.debug("setting window size")
        set_winsize(master_fd, 50, 50)

        log.debug("starting background task")
        socketio.start_background_task(
            read_and_forward_pty_output,
            fd=master_fd,
            sid=request.sid,
            child=child,
        )
        log.debug("ipython terminal backend started")
    else:
        log.debug("ipython terminal not available")


def assert_running_interpreter(start_if_required=False, child=None):
    # log.debug(f"assert_running_interpreter(start_if_required={start_if_required})")

    try:
        child = child or session.child

        if child.poll() is None:
            # log.debug("interpreter already running!")
            return True
    except (AttributeError, TypeError):
        pass


    if start_if_required:
        # log.debug("starting interpreter")
        start_interpreter()
        return True

    return False

def set_winsize(fd, row, col, xpix=0, ypix=0):
    winsize = struct.pack("HHHH", row, col, xpix, ypix)
    fcntl.ioctl(fd, termios.TIOCSWINSZ, winsize)


def read_and_forward_pty_output(fd, sid, child):
    max_read_bytes = 1024 * 20

    # fd = session.fd
    timeout_sec = 0.01

    while assert_running_interpreter(child=child):
        socketio.sleep(timeout_sec)

        (rs, ws, es) = select.select([fd], [], [], timeout_sec)

        for r in rs:
            output = os.read(r, max_read_bytes).decode()
            socketio.emit(
                "pty-output",
                {"output": output},
                namespace="/pty",
                room=sid,
            )


@socketio.on("connect", namespace="/pty")
def connect_pty():
    """new client connected"""
    environment = app.config['environment']

    log.debug('-' * 80)
    log.debug('connect /pty')
    log.debug(f'environment: {environment}')
    log.debug('-' * 80)

    try:
        verify_jwt_in_request()
    except Exception as e:
        log.error("Could not connect client! No or Invalid JWT token?")
        log.info(list(request.headers.keys()))
        log.exception(e)
    else:
        # At this point we're sure that the user/client/whatever
        # checks out
        user_or_node_id = get_jwt_identity()
        auth = db.Authenticatable.get(user_or_node_id)

        if not isinstance(auth, db.User):
            log.error("Sorry, but only users can use this websocket")
            return False

        if auth.username != 'root':
            log.error("Only root can connect to the admin channel")
            log.error(f"You're trying to connect as '{auth.username}'")
            return False

        # define socket-session variables.
        session.type = auth.type
        session.name = auth.username if session.type == 'user' else auth.name
        log.info(f'Client identified as <{session.type}>: <{session.name}>')

        assert_running_interpreter(start_if_required=True)
        return True

    return False

@socketio.on("disconnect", namespace="/pty")
def disconnect_pty():
    print(f'Client {request.sid} disconnected')
    # app.config['socket_connections'].remove(request.sid)
    # session["child"].kill()
    try:
        session.child.kill()
    except Exception as e:
        log.error("Could not kill interpreter backend!?")
        log.exception(e)



@socketio.on("pty-input", namespace="/pty")
def pty_input(data):
    """write to the child pty. The pty sees this as if you are typing in a real
    terminal.
    """
    if assert_running_interpreter():
        raw_data = data["input"].encode()
        # if raw_data == '':
        #     log.error('empty string!?')
        # else:
        #     log.info(f"input: '{raw_data}'")

        # os.write(app.config["fd"], raw_data)
        os.write(session.fd, raw_data)


@socketio.on("resize", namespace="/pty")
def resize(data):
    if assert_running_interpreter():
        set_winsize(session.fd, data["rows"], data["cols"])


@socketio.on("connect", namespace="/admin")
def connect_admin():
    environment = app.config['environment']

    print('-' * 80)
    print('connect /admin')
    print(f'environment: {environment}')
    print('-' * 80)

    try:
        verify_jwt_in_request()
    except Exception as e:
        log.error("Could not connect client! No or Invalid JWT token?")
        log.info(list(request.headers.keys()))
        log.exception(e)
    else:
        # At this point we're sure that the user/client/whatever
        # checks out
        user_or_node_id = get_jwt_identity()
        auth = db.Authenticatable.get(user_or_node_id)

        if not isinstance(auth, db.User):
            log.error("Sorry, but only users can use this websocket")
            return False

        if auth.username != 'root':
            log.error("Only root can connect to the admin channel")
            log.error(f"You're trying to connect as '{auth.username}'")
            return False

        # define socket-session variables.
        session.type = auth.type
        session.name = auth.username if session.type == 'user' else auth.name
        log.info(f'Client identified as <{session.type}>: <{session.name}>')

        print(f'connecting {request.sid}')
        return True

    return False

# ------------------------------------------------------------------------------
# Resources / API's
# ------------------------------------------------------------------------------
def load_resources(api, API_BASE, resources):
    """Import the modules containing Resources."""
    for name in resources:
        module = importlib.import_module('vantage6.server.resource.' + name)
        module.setup(api, API_BASE)


# ------------------------------------------------------------------------------
# Http routes
# ------------------------------------------------------------------------------
@app.route(WEB_BASE+'/', defaults={'path': ''})
# @app.route(WEB_BASE+'/<path:path>')
def index(path):
    return """
    <html>
        <head>
        <script type="text/javascript" src="https://cdnjs.cloudflare.com/ajax/libs/socket.io/2.1.1/socket.io.dev.js"></script>
        <script type="text/javascript" charset="utf-8">
            setTimeout(function() {
                console.log('running javascript');
                socket = io.connect('http://' + document.domain + ':' + location.port, { transports: ['websocket']});

                socket.on('message', function(msg){
                    console.log(msg);
                });

                socket.on('connect', function() {
                    console.log('emitting!');
                    socket.emit("my event", {data: "I'm connected!"});
                });},
                2000
            );
        </script>
        </head>
        <body>
            <h1>Hi there!!</h2>
        </body>
    </html>
"""


# ------------------------------------------------------------------------------
# init & run
# ------------------------------------------------------------------------------
# def init(environment=None, init_resources_=False):
#     """Initialize the server using a site-wide ServerContext."""
#     logging.getLogger("urllib3").setLevel(logging.WARNING)

#     if environment is None:
#         if 'environment' in os.environ:
#             environment = os.environ['environment']
#         else:
#             environment = 'prod'

#     # Load configuration and initialize logging system
#     ctx = util.ServerContext(APPNAME, 'default')
#     ctx.init(ctx.config_file, environment)

#     if init_resources_:
#         init_resources(ctx)

#     uri = ctx.get_database_location()
#     print('-' * 80)
#     print(uri)
#     print('-' * 80)
#     db.init(uri)

class WebSocketLoggingHandler(logging.Handler):

    def emit(self, record):
        entry = self.format(record)
        # print(f'emitting to websocket: {entry}')

        socketio.emit('append-log', entry, namespace='/admin')


def init_resources(ctx):
    # Load resources
    global RESOURCES_INITIALIZED

    if RESOURCES_INITIALIZED:
        return

    api_base = ctx.config['api_path']

    resources = [
            'node',
            'collaboration',
            'organization',
            'task',
            'result',
            'token',
            'user',
            'version',
            # 'websocket_test',
            'stats',
    ]

    # Load resources
    load_resources(api, api_base, resources)

    # Make sure we do this only once
    RESOURCES_INITIALIZED = True


def run(ctx, *args, **kwargs):
    """Run the server.

        Note that this method is never called when the server is instantiated
        through the Web Server Gateway Interface (WSGI)!
    """
    # Prevent logging from urllib3
    logging.getLogger("urllib3").setLevel(logging.WARNING)
    logging.getLogger("socketIO-client").setLevel(logging.WARNING)

    wslh = WebSocketLoggingHandler()
    wslh.setLevel(logging.DEBUG)
    logging.getLogger().addHandler(wslh)

    environment = ctx.config.get('type')
    app.config['environment'] = environment

    app.config['JWT_SECRET_KEY'] = ctx.config.get('jwt_secret_key', str(uuid.uuid1()))

    # Default expiration time
    app.config['JWT_ACCESS_TOKEN_EXPIRES'] = datetime.timedelta(hours=6)
    # Set an extra long expiration time on access tokens for testing

    if environment == 'test':
        log.warning("Setting 'JWT_ACCESS_TOKEN_EXPIRES' to one day!")
        app.config['JWT_ACCESS_TOKEN_EXPIRES'] = datetime.timedelta(days=1)

    # check if root-user exists
    try:
        db.User.getByUsername("root")
    except Exception:
        log.warn("No root user found! Is this the first run?")
        log.warn("Creating root: username=root, password=root")
        user = db.User(username="root", roles="root")
        user.set_password("root")
        user.save()

    # set all nodes to offline
    nodes, session = db.Node.get(with_session=True)
    for node in nodes:
        node.status = 'offline'
    session.commit()

<<<<<<< HEAD
    socketio.run(app, *args, **kwargs)
=======
    kwargs.setdefault('log_output', False)
    socketio.run(app, *args, **kwargs)

>>>>>>> e9e0ae23
<|MERGE_RESOLUTION|>--- conflicted
+++ resolved
@@ -503,10 +503,5 @@
         node.status = 'offline'
     session.commit()
 
-<<<<<<< HEAD
-    socketio.run(app, *args, **kwargs)
-=======
     kwargs.setdefault('log_output', False)
-    socketio.run(app, *args, **kwargs)
-
->>>>>>> e9e0ae23
+    socketio.run(app, *args, **kwargs)