--- conflicted
+++ resolved
@@ -55,17 +55,10 @@
 SUPER_USER_INFO = {"username": "root", "password": "root"}
 
 # default support email address to make users aware of
-<<<<<<< HEAD
-DEFAULT_SUPPORT_EMAIL_ADDRESS = 'support@vantage6.ai'
-=======
 DEFAULT_SUPPORT_EMAIL_ADDRESS = "support@vantage6.ai"
 
 # default email address used in 'from' header
 DEFAULT_EMAIL_FROM_ADDRESS = "noreply@vantage6.ai"
->>>>>>> 457f3ca8
-
-# default email address used in 'from' header
-DEFAULT_EMAIL_FROM_ADDRESS = 'noreply@vantage6.ai'
 
 # default time that token is valid in minutes
 DEFAULT_EMAILED_TOKEN_VALIDITY_MINUTES = 60
