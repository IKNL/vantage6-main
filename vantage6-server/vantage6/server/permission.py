--- conflicted
+++ resolved
@@ -295,11 +295,7 @@
         return result
 
     @staticmethod
-<<<<<<< HEAD
-    def verify_user_rules(rules: list[Rule]) -> dict | bool:
-=======
     def check_user_rules(rules: list[Rule]) -> dict | bool:
->>>>>>> 662ecc1f
         """
         Check if a user, node or container has all the `rules` in a list
 
