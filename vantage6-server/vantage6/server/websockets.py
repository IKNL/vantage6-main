import logging
from typing import Dict
import jwt

from flask import request, session
from flask_jwt_extended import get_jwt_identity, verify_jwt_in_request
from flask_socketio import Namespace, emit, join_room, leave_room

from vantage6.common import logger_name
from vantage6.common.task_status import has_task_failed
from vantage6.server import db
from vantage6.server.model.authenticatable import Authenticatable
from vantage6.server.model.rule import Operation, Scope
from vantage6.server.model.base import DatabaseSessionManager

ALL_NODES_ROOM = 'all_nodes'


class DefaultSocketNamespace(Namespace):
    """
    This is the default SocketIO namespace. It is used for all the long-running
    socket communication between the server and the clients. The clients of the
    socket connection are nodes and users.

    When socket communication is received from one of the clients, the
    functions in this class are called to execute the corresponding action.
    """
    socketio = None

    log = logging.getLogger(logger_name(__name__))

    def on_connect(self) -> None:
        """
        A new incoming connection request from a client.

        New connections are authenticated using their JWT authorization token
        which is obtained from the REST API. A session is created for each
        connected client, and lives as long as the connection is active.
        Each client is assigned to rooms based on their permissions.

        Nodes that are connecting are also set to status 'online'.


        Note
        ----
        Note that reconnecting clients are treated the same as new clients.

        """
        self.log.info(f'Client connected: "{request.sid}"')

        # try to catch jwt authorization token.
        try:
            verify_jwt_in_request()

        except jwt.exceptions.ExpiredSignatureError:
            self.log.error("JWT has expired")
            emit("expired_token", room=request.sid)
            return

        except Exception as e:
            self.log.error("Couldn't connect client! No or Invalid JWT token?")
            self.log.exception(e)
            session.name = "not-sure-yet"
            self.__join_room_and_notify(request.sid)

            # FIXME: expired probably doesn't cover it ...
            emit("expired_token", room=request.sid)
            return

        # get identity from token.
        session.auth_id = get_jwt_identity()
        auth = db.Authenticatable.get(session.auth_id)
        auth.status = 'online'
        auth.save()

        # It appears to be necessary to use the root socketio instance
        # otherwise events cannot be sent outside the current namespace.
        # In this case, only events to '/tasks' can be emitted otherwise.
        if auth.type == 'node':
            self.socketio.emit('node-status-changed', namespace='/admin')

        # define socket-session variables.
        session.type = auth.type
        session.name = auth.username if session.type == 'user' else auth.name
        self.log.info(
            f'Client identified as <{session.type}>: <{session.name}>'
        )

        # join appropiate rooms
        session.rooms = []
        if session.type == 'node':
            self._add_node_to_rooms(auth)
            self.__alert_node_status(online=True, node=auth)
        elif session.type == 'user':
            self._add_user_to_rooms(auth)

        for room in session.rooms:
            self.__join_room_and_notify(room)

        # cleanup (e.g. database session)
        self.__cleanup()

    @staticmethod
    def _add_node_to_rooms(node: Authenticatable) -> None:
        """
        Connect node to appropriate websocket rooms

        Parameters
        ----------
        node: Authenticatable
            Node that is to be added to the rooms
        """
        # node join rooms for all nodes and rooms for their collaboration
        session.rooms.append(ALL_NODES_ROOM)
        session.rooms.append(f'collaboration_{node.collaboration_id}')
        session.rooms.append(
            f'collaboration_{node.collaboration_id}_organization_'
            f'{node.organization_id}')

    @staticmethod
    def _add_user_to_rooms(user: Authenticatable) -> None:
        """
        Connect user to appropriate websocket rooms

        Parameters
        ----------
        user: Authenticatable
            User that is to be added to the rooms
        """
        # check for which collab rooms the user has permission to enter
        session.user = db.User.get(session.auth_id)
        if session.user.can('event', Scope.GLOBAL, Operation.RECEIVE):
            # user joins all collaboration rooms
            collabs = db.Collaboration.get()
            for collab in collabs:
                session.rooms.append(f'collaboration_{collab.id}')
        elif session.user.can(
                'event', Scope.COLLABORATION, Operation.RECEIVE):
            # user joins all collaboration rooms that their organization
            # participates in
            for collab in user.organization.collaborations:
                session.rooms.append(f'collaboration_{collab.id}')
        elif session.user.can('event', Scope.ORGANIZATION, Operation.RECEIVE):
            # user joins collaboration subrooms that include only messages
            # relevant to their own node
            for collab in user.organization.collaborations:
                session.rooms.append(
                    f'collaboration_{collab.id}_organization_'
                    f'{user.organization.id}'
                )

    def on_disconnect(self) -> None:
        """
        Client that disconnects is removed from all rooms they were in.

        If nodes disconnect, their status is also set to offline and users may
        be alerted to that. Also, any information on the node (e.g.
        configuration) is removed from the database.
        """
        if not self.__is_identified_client():
            self.log.debug('Client disconnected before identification')
            return

        for room in session.rooms:
            # self.__leave_room_and_notify(room)
            self.__leave_room_and_notify(room)

        auth = db.Authenticatable.get(session.auth_id)
        auth.status = 'offline'
        auth.save()

        # It appears to be necessary to use the root socketio instance
        # otherwise events cannot be sent outside the current namespace.
        # In this case, only events to '/tasks' can be emitted otherwise.
        if session.type == 'node':
            self.log.warning('emitting to /admin')
            self.socketio.emit('node-status-changed', namespace='/admin')
            self.__alert_node_status(online=False, node=auth)

            # delete any data on the node stored on the server (e.g.
            # configuration data)
            self.__clean_node_data(auth)

        self.log.info(f'{session.name} disconnected')

        # cleanup (e.g. database session)
        self.__cleanup()

    def on_message(self, message: str) -> None:
        """
        On receiving a message from a client, log it.

        Parameters
        ----------
        message: str
            Message that is going to be displayed in the server log
        """
        self.log.info('received message: ' + message)

    def on_error(self, e: str) -> None:
        """
        An receiving an error from a client, log it.

        Parameters
        ----------
        e: str
            Error message that is being displayed in the server log
        """
        self.log.error(e)

    def on_algorithm_status_change(self, data: Dict) -> None:
        """
        An algorithm container has changed its status. This status change may
        be that the algorithm has finished, crashed, etc. Here we notify the
        collaboration of the change.

        Parameters
        ----------
        data: Dict
            Dictionary containing parameters on the updated algorithm status.
<<<<<<< HEAD
            It should contain:
            node_id : int
                node_id where the algorithm container was running
            status : int
                New status of the algorithm container
            run_id : int
                run_id for which the algorithm was running
            collaboration_id : int
                collaboration for which the algorithm was running
=======
            It should look as follows:

            {
                # node_id where algorithm container was running
                "node_id": 1,
                # new status of algorithm container
                "status": "active",
                # result_id for which the algorithm was running
                "result_id": 1,
                # collaboration_id for which the algorithm was running
                "collaboration_id": 1
            }
>>>>>>> 80ae3711
        """
        run_id = data.get('run_id')
        task_id = data.get('task_id')
        collaboration_id = data.get('collaboration_id')
        status = data.get('status')
        node_id = data.get('node_id')
        organization_id = data.get('organization_id')
        parent_id = data.get('parent_id')

        job_id = db.Run.get(run_id).task.job_id

        # log event in server logs
        msg = (f"A container for job_id={job_id} and run_id={run_id} "
               f"in collaboration_id={collaboration_id} on node_id={node_id}")
        if has_task_failed(status):
            self.log.critical(f"{msg} exited with status={status}.")
        else:
            self.log.info(f"{msg} has a new status={status}.")

        # emit task status change to other nodes/users in the collaboration
        emit(
            "algorithm_status_change", {
                "status": status,
                "run_id": run_id,
                "task_id": task_id,
                "job_id": job_id,
                "collaboration_id": collaboration_id,
                "node_id": node_id,
                "organization_id": organization_id,
                "parent_id": parent_id,
            }, room=f"collaboration_{collaboration_id}"
        )

        # cleanup (e.g. database session)
        self.__cleanup()

    def on_node_info_update(self, node_config: dict) -> None:
        """
        A node sends information about its configuration and other properties.
        Store this in the database for the duration of the node's session.

        Parameters
        ----------
        node_config: dict
            Dictionary containing the node's configuration.
        """
        node = db.Node.get(session.auth_id)

        # delete any old data that may be present (if cleanup on disconnect
        # failed)
        self.__clean_node_data(node=node)

        # store (new) node config
        to_store = []
        for k, v in node_config.items():
            # add single item or list of items
            if not isinstance(v, list):
                to_store.append(db.NodeConfig(node_id=node.id, key=k, value=v))
            else:
                to_store.extend([
                    db.NodeConfig(node_id=node.id, key=k, value=i)
                    for i in v
                ])

        node.config = to_store
        node.save()

        # cleanup (e.g. database session)
        self.__cleanup()

    def __join_room_and_notify(self, room: str) -> None:
        """
        Joins room and notify other clients in this room.

        Parameters
        ----------
        room : str
            name of the room the client want to join
        """
        join_room(room)
        msg = f'{session.type.title()} <{session.name}> joined room <{room}>'
        self.log.info(msg)
        self.__notify_room_join_or_leave(room, msg)

    def __leave_room_and_notify(self, room: str) -> None:
        """
        Leave room and notify other clients in this room.

        Parameters
        ----------
        room : str
            name of the room the client is leaving
        """
        leave_room(room)
        msg = f'{session.name} left room {room}'
        self.log.info(msg)
        self.__notify_room_join_or_leave(room, msg)

    @staticmethod
    def __notify_room_join_or_leave(room: str, msg: str) -> None:
        """
        Notify a room that one of its clients is joining or leaving

        """
        # share message with other users and nodes, except for all_nodes. That
        # room must never be notified for join or leave events since it
        # contains nodes from different collaborations that shouldn't
        # know about each other.
        if room != ALL_NODES_ROOM:
            emit('message', msg, room=room)

    def __alert_node_status(self, online: bool, node: Authenticatable) -> None:
        """
        Send status update of nodes when they change on/offline status

        Parameters
        ----------
        online: bool
            Whether node is coming online or not
        node: Authenticatable
            The node SQLALchemy object
        """
        event = 'node-online' if online else 'node-offline'
        for room in session.rooms:
            self.socketio.emit(
                event,
                {
                    'id': node.id, 'name': node.name,
                    'org_id': node.organization.id
                },
                namespace='/tasks',
                room=room
            )

    @staticmethod
<<<<<<< HEAD
    def __is_identified_client() -> bool:
        """
        Check if client has been identified as an authenticated user or node

        Returns
        -------
        bool
            True if client has been identified, False otherwise
        """
        return hasattr(session, 'auth_id')

    @staticmethod
=======
>>>>>>> 80ae3711
    def __clean_node_data(node: db.Node) -> None:
        """
        Remove any information from the database that the node shared about
        e.g. its configuration

        Parameters
        ----------
        node: db.Node
            The node SQLALchemy object
        """
        for conf in node.config:
            conf.delete()

<<<<<<< HEAD
=======
    @staticmethod
>>>>>>> 80ae3711
    def __cleanup() -> None:
        """ Cleanup database connections """
        DatabaseSessionManager.clear_session()<|MERGE_RESOLUTION|>--- conflicted
+++ resolved
@@ -218,17 +218,6 @@
         ----------
         data: Dict
             Dictionary containing parameters on the updated algorithm status.
-<<<<<<< HEAD
-            It should contain:
-            node_id : int
-                node_id where the algorithm container was running
-            status : int
-                New status of the algorithm container
-            run_id : int
-                run_id for which the algorithm was running
-            collaboration_id : int
-                collaboration for which the algorithm was running
-=======
             It should look as follows:
 
             {
@@ -241,7 +230,6 @@
                 # collaboration_id for which the algorithm was running
                 "collaboration_id": 1
             }
->>>>>>> 80ae3711
         """
         run_id = data.get('run_id')
         task_id = data.get('task_id')
@@ -377,7 +365,6 @@
             )
 
     @staticmethod
-<<<<<<< HEAD
     def __is_identified_client() -> bool:
         """
         Check if client has been identified as an authenticated user or node
@@ -390,8 +377,6 @@
         return hasattr(session, 'auth_id')
 
     @staticmethod
-=======
->>>>>>> 80ae3711
     def __clean_node_data(node: db.Node) -> None:
         """
         Remove any information from the database that the node shared about
@@ -405,10 +390,7 @@
         for conf in node.config:
             conf.delete()
 
-<<<<<<< HEAD
-=======
-    @staticmethod
->>>>>>> 80ae3711
+    @staticmethod
     def __cleanup() -> None:
         """ Cleanup database connections """
         DatabaseSessionManager.clear_session()