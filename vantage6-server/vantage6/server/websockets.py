--- conflicted
+++ resolved
@@ -342,7 +342,6 @@
                 room=room
             )
 
-<<<<<<< HEAD
     def __is_identified_client(self) -> bool:
         """
         Check if client has been identified as an authenticated user or node
@@ -353,7 +352,7 @@
             True if client has been identified, False otherwise
         """
         return hasattr(session, 'auth_id')
-=======
+
     @staticmethod
     def __clean_node_data(node: db.Node) -> None:
         """
@@ -366,5 +365,4 @@
             The node SQLALchemy object
         """
         for conf in node.config:
-            conf.delete()
->>>>>>> 44f66b8f
+            conf.delete()