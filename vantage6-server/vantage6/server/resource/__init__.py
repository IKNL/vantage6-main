# -*- coding: utf-8 -*-
import datetime
from http import HTTPStatus
import logging

from functools import wraps

from flask import g, request
from flask_restful import Resource
from flask_jwt_extended import (
    get_jwt_claims, get_jwt_identity, jwt_required
)

from vantage6.common import logger_name
from vantage6.server import db

log = logging.getLogger(logger_name(__name__))


class ServicesResources(Resource):
    """Flask resource base class.
<<<<<<< HEAD
=======

        Adds functionality like mail, socket, permissions and the api itself.
        Also adds common helper functions.
    """
>>>>>>> 6608b439

        Adds functionality like mail, socket, permissions and the api itself.
        Also adds common helper functions.
    """

    def __init__(self, socketio, mail, api, permissions, config):
        self.socketio = socketio
        self.mail = mail
        self.api = api
        self.permissions = permissions
        self.config = config

    @staticmethod
    def is_included(field):
        """Check that a `field` is included in the request argument context."""
        return field in request.args.getlist('include')

    def dump(self, page, schema):
        """Dump based on the request context (to paginate or not)"""
        if self.is_included('metadata'):
            return schema.meta_dump(page)
        else:
            return schema.default_dump(page)

    def response(self, page, schema):
        """Prepare a valid HTTP OK response from a page object"""
        return self.dump(page, schema), HTTPStatus.OK, page.headers

    @staticmethod
    def obtain_auth():
        """Obtain a authenticable object or dict in the case of a container."""
        if g.user:
            return g.user
        if g.node:
            return g.node
        if g.container:
            return g.container

    @staticmethod
    def obtain_organization_id():
        """Obtain the organization id from the auth that is logged in."""
        if g.user:
            return g.user.organization.id
        elif g.node:
            return g.node.organization.id
        else:
            return g.container["organization_id"]

    @classmethod
    def obtain_auth_organization(cls):
        """Obtain the organization model from the auth that is logged in."""
        return db.Organization.get(cls.obtain_organization_id())

    @staticmethod
    def is_included(field):
        """Check that a `field` is included in the request argument context."""
        return field in request.args.getlist('include')

    def dump(self, page, schema):
        """Dump based on the request context (to paginate or not)"""
        if self.is_included('metadata'):
            return schema.meta_dump(page)
        else:
            return schema.default_dump(page)

    def response(self, page, schema):
        """Prepare a valid HTTP OK response from a page object"""
        return self.dump(page, schema), HTTPStatus.OK, page.headers

    @staticmethod
    def obtain_auth():
        """Obtain a authenticable object or dict in the case of a container."""
        if g.user:
            return g.user
        if g.node:
            return g.node
        if g.container:
            return g.container

    @staticmethod
    def obtain_organization_id():
        """Obtain the organization id from the auth that is logged in."""
        if g.user:
            return g.user.organization.id
        elif g.node:
            return g.node.organization.id
        else:
            return g.container["organization_id"]

    @classmethod
    def obtain_auth_organization(cls):
        """Obtain the organization model from the auth that is logged in."""
        return db.Organization.get(cls.obtain_organization_id())


# ------------------------------------------------------------------------------
# Helper functions/decoraters ...
# ------------------------------------------------------------------------------
def only_for(types=['user', 'node', 'container']):
    """JWT endpoint protection decorator"""
    def protection_decorator(fn):
        @wraps(fn)
        def decorator(*args, **kwargs):

            # decode JWT-token
            identity = get_jwt_identity()
            claims = get_jwt_claims()

            # check that identity has access to endpoint
            g.type = claims["type"]
            # log.debug(f"Endpoint accessed as {g.type}")

            if g.type not in types:
                msg = f"{g.type}'s are not allowed to access {request.url} " \
                      f"({request.method})"
                log.warning(msg)
                raise Exception(msg)

            # do some specific stuff per identity
            g.user = g.container = g.node = None

            if g.type == 'user':
                user = get_and_update_authenticatable_info(identity)
                g.user = user
                assert g.user.type == g.type

            elif g.type == 'node':
                node = get_and_update_authenticatable_info(identity)
                g.node = node
                assert g.node.type == g.type

            elif g.type == 'container':
                g.container = identity

            else:
                raise Exception(f"Unknown entity: {g.type}")

            return fn(*args, **kwargs)
        return jwt_required(decorator)
    return protection_decorator


def get_and_update_authenticatable_info(auth_id):
    """Get DB entity from ID and update info."""
    auth = db.Authenticatable.get(auth_id)
    auth.last_seen = datetime.datetime.utcnow()
    auth.save()
    return auth


# create alias decorators
with_user_or_node = only_for(["user", "node"])
with_user = only_for(["user"])
with_node = only_for(["node"])
with_container = only_for(["container"])


def parse_datetime(dt=None, default=None):
    if dt:
        return datetime.datetime.strptime(dt, '%Y-%m-%dT%H:%M:%S.%f')
    return default<|MERGE_RESOLUTION|>--- conflicted
+++ resolved
@@ -19,13 +19,6 @@
 
 class ServicesResources(Resource):
     """Flask resource base class.
-<<<<<<< HEAD
-=======
-
-        Adds functionality like mail, socket, permissions and the api itself.
-        Also adds common helper functions.
-    """
->>>>>>> 6608b439
 
         Adds functionality like mail, socket, permissions and the api itself.
         Also adds common helper functions.
