# -*- coding: utf-8 -*-
import datetime
from http import HTTPStatus
import logging

from functools import wraps

from flask import g, request
from flask_restful import Resource, Api
from flask_mail import Mail
from flask_jwt_extended import (
    get_jwt, get_jwt_identity, jwt_required
)
from flask_socketio import SocketIO
from marshmallow_sqlalchemy import ModelSchema


from vantage6.common import logger_name
from vantage6.server import db
from vantage6.server.permission import PermissionManager
from vantage6.server.resource.pagination import Page

log = logging.getLogger(logger_name(__name__))


class ServicesResources(Resource):
    """
    Flask resource base class.

    Adds functionality like mail, socket, permissions and the api itself.
    Also adds common helper functions.

    Attributes
    ----------
    socketio : SocketIO
        SocketIO instance
    mail : Mail
        Mail instance
    api : Api
        Api instance
    permissions : PermissionManager
        Instance of class that manages permissions
    config : dict
        Configuration dictionary
    """
    def __init__(self, socketio: SocketIO, mail: Mail, api: Api,
                 permissions: PermissionManager, config: dict):
        self.socketio = socketio
        self.mail = mail
        self.api = api
        self.permissions = permissions
        self.config = config

    @staticmethod
    def is_included(field) -> bool:
        """
        Check that a `field` is included in the request argument context.

        Parameters
        ----------
        field : str
            Name of the field to check

        Returns
        -------
        bool
            True if the field is included, False otherwise
        """
        return field in request.args.getlist('include')

<<<<<<< HEAD
    def dump(self, page, schema):
        """Dump based on the request context (to paginate or not)"""
        return schema.meta_dump(page)
=======
    def dump(self, page: Page, schema: ModelSchema) -> dict:
        """
        Dump based on the request context (to paginate or not)

        Parameters
        ----------
        page : Page
            Page object to dump
        schema : ModelSchema
            Schema to use for dumping

        Returns
        -------
        dict
            Dumped page
        """
        if self.is_included('metadata'):
            return schema.meta_dump(page)
        else:
            return schema.default_dump(page)
>>>>>>> 75fe3df1

    def response(self, page: Page, schema: ModelSchema):
        """
        Prepare a valid HTTP OK response from a page object

        Parameters
        ----------
        page : Page
            Page object to dump
        schema : ModelSchema
            Schema to use for dumping

        Returns
        -------
        tuple
            Tuple of (dumped page, HTTPStatus.OK, headers of the page)
        """
        return self.dump(page, schema), HTTPStatus.OK, page.headers

    @staticmethod
    def obtain_auth() -> db.Authenticatable | dict:
        """
        Read authenticatable object or dict from the flask global context.

        Returns
        -------
        Union[db.Authenticatable, dict]
            Authenticatable object or dict. Authenticatable object is either a
            user or node. Dict is for a container.
        """
        if g.user:
            return g.user
        if g.node:
            return g.node
        if g.container:
            return g.container

    @staticmethod
    def obtain_organization_id() -> int:
        """
        Obtain the organization id from the auth that is logged in.

        Returns
        -------
        int
            Organization id
        """
        if g.user:
            return g.user.organization.id
        elif g.node:
            return g.node.organization.id
        else:
            return g.container["organization_id"]

    @classmethod
    def obtain_auth_organization(cls) -> db.Organization:
        """
        Obtain the organization model from the auth that is logged in.

        Returns
        -------
        db.Organization
            Organization model
        """
        return db.Organization.get(cls.obtain_organization_id())


# ------------------------------------------------------------------------------
# Helper functions/decoraters ...
# ------------------------------------------------------------------------------
def only_for(types: tuple[str] = ('user', 'node', 'container')):
    """
    JWT endpoint protection decorator

    Parameters
    ----------
    types : list[str]
        List of types that are allowed to access the endpoint. Possible types
        are 'user', 'node' and 'container'.

    Returns
    -------
    function
        Decorator function that can be used to protect endpoints
    """
    def protection_decorator(fn):
        @wraps(fn)
        def decorator(*args, **kwargs):

            # decode JWT-token
            identity = get_jwt_identity()
            claims = get_jwt()

            # check that identity has access to endpoint
            g.type = claims["client_type"]
            # log.debug(f"Endpoint accessed as {g.type}")

            if g.type not in types:
                # FIXME BvB 23-10-19: user gets a 500 error, would be better to
                # get an error message with 400 code
                msg = f"{g.type}s are not allowed to access {request.url} " \
                      f"({request.method})"
                log.warning(msg)
                raise Exception(msg)

            # do some specific stuff per identity
            g.user = g.container = g.node = None

            if g.type == 'user':
                user = get_and_update_authenticatable_info(identity)
                g.user = user
                assert g.user.type == g.type
                log.debug(
                    f"Received request from user {user.username} ({user.id})")

            elif g.type == 'node':
                node = get_and_update_authenticatable_info(identity)
                g.node = node
                assert g.node.type == g.type
                log.debug(
                    f"Received request from node {node.name} ({node.id})")

            elif g.type == 'container':
                g.container = identity
                log.debug(
                    "Received request from container with node id "
                    f"{identity['node_id']} and task id {identity['task_id']}")

            else:
                raise Exception(f"Unknown entity: {g.type}")

            return fn(*args, **kwargs)
        return jwt_required()(decorator)
    return protection_decorator


def get_and_update_authenticatable_info(auth_id: int) -> db.Authenticatable:
    """
    Get user or node from ID and update last time seen online.

    Parameters
    ----------
    auth_id : int
        ID of the user or node

    Returns
    -------
    db.Authenticatable
        User or node database model
    """
    auth = db.Authenticatable.get(auth_id)
    auth.last_seen = datetime.datetime.utcnow()
    auth.save()
    return auth


# create alias decorators
with_user_or_node = only_for(("user", "node",))
with_user = only_for(("user",))
with_node = only_for(("node",))
with_container = only_for(("container",))


def parse_datetime(dt: str = None, default: datetime = None) -> datetime:
    """
    Utility function to parse a datetime string.

    Parameters
    ----------
    dt : str
        Datetime string
    default : datetime
        Default datetime to return if `dt` is None

    Returns
    -------
    datetime
        Datetime object
    """
    if dt:
        return datetime.datetime.strptime(dt, '%Y-%m-%dT%H:%M:%S.%f')
    return default<|MERGE_RESOLUTION|>--- conflicted
+++ resolved
@@ -68,11 +68,6 @@
         """
         return field in request.args.getlist('include')
 
-<<<<<<< HEAD
-    def dump(self, page, schema):
-        """Dump based on the request context (to paginate or not)"""
-        return schema.meta_dump(page)
-=======
     def dump(self, page: Page, schema: ModelSchema) -> dict:
         """
         Dump based on the request context (to paginate or not)
@@ -89,11 +84,7 @@
         dict
             Dumped page
         """
-        if self.is_included('metadata'):
-            return schema.meta_dump(page)
-        else:
-            return schema.default_dump(page)
->>>>>>> 75fe3df1
+        return schema.meta_dump(page)
 
     def response(self, page: Page, schema: ModelSchema):
         """
