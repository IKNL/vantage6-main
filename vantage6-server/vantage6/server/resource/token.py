--- conflicted
+++ resolved
@@ -288,13 +288,7 @@
 
 class RefreshToken(ServicesResources):
 
-<<<<<<< HEAD
-    @jwt_refresh_token_required
-=======
     @jwt_required(refresh=True)
-    @swag_from(str(Path(r"swagger/post_token_refresh.yaml")),
-               endpoint='refresh_token')
->>>>>>> 1ee4d97f
     def post(self):
         """Refresh token
         ---
