--- conflicted
+++ resolved
@@ -5,12 +5,7 @@
 import logging
 import pyotp
 
-<<<<<<< HEAD
 from flask import request, g, render_template
-=======
-from typing import Union
-from flask import request, g
->>>>>>> 24b284a5
 from flask_jwt_extended import (
     jwt_required,
     create_access_token,
@@ -171,65 +166,6 @@
         log.info(f"Succesfull login from {username}")
         return token, HTTPStatus.OK, {'jwt-token': token['access_token']}
 
-<<<<<<< HEAD
-    def user_login(self, username: str, password: str) -> dict | db.User:
-        """Returns user a message in case of failed login attempt."""
-        log.info(f"Trying to login '{username}'")
-        failed_login_msg = "Failed to login"
-        if db.User.username_exists(username):
-            user = db.User.get_by_username(username)
-            pw_policy = self.config.get('password_policy', {})
-            max_failed_attempts = pw_policy.get('max_failed_attempts', 5)
-            inactivation_time = pw_policy.get('inactivation_minutes', 15)
-
-            is_blocked, min_rem = user.is_blocked(max_failed_attempts,
-                                                  inactivation_time)
-            if is_blocked:
-                self.notify_user_blocked(user, max_failed_attempts, min_rem)
-                return {"msg": failed_login_msg}, HTTPStatus.UNAUTHORIZED
-            elif user.check_password(password):
-                user.failed_login_attempts = 0
-                user.save()
-                return user, HTTPStatus.OK
-            else:
-                # update the number of failed login attempts
-                user.failed_login_attempts = 1 \
-                    if (
-                        not user.failed_login_attempts or
-                        user.failed_login_attempts >= max_failed_attempts
-                    ) else user.failed_login_attempts + 1
-                user.last_login_attempt = dt.datetime.now()
-                user.save()
-
-        return {"msg": failed_login_msg}, HTTPStatus.UNAUTHORIZED
-
-    def notify_user_blocked(self, user: db.User, max_n_attempts: int,
-                            min_rem: int) -> None:
-        """Sends an email to the user when his or her account is locked"""
-        if not user.email:
-            log.warning(f'User {user.username} is locked, but does not have'
-                        'an email registered. So no message has been sent.')
-
-        log.info(f'User {user.username} is locked')
-
-        template_vars = {'firstname': user.firstname,
-                         'number_of_allowed_attempts': max_n_attempts,
-                         'ip': request.access_route[-1],
-                         'time': dt.datetime.now(dt.timezone.utc),
-                         'time_remaining': min_rem}
-
-        self.mail.send_email(
-            "Your account has been temporary suspended",
-            sender="support@vantage6.ai",
-            recipients=[user.email],
-            text_body=render_template("mail/blocked_account.txt",
-                                      **template_vars),
-            html_body=render_template("mail/blocked_account.html",
-                                      **template_vars)
-        )
-
-=======
->>>>>>> 24b284a5
     @staticmethod
     def validate_2fa_token(user: User, mfa_code: int | str) -> bool:
         """
