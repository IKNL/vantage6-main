# -*- coding: utf-8 -*-
import logging
import sqlalchemy.exc

from http import HTTPStatus
from flask import g, request
from flask_restful import reqparse

from vantage6.common import logger_name
from vantage6.server import db
from vantage6.server.model.base import DatabaseSessionManager
from vantage6.server.permission import (
    Scope as S,
    Operation as P,
    PermissionManager
)
from vantage6.server.resource import (
    with_user,
    ServicesResources
)
from vantage6.server.resource.pagination import Pagination
from vantage6.server.resource._schema import UserSchema


module_name = logger_name(__name__)
log = logging.getLogger(module_name)


def setup(api, api_base, services):
    path = "/".join([api_base, module_name])
    log.info(f'Setting up "{path}" and subdirectories')

    api.add_resource(
        Users,
        path,
        endpoint='user_without_id',
        methods=('GET', 'POST'),
        resource_class_kwargs=services
    )
    api.add_resource(
        User,
        path + '/<int:id>',
        endpoint='user_with_id',
        methods=('GET', 'PATCH', 'DELETE'),
        resource_class_kwargs=services
    )


# ------------------------------------------------------------------------------
# Permissions
# ------------------------------------------------------------------------------
def permissions(permissions: PermissionManager):
    add = permissions.appender(module_name)
    add(S.GLOBAL, P.VIEW,
        description='View any user')
    add(S.ORGANIZATION, P.VIEW,
        description='View users from your organization')
    add(S.GLOBAL, P.CREATE,
        description='Create a new user for any organization')
    add(S.ORGANIZATION, P.CREATE,
        description='Create a new user for your organization')
    add(S.GLOBAL, P.EDIT,
        description='Edit any user')
    add(S.ORGANIZATION, P.EDIT,
        description='Edit users from your organization')
    add(S.OWN, P.EDIT,
        description='Edit your own info')
    add(S.GLOBAL, P.DELETE,
        description='Delete any user')
    add(S.ORGANIZATION, P.DELETE,
        description='Delete users from your organization')
    add(S.OWN, P.DELETE,
        description='Delete your own account')


# ------------------------------------------------------------------------------
# Resources / API's
# ------------------------------------------------------------------------------
user_schema = UserSchema()


class UserBase(ServicesResources):

    def __init__(self, socketio, mail, api, permissions, config):
        super().__init__(socketio, mail, api, permissions, config)
        self.r = getattr(self.permissions, module_name)


class Users(UserBase):

    @with_user
    def get(self):
        """List users
        ---
        description: >-
            Returns a list of users that you are allowed to see.

            ### Permission Table\n
            |Rule name|Scope|Operation|Assigned to node|Assigned to container|
            Description|\n
            |--|--|--|--|--|--|\n
            |User|Global|View|❌|❌|View any user details|\n
            |User|Organization|View|❌|❌|View users from your organization|\n

            Accessible to users.

        parameters:
          - in: query
            name: username
            schema:
              type: string
            description: >-
              Name to match with a LIKE operator. \n
              * The percent sign (%) represents zero, one, or multiple
              characters\n
              * underscore sign (_) represents one, single character
          - in: query
            name: organization_id
            schema:
              type: integer
            description: Organization id
          - in: query
            name: firstname
            schema:
              type: string
            description: >-
              Name to match with a LIKE operator. \n
              * The percent sign (%) represents zero, one, or multiple
              characters\n
              * underscore sign (_) represents one, single character
          - in: query
            name: lastname
            schema:
              type: string
            description: >-
              Name to match with a LIKE operator. \n
              * The percent sign (%) represents zero, one, or multiple
              characters\n
              * underscore sign (_) represents one, single character
          - in: query
            name: email
            schema:
              type: string
            description: >-
              Email to match with a LIKE operator. \n
              * The percent sign (%) represents zero, one, or multiple
              characters\n
              * underscore sign (_) represents one, single character
          - in: query
            name: role_id
            schema:
              type: integer
            description: Role that is assigned to user
          - in: query
            name: rule_id
            schema:
              type: integer
            description: Rule that is assigned to user
          - in: query
            name: last_seen_from
            schema:
              type: date (yyyy-mm-dd)
            description: Show only users seen since this date
          - in: query
            name: last_seen_till
            schema:
              type: date (yyyy-mm-dd)
            description: Show only users last seen before this date
          - in: query
            name: include
            schema:
              type: string
            description: Include 'metadata' to get pagination metadata. Note
              that this will put the actual data in an envelope.
          - in: query
            name: page
            schema:
              type: integer
            description: Page number for pagination
          - in: query
            name: per_page
            schema:
              type: integer
            description: Number of items per page

        responses:
          200:
            description: Ok
          401:
            description: Unauthorized

        security:
            - bearerAuth: []

        tags: ["User"]
        """
        args = request.args
        q = DatabaseSessionManager.get_session().query(db.User)

        # filter by any field of this endpoint
        for param in ['username', 'firstname', 'lastname', 'email']:
            if param in args:
                q = q.filter(getattr(db.User, param).like(args[param]))
        if 'organization_id' in args:
            q = q.filter(db.User.organization_id == args['organization_id'])
        if 'last_seen_till' in args:
            q = q.filter(db.User.last_seen <= args['last_seen_till'])
        if 'last_seen_from' in args:
            q = q.filter(db.User.last_seen >= args['last_seen_from'])

        # find users with a particulare role or rule assigned
        if 'role_id' in args:
            q = q.join(db.Permission).join(db.Role)\
                 .filter(db.Role.id == args['role_id'])
        if 'rule_id' in args:
            q = q.join(db.UserPermission).join(db.Rule)\
                 .filter(db.Rule.id == args['rule_id'])

        # check permissions and apply filter if neccessary
        if not self.r.v_glo.can():
            if self.r.v_org.can():
                q = q.filter(db.User.organization_id == g.user.organization_id)
            else:
                return {'msg': 'You lack the permission to do that!'}, \
                    HTTPStatus.UNAUTHORIZED

        # paginate results
        page = Pagination.from_query(q, request)

        # model serialization
        return self.response(page, user_schema)

    @with_user
    def post(self):
        """Create user
        ---
        description: >-
          Creates new user from the request data to the users organization.\n

          ### Permission Table\n
          |Rule name|Scope|Operation|Assigned to node|Assigned to container|
          Description|\n
          |--|--|--|--|--|--|\n
          |User|Global|Create|❌|❌|Create a new user|\n
          |User|Organization|Create|❌|❌|Create a new user as part of your
          organization|\n

          Accessible to users.

        requestBody:
          content:
            application/json:
              schema:
                properties:
                  username:
                    type: string
                    description: Unique username
                  firstname:
                    type: string
                    description: First name
                  lastname:
                    type: string
                    description: Last name
                  password:
                    type: string
                    description: Password
                  organization_id:
                    type: integer
                    description: Organization id to which user is assigned
                  roles:
                    type: array
                    items:
                      type: integer
                    description: User's roles
                  rules:
                    type: array
                    items:
                      type: integer
                    description: Extra rules for the user on top of the roles
                  email:
                    type: string
                    description: Email address

        responses:
          201:
            description: Ok
          400:
            description: Username or email already exists
          401:
            description: Unauthorized
          404:
            description: Organization id does not exist

        security:
          - bearerAuth: []

        tags: ["User"]
        """
        parser = reqparse.RequestParser()
        parser.add_argument("username", type=str, required=True)
        parser.add_argument("firstname", type=str, required=True)
        parser.add_argument("lastname", type=str, required=True)
        # TODO password should be send to the email, rather than setting it
        parser.add_argument("password", type=str, required=True)
        parser.add_argument("email", type=str, required=True)
        parser.add_argument("organization_id", type=int, required=False,
                            help="This is only used if you're root")
        parser.add_argument("roles", type=int, action="append", required=False)
        parser.add_argument("rules", type=int, action="append", required=False)
        data = parser.parse_args()

        # check unique constraints
        if db.User.username_exists(data["username"]):
            return {"msg": "username already exists."}, HTTPStatus.BAD_REQUEST

        if db.User.exists("email", data["email"]):
            return {"msg": "email already exists."}, HTTPStatus.BAD_REQUEST

        # check if the organization has been provided, if this is the case the
        # user needs global permissions in case it is not their own
        organization_id = g.user.organization_id
        if data['organization_id']:
            if data['organization_id'] != organization_id:
                if self.r.c_glo.can():
                    # check if organization exists
                    org = db.Organization.get(data['organization_id'])
                    if not org:
                        return {'msg': "Organization does not exist."}, \
                            HTTPStatus.NOT_FOUND
                else:  # not-root user cant create users for other organization
                    return {'msg': 'You lack the permission to do that!'}, \
                        HTTPStatus.UNAUTHORIZED
            organization_id = data['organization_id']

        # check that user is allowed to create users
        if not (self.r.c_glo.can() or self.r.c_org.can()):
            return {'msg': 'You lack the permission to do that!'}, \
                HTTPStatus.UNAUTHORIZED

        # process the required roles. It is only possible to assign roles with
        # rules that you already have permission to. This way we ensure you can
        # never extend your power on your own.
        potential_roles = data.get("roles")
        roles = []
        if potential_roles:
            for role in potential_roles:
                role_ = db.Role.get(role)
                if role_:
                    denied = self.permissions.verify_user_rules(role_.rules)
                    if denied:
                        return denied, HTTPStatus.UNAUTHORIZED
                    roles.append(role_)

                    # validate that the assigned role is either a general role
                    # or a role pertaining to that organization
                    if (role_.organization and
                            role_.organization.id != organization_id):
                        return {'msg': (
                            "You can't assign that role as the role belongs to"
                            " a different organization than the user."
                        )}, HTTPStatus.UNAUTHORIZED

        # You can only assign rules that you already have to others.
        potential_rules = data["rules"]
        rules = []
        if potential_rules:
            rules = [db.Rule.get(rule) for rule in potential_rules
                     if db.Rule.get(rule)]
            denied = self.permissions.verify_user_rules(rules)
            if denied:
                return denied, HTTPStatus.UNAUTHORIZED

        # Ok, looks like we got most of the security hazards out of the way
        user = db.User(
            username=data["username"],
            firstname=data["firstname"],
            lastname=data["lastname"],
            roles=roles,
            rules=rules,
            organization_id=organization_id,
            email=data["email"],
            password=data["password"]
        )
        user.save()

        return user_schema.dump(user).data, HTTPStatus.CREATED


class User(UserBase):

    @with_user
    def get(self, id):
        """Get user
        ---
        description: >-
            Returns the user specified by the id.\n

            ### Permission Table\n
            |Rule name|Scope|Operation|Assigned to node|Assigned to container|
            Description|\n
            |-- |--|--|--|--|--|\n
            |User|Global|View|❌|❌|View any user details|\n
            |User|Organization|View|❌|❌|View users from your
            organization|\n
            |User|Organization|Own|❌|❌|View details about your own user|\n

            Accessible to users.

        parameters:
            - in: path
              name: id
              schema:
                type: integer
              description: User id
              required: true

        responses:
            200:
                description: Ok
            404:
                description: User not found
            401:
                description: Unauthorized

        security:
            - bearerAuth: []

        tags: ["User"]
        """
        user = db.User.get(id)
        if not user:
            return {"msg": f"user id={id} is not found"}, HTTPStatus.NOT_FOUND

        same_user = g.user.id == user.id
        same_org = g.user.organization.id == user.organization_id

        # allow user to be returned if:
        # 1. auth can see all users
        # 2. auth can see organization users and user is within organization
        # 3. auth is requesting own user details
        if (
            self.r.v_glo.can() or
            (self.r.v_org.can() and same_org) or
            same_user
        ):
            return user_schema.dump(user, many=False).data, HTTPStatus.OK
        else:
            return {'msg': 'You lack the permission to do that!'}, \
                    HTTPStatus.UNAUTHORIZED

    @with_user
    def patch(self, id):
<<<<<<< HEAD
        """ Update user
        ---
        description: >-
          Update user information.\n\n
          ### Permission Table\n
          |Rule name|Scope|Operation|Assigned to Node|Assigned to Container|
          Description|\n
          |--|--|--|--|--|--|\n
          |User|Global|Edit|❌|❌|Edit any user|

        requestBody:
          content:
            application/json:
              schema:
                properties:
                  username:
                    type: string
                  firstname:
                    type: string
                  lastname:
                    type: string
                  roles:
                    type: array
                    items:
                      type: string
                    description: user roles
                  rules:
                    type: integer
                    description: rules assigned to the user role
                  organization_id:
                    type: integer

        parameters:
          - in: path
            name: id
            schema:
              type: integer
            description: user id
            required: true

        responses:
          200:
            description: Ok
          400:
            description: Wrong input arguments
          401:
            description: Unauthorized or missing permission
          403:
            description: No permission to update this user
          404:
            description: User not found

        security:
          - bearerAuth: []

        tags: ["User"]
        """
=======
        """Update user
        ---
        description: >-
          Update user information.\n

          ### Permission Table\n
          |Rule name|Scope|Operation|Assigned to node|Assigned to container|
          Description|\n
          |--|--|--|--|--|--|\n
          |User|Global|Edit|❌|❌|Edit any user|\n
          |User|Organization|Edit|❌|❌|Edit any user in your organization|\n
          |User|Own|Edit|❌|❌|Edit your own user account|\n
>>>>>>> fb591783

          Accessible to users.

        requestBody:
          content:
            application/json:
              schema:
                properties:
                  username:
                    type: string
                    description: Unique username
                  firstname:
                    type: string
                    description: First name
                  lastname:
                    type: string
                    description: Last name
                  email:
                    type: string
                    description: Email address
                  roles:
                    type: array
                    items:
                      type: integer
                    description: User's roles
                  rules:
                    type: array
                    items:
                      type: integer
                    description: Extra rules for the user on top of the roles
                  organization_id:
                    type: integer
                    description: Organization id of the user

        parameters:
          - in: path
            name: id
            schema:
              type: integer
            description: User id
            required: true

        responses:
          200:
            description: Ok
          400:
            description: User cannot be updated to contents of request body,
              e.g. due to duplicate email address.
          404:
            description: User not found
          401:
            description: Unauthorized

        security:
          - bearerAuth: []

        tags: ["User"]
        """
        user = db.User.get(id)

        if not user:
            return {"msg": f"user id={id} not found"}, \
                HTTPStatus.NOT_FOUND

        if not self.r.e_glo.can():
            if not (self.r.e_org.can() and user.organization ==
                    g.user.organization):
                if not (self.r.e_own.can() and user == g.user):
                    return {'msg': 'You lack the permission to do that!'}, \
                        HTTPStatus.UNAUTHORIZED

        parser = reqparse.RequestParser()
        parser.add_argument("username", type=str, required=False)
        parser.add_argument("firstname", type=str, required=False)
        parser.add_argument("lastname", type=str, required=False)
        parser.add_argument("email", type=str, required=False)
        parser.add_argument("organization_id", type=int, required=False)
        data = parser.parse_args()

        # check if user defined a password, which is deprecated
        # FIXME BvB 22-06-29: with time, this check may be removed. Now it is
        # here for backwards compatibility (if people have scripts using this,
        # this makes them aware something changed)
        request_json = request.get_json()
        if request_json.get("password"):
            return {"msg": "You cannot change your password here!"}, \
                HTTPStatus.BAD_REQUEST

        if data["username"]:
            if (user.username != data["username"] and
                    db.User.exists("username", data["username"])):
                return {
                    "msg": "User with that username already exists"
                }, HTTPStatus.BAD_REQUEST
            user.username = data["username"]
        if data["firstname"]:
            user.firstname = data["firstname"]
        if data["lastname"]:
            user.lastname = data["lastname"]
        if data["email"]:
            if (user.email != data["email"] and
                    db.User.exists("email", data["email"])):
                return {
                    "msg": "User with that email already exists."
                }, HTTPStatus.BAD_REQUEST
            user.email = data["email"]

        # request parser is awefull with lists
        json_data = request.get_json()
        if 'roles' in json_data:
            # validate that these roles exist
            roles = []
            for role_id in json_data['roles']:
                role = db.Role.get(role_id)
                if not role:
                    return {'msg': f'Role={role_id} can not be found!'}, \
                        HTTPStatus.NOT_FOUND
                roles.append(role)

            # validate that user is not changing their own roles
            if user == g.user:
                return {'msg': "You can't changes your own roles!"}, \
                    HTTPStatus.UNAUTHORIZED

            # validate that user can assign these
            for role in roles:
                denied = self.permissions.verify_user_rules(role.rules)
                if denied:
                    return denied, HTTPStatus.UNAUTHORIZED

                # validate that the assigned role is either a general role or a
                # role pertaining to that organization
                if (role.organization and
                        role.organization.id != user.organization_id):
                    return {'msg': (
                        "You can't assign that role to that user as the role "
                        "belongs to a different organization than the user "
                    )}, HTTPStatus.UNAUTHORIZED

            # validate that user is not deleting roles they cannot assign
            # e.g. an organization admin is not allowed to delete a root role
            deleted_roles = [r for r in user.roles if r not in roles]
            for role in deleted_roles:
                denied = self.permissions.verify_user_rules(role.rules)
                if denied:
                    return {"msg": (
                        f"You are trying to delete the role {role.name} from "
                        "this user but that is not allowed because they have "
                        f"permissions you don't have: {denied['msg']} (and "
                        "they do!)"
                    )}, HTTPStatus.UNAUTHORIZED

            user.roles = roles

        if 'rules' in json_data:
            # validate that these rules exist
            rules = []
            for rule_id in json_data['rules']:
                rule = db.Rule.get(rule_id)
                if not rule:
                    return {'msg': f'Rule={rule_id} can not be found!'}, \
                        HTTPStatus.NOT_FOUND
                rules.append(rule)

            # validate that user is not changing their own rules
            if user == g.user:
                return {'msg': "You can't changes your own rules!"}, \
                    HTTPStatus.UNAUTHORIZED

            # validate that user can assign these
            denied = self.permissions.verify_user_rules(rules)
            if denied:
                return denied, HTTPStatus.UNAUTHORIZED

            # validate that user is not deleting rules they do not have
            # themselves
            deleted_rules = [r for r in user.rules if r not in rules]
            denied = self.permissions.verify_user_rules(deleted_rules)
            if denied:
                return {"msg": (
                    f"{denied['msg']}. You can't delete permissions for "
                    "another user that you don't have yourself!"
                )}, HTTPStatus.UNAUTHORIZED

            user.rules = rules

        if data["organization_id"] and \
                data["organization_id"] != g.user.organization_id:
            if not self.r.e_glo.can():
                return {'msg': 'You lack the permission to do that!'}, \
                    HTTPStatus.UNAUTHORIZED
            else:
                # check that newly assigned organization exists
                org = db.Organization.get(data['organization_id'])
                if not org:
                    return {'msg': 'Organization does not exist.'}, \
                        HTTPStatus.NOT_FOUND
                else:
                    log.warn(
                        f'Running as root and assigning (new) '
                        f'organization_id={data["organization_id"]}'
                    )
                    user.organization_id = data["organization_id"]

        try:
            user.save()
        except sqlalchemy.exc.IntegrityError as e:
            log.error(e)
            user.session.rollback()
            return {
                "msg": "User could not be updated with those parameters."
            }, HTTPStatus.BAD_REQUEST
            # TODO BvB 2021-08-27 return msg that user was not updated?

        return user_schema.dump(user).data, HTTPStatus.OK

    @with_user
    def delete(self, id):
        """Remove user.
        ---
        description: >-
          Delete a user account permanently.\n

          ### Permission Table\n
          |Rule name|Scope|Operation|Assigned to node|Assigned to container|
          Description|\n
          |--|--|--|--|--|--|\n
          |User|Global|Delete|❌|❌|Delete any user|\n
          |User|Organization|Delete|❌|❌|Delete users from your
          organization|\n
          |User|Own|Delete|❌|❌|Delete your own account|\n

          Accessible to users.

        parameters:
          - in: path
            name: id
            schema:
              type: integer
            description: User id
            required: true

        responses:
          200:
            description: Ok
          404:
            description: User not found
          401:
            description: Unauthorized

        security:
          - bearerAuth: []

        tags: ["User"]
        """
        user = db.User.get(id)
        if not user:
            return {"msg": f"user id={id} not found"}, \
                HTTPStatus.NOT_FOUND

        if not self.r.d_glo.can():
            if not (self.r.d_org.can() and user.organization ==
                    g.user.organization):
                if not (self.r.d_own.can() and user == g.user):
                    return {'msg': 'You lack the permission to do that!'}, \
                        HTTPStatus.UNAUTHORIZED

        user.delete()
        log.info(f"user id={id} is removed from the database")
        return {"msg": f"user id={id} is removed from the database"}, \
            HTTPStatus.OK<|MERGE_RESOLUTION|>--- conflicted
+++ resolved
@@ -450,65 +450,7 @@
 
     @with_user
     def patch(self, id):
-<<<<<<< HEAD
-        """ Update user
-        ---
-        description: >-
-          Update user information.\n\n
-          ### Permission Table\n
-          |Rule name|Scope|Operation|Assigned to Node|Assigned to Container|
-          Description|\n
-          |--|--|--|--|--|--|\n
-          |User|Global|Edit|❌|❌|Edit any user|
-
-        requestBody:
-          content:
-            application/json:
-              schema:
-                properties:
-                  username:
-                    type: string
-                  firstname:
-                    type: string
-                  lastname:
-                    type: string
-                  roles:
-                    type: array
-                    items:
-                      type: string
-                    description: user roles
-                  rules:
-                    type: integer
-                    description: rules assigned to the user role
-                  organization_id:
-                    type: integer
-
-        parameters:
-          - in: path
-            name: id
-            schema:
-              type: integer
-            description: user id
-            required: true
-
-        responses:
-          200:
-            description: Ok
-          400:
-            description: Wrong input arguments
-          401:
-            description: Unauthorized or missing permission
-          403:
-            description: No permission to update this user
-          404:
-            description: User not found
-
-        security:
-          - bearerAuth: []
-
-        tags: ["User"]
-        """
-=======
+
         """Update user
         ---
         description: >-
@@ -521,7 +463,6 @@
           |User|Global|Edit|❌|❌|Edit any user|\n
           |User|Organization|Edit|❌|❌|Edit any user in your organization|\n
           |User|Own|Edit|❌|❌|Edit your own user account|\n
->>>>>>> fb591783
 
           Accessible to users.
 
