--- conflicted
+++ resolved
@@ -3,12 +3,9 @@
 import pyotp
 
 from http import HTTPStatus
-<<<<<<< HEAD
-=======
 from flask import request, render_template
 from flask_mail import Mail
 
->>>>>>> 24b284a5
 
 from vantage6.common.globals import APPNAME, MAIN_VERSION_NAME
 from vantage6.server.globals import DEFAULT_SUPPORT_EMAIL_ADDRESS
@@ -20,13 +17,8 @@
 
 
 def user_login(
-<<<<<<< HEAD
-    password_policy: dict, username: str, password: str
-) -> tuple[User | dict, HTTPStatus]:
-=======
     config: dict, username: str, password: str, mail: Mail
 ) -> tuple[dict | db.User, HTTPStatus]:
->>>>>>> 24b284a5
     """
     Returns user a message in case of failed login attempt.
 
