import uuid
import ipaddress
import re

from marshmallow import Schema, fields, ValidationError, validates, validates_schema
from marshmallow.validate import Length, Range, OneOf

from vantage6.common.enum import RunStatus, SessionStatus
from vantage6.server.model.rule import Scope
from vantage6.server.default_roles import DefaultRole
from vantage6.server.model.common.utils import validate_password

_MAX_LEN_STR_SHORT = 128
_MAX_LEN_STR_LONG = 1024
_MAX_LEN_PW = 128
_MAX_LEN_NAME = 128


def _validate_name(name: str) -> None:
    """
    Validate a name field in the request input.

    Parameters
    ----------
    name : str
        Name to validate.

    Raises
    ------
    ValidationError
        If the name is empty, too long or numerical
    """
    if not len(name):
        raise ValidationError("Name cannot be empty")
    if name.isnumeric():
        raise ValidationError("Name cannot a number")
    if len(name) > _MAX_LEN_NAME:
        raise ValidationError(f"Name cannot be longer than {_MAX_LEN_NAME} characters")


def _validate_username(username: str) -> None:
    """
    Validate a username field in the request input.

    Parameters
    ----------
    username : str
        Username to validate.

    Raises
    ------
    ValidationError
        If the username is empty, too long or numerical
    """
    _validate_name(username)
    username_regex = r"^[a-zA-Z][a-zA-Z0-9._-]+$"
    if re.match(username_regex, username) is None:
        raise ValidationError(
            f"Username {username} is invalid. Only letters, numbers, hyphens and "
            "underscores are allowed, and it should start with a letter."
        )


def _validate_password(password: str) -> None:
    """
    Check if the password is strong enough.

    Parameters
    ----------
    password : str
        Password to validate.

    Raises
    ------
    ValidationError
        If the password is not strong enough.
    """
    try:
        validate_password(password)
    except ValueError as e:
        raise ValidationError(str(e))


def _validate_organization_ids(organization_ids: list[int]) -> None:
    """
    Validate the organization ids in the input.

    Parameters
    ----------
    organization_ids : list[int]
        List of organization ids to validate.

    Raises
    ------
    ValidationError
        If the organization ids are not valid.
    """
    if not all(i > 0 for i in organization_ids):
        raise ValidationError("Organization ids must be greater than 0")
    if not len(organization_ids) == len(set(organization_ids)):
        raise ValidationError("Organization ids must be unique")
    if not len(organization_ids):
        raise ValidationError("At least one organization id is required")


def _validate_organizations(organizations: list[dict]) -> None:
    """
    Validate the organizations in the input.

    Parameters
    ----------
    organizations : list[dict]
        List of organizations to validate. Each organization must have at
        least an organization id.

    Raises
    ------
    ValidationError
        If the organizations are not valid.
    """
    if not len(organizations):
        raise ValidationError("At least one organization is required")
    for organization in organizations:
        if "id" not in organization:
            raise ValidationError("Organization id is required for each organization")


class _OnlyIdSchema(Schema):
    """Schema for validating POST requests that only require an ID field."""

    id = fields.Integer(required=True, validate=Range(min=1))


class _NameValidationSchema(Schema):
    """Schema for validating POST requests with a name field."""

    name = fields.String(required=True)

    @validates("name")
    def validate_name(self, name: str):
        """
        Validate the name in the input.

        Parameters
        ----------
        name : str
            Name to validate.

        Raises
        ------
        ValidationError
            If the name is empty, too long or numerical
        """
        _validate_name(name)


class _PasswordValidationSchema(Schema):
    """Schema that contains password validation function"""

    password = fields.String(required=True)

    @validates("password")
    def _validate_password(self, password: str):
        """
        Check if the password is strong enough.

        Parameters
        ----------
        password : str
            Password to validate.

        Raises
        ------
        ValidationError
            If the password is not strong enough.
        """
        _validate_password(password)


class ChangePasswordInputSchema(Schema):
    """Schema for validating input for changing a password."""

    # validation for current password is not necessary, as it is checked in the
    # authentication process
    current_password = fields.String(required=True, validate=Length(max=_MAX_LEN_PW))
    new_password = fields.String(required=True)

    @validates("new_password")
    def validate_password(self, password: str):
        """
        Check if the password is strong enough.

        Parameters
        ----------
        password : str
            Password to validate.

        Raises
        ------
        ValidationError
            If the password is not strong enough.
        """
        _validate_password(password)


class BasicAuthInputSchema(Schema):
    """Schema for validating input for basic authentication using a username and password."""

    username = fields.String(required=True, validate=Length(min=1, max=_MAX_LEN_NAME))
    # Note that we don't inherit from _PasswordValidationSchema here and
    # don't validate password in case the password does not fulfill the
    # password policy. This is e.g. the case with the default root user created
    # when the server is started for the first time.
    password = fields.String(required=True, validate=Length(min=1, max=_MAX_LEN_PW))


class CollaborationInputSchema(_NameValidationSchema):
    """Schema for validating input for a creating a collaboration."""

    organization_ids = fields.List(fields.Integer(), required=True)
    encrypted = fields.Boolean(required=True)
    session_restrict_to_same_image = fields.Boolean(required=True)

    @validates("organization_ids")
    def validate_organization_ids(self, organization_ids):
        """
        Validate the organization ids in the input.

        Parameters
        ----------
        organization_ids : list[int]
            List of organization ids to validate.

        Raises
        ------
        ValidationError
            If the organization ids are not valid.
        """
        _validate_organization_ids(organization_ids)


class CollaborationChangeOrganizationSchema(_OnlyIdSchema):
    """
    Schema for validating requests that add an organization to a collaboration.
    """

    pass


class CollaborationAddNodeSchema(_OnlyIdSchema):
    """Schema for validating requests that add a node to a collaboration."""

    pass


class KillTaskInputSchema(_OnlyIdSchema):
    """Schema for validating input for killing a task."""

    pass


class KillNodeTasksInputSchema(_OnlyIdSchema):
    """Schema for validating input for killing tasks on a node."""

    pass


class NodeInputSchema(_NameValidationSchema):
    """Schema for validating input for a creating a node."""

    # overwrite name attr as it is not required for a node
    name = fields.String(required=False)
    collaboration_id = fields.Integer(required=True, validate=Range(min=1))
    organization_id = fields.Integer(validate=Range(min=1))
    ip = fields.String()
    clear_ip = fields.Boolean()

    @validates("ip")
    def validate_ip(self, ip: str):
        """
        Validate IP address in request body.

        Parameters
        ----------
        ip : str
            IP address to validate.

        Raises
        ------
        ValidationError
            If the IP address is not valid.
        """
        try:
            ipaddress.ip_address(ip)
        except ValueError:
            raise ValidationError("IP address is not valid")


class OrganizationInputSchema(_NameValidationSchema):
    """Schema for validating input for a creating an organization."""

    address1 = fields.String(validate=Length(max=_MAX_LEN_STR_SHORT))
    address2 = fields.String(validate=Length(max=_MAX_LEN_STR_SHORT))
    zipcode = fields.String(validate=Length(max=_MAX_LEN_STR_SHORT))
    country = fields.String(validate=Length(max=_MAX_LEN_STR_SHORT))
    domain = fields.String(validate=Length(max=_MAX_LEN_STR_SHORT))
    public_key = fields.String()


class PortInputSchema(Schema):
    """Schema for validating input for a creating a port."""

    port = fields.Integer(required=True)
    run_id = fields.Integer(required=True, validate=Range(min=1))
    label = fields.String(validate=Length(max=_MAX_LEN_STR_SHORT), allow_none=True)

    @validates("port")
    def validate_port(self, port):
        """
        Validate the port in the input.

        Parameters
        ----------
        port : int
            Port to validate.

        Raises
        ------
        ValidationError
            If the port is not valid.
        """
        if not 1 <= port <= 65535:
            raise ValidationError("Port must be between 1 and 65535")


class RecoverPasswordInputSchema(Schema):
    """Schema for validating input for recovering a password."""

    email = fields.Email()
    username = fields.String(validate=Length(max=_MAX_LEN_NAME))

    @validates_schema
    def validate_email_or_username(self, data: dict, **kwargs) -> None:
        """
        Validate the input, which should contain either an email or username.

        Parameters
        ----------
        data : dict
            The input data. Should contain an email or username.

        Raises
        ------
        ValidationError
            If the input does not contain an email or username.
        """
        if not ("email" in data or "username" in data):
            raise ValidationError("Email or username is required")


class ResetPasswordInputSchema(_PasswordValidationSchema):
    """Schema for validating input for resetting a password."""

    reset_token = fields.String(required=True, validate=Length(max=_MAX_LEN_STR_LONG))


class Recover2FAInputSchema(BasicAuthInputSchema):
    """Schema for validating input for recovering 2FA."""


class Reset2FAInputSchema(Schema):
    """Schema for validating input for resetting 2FA."""

    reset_token = fields.String(required=True, validate=Length(max=_MAX_LEN_STR_LONG))


class ResetAPIKeyInputSchema(_OnlyIdSchema):
    """Schema for validating input for resetting an API key."""

    pass


class RoleInputSchema(_NameValidationSchema):
    """Schema for validating input for creating a role."""

    description = fields.String(validate=Length(max=_MAX_LEN_STR_LONG))
    rules = fields.List(fields.Integer(validate=Range(min=1)), required=True)
    organization_id = fields.Integer(validate=Range(min=1))

    @validates("name")
    def validate_name(self, name: str):
        """
        Validate that role name is not one of the default roles.

        Parameters
        ----------
        name : str
            Role name to validate.

        Raises
        ------
        ValidationError
            If the role name is one of the default roles.
        """
        if name in [role for role in DefaultRole]:
            raise ValidationError("Role name cannot be one of the default roles")


class RunInputSchema(Schema):
    """Schema for validating input for patching an algorithm run."""

    started_at = fields.DateTime()
    finished_at = fields.DateTime()
    log = fields.String()
    result = fields.String()
    status = fields.String(validate=OneOf([s.value for s in RunStatus]))


class TaskInputSchema(_NameValidationSchema):
    """Schema for validating input for creating a task."""

    # overwrite name attr as it is not required for a task
    name = fields.String()
    description = fields.String(validate=Length(max=_MAX_LEN_STR_LONG))
    image = fields.String(required=True, validate=Length(min=1))
    collaboration_id = fields.Integer(validate=Range(min=1))
    study_id = fields.Integer(validate=Range(min=1))
    store_id = fields.Integer(validate=Range(min=1))
<<<<<<< HEAD
    depends_on_ids = fields.List(
        fields.Integer(validate=Range(min=1), required=False), missing=[]
    )
=======
    server_url = fields.Url()
>>>>>>> ba0afed9
    organizations = fields.List(fields.Dict(), required=True)
    databases = fields.List(fields.Dict(), allow_none=True)
    session_id = fields.Integer(validate=Range(min=1), required=True)
    dataframe_id = fields.Integer(validate=Range(min=1))

    @validates_schema
    def validate_collaboration_or_study(self, data: dict, **kwargs) -> None:
        """
        Validate the input, which should contain a collaboration_id or a study_id. The
        input may also contain both.

        Parameters
        ----------
        data : dict
            The input data.

        Raises
        ------
        ValidationError
            If the input does not contain a collaboration_id or a study_id.
        """
        if not ("collaboration_id" in data or "study_id" in data):
            raise ValidationError("Collaboration_id or study_id is required")

    @validates("organizations")
    def validate_organizations(self, organizations: list[dict]):
        _validate_organizations(organizations)

    @validates("databases")
    def validate_databases(self, databases: list[dict]):
        """
        Validate the databases in the input.

        Parameters
        ----------
        databases : list[dict]
            List of databases to validate. Each database must have at
            least a database label.

        Raises
        ------
        ValidationError
            If the databases are not valid.
        """
        if databases is None:
            return  # some algorithms don't use any database
        for database in databases:
            if "label" not in database:
                raise ValidationError("Database label is required for each database")

            allowed_keys = {"label", "type"}
            if not set(database.keys()).issubset(set(allowed_keys)):
                raise ValidationError(
                    f"Database {database} contains unknown keys. Allowed keys "
                    f"are {allowed_keys}."
                )


class TokenUserInputSchema(BasicAuthInputSchema):
    """Schema for validating input for creating a token for a user."""

    mfa_code = fields.String(validate=Length(max=10))

    @validates("username")
    def validate_username(self, username: str):
        """
        Check if the username is appropriate

        Parameters
        ----------
        username : str
            Username to validate.

        Raises
        ------
        ValidationError
            If the username is too short, too long or numeric.
        """
        _validate_username(username)


class TokenNodeInputSchema(Schema):
    """Schema for validating input for creating a token for a node."""

    api_key = fields.String(required=True)

    @validates("api_key")
    def validate_api_key(self, api_key: str):
        """
        Validate the API key in the input. The API key should be a valid UUID

        Parameters
        ----------
        api_key : str
            API key to validate.

        Raises
        ------
        ValidationError
            If the API key is not valid.
        """
        try:
            uuid.UUID(api_key)
        except ValueError:
            raise ValidationError("API key is not a valid UUID")


class TokenAlgorithmInputSchema(Schema):
    """Schema for validating input for creating a token for an algorithm."""

    task_id = fields.Integer(required=True, validate=Range(min=1))
    image = fields.String(required=True, validate=Length(min=1))


class UserInputSchema(_PasswordValidationSchema):
    """Schema for validating input for creating a user."""

    username = fields.String(required=True, validate=Length(min=3, max=_MAX_LEN_NAME))
    email = fields.Email(required=True)
    firstname = fields.String(validate=Length(max=_MAX_LEN_STR_SHORT))
    lastname = fields.String(validate=Length(max=_MAX_LEN_STR_SHORT))
    organization_id = fields.Integer(validate=Range(min=1))
    roles = fields.List(fields.Integer(validate=Range(min=1)))
    rules = fields.List(fields.Integer(validate=Range(min=1)))

    @validates("username")
    def validate_username(self, username: str):
        """
        Check if the username is appropriate

        Parameters
        ----------
        username : str
            Username to validate.

        Raises
        ------
        ValidationError
            If the username is too short, too long or numeric.
        """
        _validate_username(username)


class VPNConfigUpdateInputSchema(Schema):
    """Schema for validating input for updating a VPN configuration."""

    vpn_config = fields.String(required=True)


class ColumnNameInputSchema(Schema):
    """Schema for validating input for collecting database column names."""

    db_label = fields.String(required=True)
    collaboration_id = fields.Integer(required=True, validate=Range(min=1))
    organizations = fields.List(fields.Dict(), required=True)
    sheet_name = fields.String(required=False)
    query = fields.String(required=False)

    @validates("organizations")
    def validate_organizations(self, organizations: list[dict]):
        _validate_organizations(organizations)


class AlgorithmStoreInputSchema(Schema):
    """Schema for validating input for creating an algorithm store."""

    name = fields.String(required=True)
    algorithm_store_url = fields.Url(required=True)
    server_url = fields.Url()
    collaboration_id = fields.Integer(validate=Range(min=1))
    force = fields.Boolean()


class StudyInputSchema(_NameValidationSchema):
    """Schema for validating input for creating a study"""

    collaboration_id = fields.Integer(required=True, validate=Range(min=1))
    organization_ids = fields.List(fields.Integer(), required=True)

    @validates("organization_ids")
    def validate_organization_ids(self, organization_ids):
        """
        Validate the organization ids in the input.

        Parameters
        ----------
        organization_ids : list[int]
            List of organization ids to validate.

        Raises
        ------
        ValidationError
            If the organization ids are not valid.
        """
        _validate_organization_ids(organization_ids)


class StudyChangeOrganizationSchema(_OnlyIdSchema):
    """
    Schema for validating requests that add an organization to a study.
    """

    pass


class SessionTaskInputSchema(Schema):
    """Schema for validating input for creating a session task."""

    image = fields.String(required=True)

    # This is a list of dictionaries, where each dictionary contains the
    # organization id and the organization's data extraction input (optional).
    organizations = fields.List(fields.Dict(), required=True)

    @validates("organizations")
    def validate_organizations(self, organizations: list[dict]):
        _validate_organizations(organizations)


class SessionInputSchema(Schema):
    """Schema for validating input for creating a session."""

    # Used to identify the session
    name = fields.String(allow_none=True)

    collaboration_id = fields.Integer(required=True, validate=Range(min=1))
    study_id = fields.Integer(validate=Range(min=1), allow_none=True)
    scope = fields.String(
        required=True, validate=OneOf(Scope.list()), default=Scope.OWN.value
    )


class DataframeInitInputSchema(Schema):
    """Schema for validating input for creating a new dataframe in a session."""

    # Databse label that is specified in the node configuration file
    label = fields.String(required=True)

    # handle that can be used in within the session
    handle = fields.String()

    # Task metadata that is executed on the node for session initialization, which is
    # the data extraction task
    task = fields.Nested(SessionTaskInputSchema, required=True)


class DataframeStepInputSchema(Schema):
    """Schema for validating input for creating a new dataframe step in a session."""

    # Task metadata that is executed on the node for session extension, which is a
    # pre-processing task
    task = fields.Nested(SessionTaskInputSchema, required=True)


class DataframeNodeUpdateSchema(Schema):
    """Schema for validating input for updating the column names"""

    name = fields.String(required=True)
    dtype = fields.String(required=True)<|MERGE_RESOLUTION|>--- conflicted
+++ resolved
@@ -426,13 +426,10 @@
     collaboration_id = fields.Integer(validate=Range(min=1))
     study_id = fields.Integer(validate=Range(min=1))
     store_id = fields.Integer(validate=Range(min=1))
-<<<<<<< HEAD
+    server_url = fields.Url()
     depends_on_ids = fields.List(
         fields.Integer(validate=Range(min=1), required=False), missing=[]
     )
-=======
-    server_url = fields.Url()
->>>>>>> ba0afed9
     organizations = fields.List(fields.Dict(), required=True)
     databases = fields.List(fields.Dict(), allow_none=True)
     session_id = fields.Integer(validate=Range(min=1), required=True)
