--- conflicted
+++ resolved
@@ -240,13 +240,8 @@
                     HTTPStatus.UNAUTHORIZED
 
         # filter based on arguments
-<<<<<<< HEAD
-        for param in ['initiator_id', 'init_user_id', 'collaboration_id',
+        for param in ['init_org_id', 'init_user_id', 'collaboration_id',
                       'parent_id', 'job_id']:
-=======
-        for param in ['init_org_id', 'init_user_id', 'collaboration_id',
-                      'parent_id', 'run_id']:
->>>>>>> 44f66b8f
             if param in args:
                 q = q.filter(getattr(db.Task, param) == args[param])
         for param in ['name', 'image', 'description', 'database', 'status']:
