--- conflicted
+++ resolved
@@ -117,7 +117,7 @@
 
         parameters:
           - in: query
-            name: init_org_id
+            name: initiator_id
             schema:
               type: int
             description: The organization id of the origin of the request
@@ -230,11 +230,7 @@
                     HTTPStatus.UNAUTHORIZED
 
         # filter based on arguments
-<<<<<<< HEAD
-        for param in ['init_org_id', 'init_user_id', 'collaboration_id',
-=======
         for param in ['initiator_id', 'init_user_id', 'collaboration_id',
->>>>>>> dd4696c6
                       'parent_id', 'run_id']:
             if param in args:
                 q = q.filter(getattr(db.Task, param) == args[param])
