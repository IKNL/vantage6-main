--- conflicted
+++ resolved
@@ -13,12 +13,8 @@
     RuleCollection, Scope as S, Operation as P, PermissionManager
 )
 from vantage6.server import db
-<<<<<<< HEAD
-from vantage6.server.resource.common.schema import NodeSchema
-=======
 from vantage6.server.resource.common.output_schema import NodeSchema
 from vantage6.server.resource.common.input_schema import NodeInputSchema
->>>>>>> 86564e10
 
 
 module_name = __name__.split('.')[-1]
@@ -212,14 +208,6 @@
         args = request.args
 
         if 'organization_id' in args:
-<<<<<<< HEAD
-            if not self.r.v_glo.can() and \
-                    args['organization_id'] != str(auth_org_id):
-                return {'msg': "You are not allowed to view nodes of other "
-                        "organizations"}, HTTPStatus.UNAUTHORIZED
-            q = q.filter(db.Node.organization_id == args['organization_id'])
-
-=======
             if not self.r.can_for_org(P.VIEW, args['organization_id']):
                 return {
                     'msg': 'You lack the permission view nodes from the '
@@ -235,7 +223,6 @@
                 }, HTTPStatus.UNAUTHORIZED
             q = q.filter(db.Node.collaboration_id == args['collaboration_id'])
 
->>>>>>> 86564e10
         for param in ['status', 'ip']:
             if param in args:
                 q = q.filter(getattr(db.Node, param) == args[param])
