--- conflicted
+++ resolved
@@ -289,23 +289,14 @@
                     description: Collaboration id
                   organization_id:
                     type: integer
-<<<<<<< HEAD
                     description: Organization id. If not provided, this
                       defaults to the organization of the user creating the
                       node.
                   name:
-                    type: str
-                    description: Human-readable name, if not provided a name
+                    type: string
+                    description: Human-readable name. If not provided a name
                       is generated based on organization and collaboration
                       name.
-=======
-                    description: Organization id. If not provided, the user's
-                      organization is used
-                  name:
-                    type: string
-                    description: Human-readable name. If not provided a name
-                      is generated
->>>>>>> aacfc245
 
         responses:
           201:
@@ -348,22 +339,9 @@
                 HTTPStatus.NOT_FOUND
 
         # check permissions
-<<<<<<< HEAD
         if not self.r.can_for_org(P.CREATE, org_id):
             return {'msg': 'You lack the permission to do that!'}, \
                 HTTPStatus.UNAUTHORIZED
-=======
-        org_id = data.get("organization_id", None)
-        user_org_id = g.user.organization.id
-        if not self.r.c_glo.can():
-            own = not org_id or org_id == user_org_id
-            if not (self.r.c_org.can() and own):
-                return {'msg': 'You lack the permission to do that!'}, \
-                    HTTPStatus.UNAUTHORIZED
-            else:
-                org_id = g.user.organization.id
-        organization = db.Organization.get(org_id or user_org_id)
->>>>>>> aacfc245
 
         # we need to check that the organization belongs to the
         # collaboration
