# -*- coding: utf-8 -*-
import logging
import datetime

from flask import request, render_template, g
from flask_jwt_extended import (
    create_access_token,
    decode_token
)
from jwt.exceptions import DecodeError
from http import HTTPStatus
from sqlalchemy.orm.exc import NoResultFound
import uuid

from vantage6.common import logger_name
from vantage6.common.globals import APPNAME
from vantage6.server import db
from vantage6.server.globals import DEFAULT_SUPPORT_EMAIL_ADDRESS
from vantage6.server.resource import ServicesResources, with_user
from vantage6.server.resource.common.auth_helper import (
    create_qr_uri, user_login
)

module_name = logger_name(__name__)
log = logging.getLogger(module_name)


def setup(api, api_base, services):

    path = "/".join([api_base, module_name])
    log.info(f'Setting up "{path}" and subdirectories')

    api.add_resource(
        ResetPassword,
        path+'/reset',
        endpoint="reset_password",
        methods=('POST',),
        resource_class_kwargs=services
    )

    api.add_resource(
        RecoverPassword,
        path+'/lost',
        endpoint='recover_password',
        methods=('POST',),
        resource_class_kwargs=services
    )

    api.add_resource(
        ResetTwoFactorSecret,
        path+'/2fa/reset',
        endpoint="reset_2fa_secret",
        methods=('POST',),
        resource_class_kwargs=services
    )

    api.add_resource(
        RecoverTwoFactorSecret,
        api_base+'/2fa/lost',
        endpoint='recover_2fa_secret',
        methods=('POST',),
        resource_class_kwargs=services
    )

    api.add_resource(
        ChangePassword,
        api_base+'/password/change',
        endpoint='change_password',
        methods=('PATCH',),
        resource_class_kwargs=services
    )

    api.add_resource(
        ResetAPIKey,
        path+'/node',
        endpoint="reset_api_key",
        methods=('POST',),
        resource_class_kwargs=services
    )


# ------------------------------------------------------------------------------
# Resources / API's
# ------------------------------------------------------------------------------
class ResetPassword(ServicesResources):
    """User can use recover token to reset their password."""

    def post(self):
        """Set a new password using a recover token
        ---
        description: >-
          User can use a recover token to reset their password

        requestBody:
          content:
            application/json:
              schema:
                properties:
                  reset_token:
                    type: string
                    description: Recover token (received by email)
                  password:
                    type: string
                    description: New password

        responses:
          200:
            description: Ok
          400:
            description: Password or recovery token is missing or invalid

        tags: ["Password recovery"]
        """
        # retrieve user based on email or username
        body = request.get_json()
        reset_token = body.get("reset_token")
        password = body.get("password")

        if not reset_token or not password:
            return {"msg": "The reset token and/or password is missing!"}, \
                HTTPStatus.BAD_REQUEST

        # obtain user
        try:
            user_id = decode_token(reset_token)['sub'].get('id')
        except DecodeError:
            return {"msg": "Invalid recovery token!"}, HTTPStatus.BAD_REQUEST

        user = db.User.get(user_id)

        # reset number of failed login attempts to prevent that user cannot
        # reactivate via email
        user.failed_login_attempts = 0
        user.save()

        # set password
        msg = user.set_password(password)
        if msg:
            return {"msg": msg}, HTTPStatus.BAD_REQUEST

        log.info(f"Successfull password reset for '{user.username}'")
        return {"msg": "The password has successfully been reset!"}, \
            HTTPStatus.OK


class RecoverPassword(ServicesResources):
    """Send a mail containing a recover token to reset the password"""

    def post(self):
        """Request a recover token
        ---
        description: >-
          Request a recover token if password is lost. Either email address
          or username must be supplied.

        requestBody:
          content:
            application/json:
              schema:
                properties:
                  username:
                    type: string
                    description: Username from which the password needs to be
                      recovered
                  email:
                    type: string
                    description: Email of user from which the password needs to
                      be recovered

        responses:
          200:
            description: Ok
          400:
            description: No username or email provided

        tags: ["Password recovery"]
        """
        # default return string
        ret = {"msg": "If the username or email is in our database you "
                      "will soon receive an email."}

        # obtain username/email from request'
        body = request.get_json()
        username = body.get("username")
        email = body.get("email")
        if not (email or username):
            return {"msg": "No username or email provided!"}, \
                HTTPStatus.BAD_REQUEST

        # find user in the database, if not here we stop!
        try:
            if username:
                user = db.User.get_by_username(username)
            else:
                user = db.User.get_by_email(email)
        except NoResultFound:
            # we do not tell them.... But we won't continue either
            return ret

        log.info(f"Password reset requested for '{user.username}'")

        # generate a token that can reset their password
        expires = datetime.timedelta(hours=1)
        reset_token = create_access_token(
            {"id": str(user.id)}, expires_delta=expires
        )

        email_info = self.config.get("smtp", {})
        email_sender = email_info.get("username",
                                      DEFAULT_SUPPORT_EMAIL_ADDRESS)
        support_email = self.config.get("support_email", email_sender)

        self.mail.send_email(
<<<<<<< HEAD
            f"Password reset {APPNAME}",
            sender="support@vantage6.ai",
            recipients=[user.email],
            text_body=render_template(
                "mail/reset_token.txt", token=reset_token,
                firstname=user.firstname, reset_type="password"
            ),
            html_body=render_template(
                "mail/reset_token.html", token=reset_token,
                firstname=user.firstname, reset_type="password"
            )
        )

        return ret


class ResetTwoFactorSecret(ServicesResources):
    """User can use recover token to reset their two-factor authentication."""

    def post(self):
        """Set a new two-factor authentication secret using a recover token
        ---
        description: >-
          User can use a recover token to reset their two-factor authentication
          secret

        requestBody:
          content:
            application/json:
              schema:
                properties:
                  reset_token:
                    type: string
                    description: Recover token (received by email)

        responses:
          200:
            description: Ok
          400:
            description: Recovery token is missing or invalid

        tags: ["Password recovery"]
        """
        # retrieve user based on email or username
        body = request.get_json()
        reset_token = body.get("reset_token")
        if not reset_token:
            return {"msg": "The reset token is missing!"}, \
                HTTPStatus.BAD_REQUEST

        # obtain user
        try:
            user_id = decode_token(reset_token)['sub'].get('id')
        except DecodeError:
            return {"msg": "Invalid recovery token!"}, HTTPStatus.BAD_REQUEST

        user = db.User.get(user_id)

        log.info(f"Resetting two-factor authentication for {user.username}")
        return create_qr_uri(self.config, user), HTTPStatus.OK


class RecoverTwoFactorSecret(ServicesResources):
    """Send a mail containing a recover token for the 2fa secret"""

    def post(self):
        """Request a recover token to reset two-factor authentication secret
        ---
        description: >-
          Request a recover token if two-factor authentication secret is lost.
          A password and either email address or username must be supplied.

        requestBody:
          content:
            application/json:
              schema:
                properties:
                  username:
                    type: string
                    description: Username from which the 2fa needs to be reset
                  email:
                    type: string
                    description: Email of user from which the 2fa needs to be
                      reset
                  password:
                    type: string
                    description: Password of user whose 2fa needs to be reset

        responses:
          200:
            description: Ok
          400:
            description: No username or email and password provided

        tags: ["Password recovery"]
        """
        # default return string
        ret = {"msg": "If you sent a correct combination of username/email and"
                      "password, you will soon receive an email."}

        # obtain parameters from request'
        body = request.get_json()
        username = body.get("username")
        email = body.get("email")
        if not (email or username):
            return {"msg": "No username or email provided!"}, \
                HTTPStatus.BAD_REQUEST
        password = body.get("password")
        if not password:
            return {"msg": "No password provided!"}, HTTPStatus.BAD_REQUEST

        # find user in the database, if not here we stop!
        try:
            if username:
                user = db.User.get_by_username(username)
            else:
                user = db.User.get_by_email(email)
        except NoResultFound:
            # we do not tell them.... But we won't continue either
            return ret
        # check password, don't alert them if it was wrong
        user, code = user_login(self.config, user.username, password)
        if code is not HTTPStatus.OK:
            log.error(f"Failed to reset 2FA for user {user.username}, wrong "
                      "password")
            return user, code

        log.info(f"2FA reset requested for '{user.username}'")

        # generate a token that can reset their password
        expires = datetime.timedelta(hours=1)
        reset_token = create_access_token(
            {"id": str(user.id)}, expires_delta=expires
        )

        self.mail.send_email(
            f"Two-factor authentication reset {APPNAME}",
            sender="support@vantage6.ai",
            recipients=[user.email],
            text_body=render_template(
                "mail/reset_token.txt", token=reset_token,
                firstname=user.firstname,
                reset_type="two-factor authentication code"
            ),
            html_body=render_template(
                "mail/reset_token.html", token=reset_token,
                firstname=user.firstname,
                reset_type="two-factor authentication code"
            )
=======
            "password reset",
            sender=email_sender,
            recipients=[user.email],
            text_body=render_template("mail/reset_password_token.txt",
                                      token=reset_token),
            html_body=render_template("mail/reset_password_token.html",
                                      token=reset_token,
                                      support_email=support_email)
>>>>>>> 28116495
        )

        return ret


class ChangePassword(ServicesResources):
    """
    Let user change their password with old password as verification
    """

    @with_user
    def patch(self):
        """Set a new password using the current password
        ---
        description: >-
          Users can change their password by submitting their current password
          and a new password

        requestBody:
          content:
            application/json:
              schema:
                properties:
                  current_password:
                    type: string
                    description: current password
                  new_password:
                    type: string
                    description: new password

        responses:
          200:
            description: Ok
          400:
            description: Current or new password is missing from JSON body, or
              they are the same, or the new password doesn't meet password
              criteria
          401:
            description: Current password is incorrect

        tags: ["Password recovery"]
        """
        body = request.get_json()
        old_password = body.get("current_password")
        new_password = body.get("new_password")

        if not old_password:
            return {"msg": "Your current password is missing"},  \
                HTTPStatus.BAD_REQUEST
        elif not new_password:
            return {"msg": "Your new password is missing!"}, \
                HTTPStatus.BAD_REQUEST

        user = g.user
        log.debug(f"Changing password for user {user.id}")

        # check if the old password is correct
        pw_correct = user.check_password(old_password)
        if not pw_correct:
            return {"msg": "Your current password is not correct!"}, \
                HTTPStatus.UNAUTHORIZED

        if old_password == new_password:
            return {"msg": "New password is the same as current password!"}, \
                HTTPStatus.BAD_REQUEST

        # set password
        msg = user.set_password(new_password)
        if msg:
            return {"msg": msg}, HTTPStatus.BAD_REQUEST

        log.info(f"Successful password change for '{user.username}'")
        return {"msg": "The password has been changed successfully!"}, \
            HTTPStatus.OK


class ResetAPIKey(ServicesResources):
    """User can reset API key."""

    def __init__(self, socketio, mail, api, permissions, config):
        super().__init__(socketio, mail, api, permissions, config)

        # obtain permissions to check if user is allowed to modify nodes
        self.r = getattr(self.permissions, 'node')

    @with_user
    def post(self):
        """Reset a node's API key
        ---
        description: >-
            If a node's API key is lost, this route can be used to obtain a new
            API key.\n

            ### Permission Table\n
            |Rule name|Scope|Operation|Assigned to node|Assigned to container|
            Description|\n
            |--|--|--|--|--|--|\n
            |Node|Global|Edit|❌|❌|Reset API key of node specified by id|\n
            |Node|Organization|Edit|❌|❌|Reset API key of node specified by
            id which is part of your organization |\n

            Accessible to users.

        requestBody:
          content:
            application/json:
              schema:
                properties:
                  id:
                    type: int
                    description: ID of node whose API key is to be reset

        responses:
            200:
                description: Ok
            400:
                description: ID missing from json body
            401:
                description: Unauthorized
            404:
                description: Node not found

        security:
            - bearerAuth: []

        tags: ["Password recovery"]
        """
        if not request.is_json:
            log.warning('Authentication failed because no JSON body was '
                        'provided!')
            return {"msg": "Missing JSON in request"}, HTTPStatus.BAD_REQUEST

        # check which node should have its API key modified
        id = request.json.get('id', None)
        if not id:
            msg = "ID missing in JSON body"
            log.error(msg)
            return {"msg": msg}, HTTPStatus.BAD_REQUEST

        # find the node
        node = db.Node.get(id)
        if not node:
            return {'msg': f'Node id={id} is not found!'}, HTTPStatus.NOT_FOUND

        # check if user is allowed to edit the node
        if not self.r.e_glo.can():
            own = g.user.organization.id == node.organization.id
            if not (self.r.e_org.can() and own):
                return {'msg': 'You lack the permission to do that!'}, \
                    HTTPStatus.UNAUTHORIZED

        # all good, change API key
        log.info(f"Successful API key reset for node {id}")
        api_key = str(uuid.uuid1())
        node.api_key = api_key
        node.save()

        return {"api_key": api_key}, HTTPStatus.OK<|MERGE_RESOLUTION|>--- conflicted
+++ resolved
@@ -211,17 +211,17 @@
         support_email = self.config.get("support_email", email_sender)
 
         self.mail.send_email(
-<<<<<<< HEAD
             f"Password reset {APPNAME}",
             sender="support@vantage6.ai",
             recipients=[user.email],
             text_body=render_template(
                 "mail/reset_token.txt", token=reset_token,
-                firstname=user.firstname, reset_type="password"
+                firstname=user.firstname, reset_type="password",
             ),
             html_body=render_template(
                 "mail/reset_token.html", token=reset_token,
-                firstname=user.firstname, reset_type="password"
+                firstname=user.firstname, reset_type="password",
+                support_email=support_email
             )
         )
 
@@ -347,30 +347,26 @@
             {"id": str(user.id)}, expires_delta=expires
         )
 
+        email_info = self.config.get("smtp", {})
+        email_sender = email_info.get("username",
+                                      DEFAULT_SUPPORT_EMAIL_ADDRESS)
+        support_email = self.config.get("support_email", email_sender)
+
         self.mail.send_email(
             f"Two-factor authentication reset {APPNAME}",
-            sender="support@vantage6.ai",
+            sender=email_sender,
             recipients=[user.email],
             text_body=render_template(
                 "mail/reset_token.txt", token=reset_token,
                 firstname=user.firstname,
-                reset_type="two-factor authentication code"
+                reset_type="two-factor authentication code",
             ),
             html_body=render_template(
                 "mail/reset_token.html", token=reset_token,
                 firstname=user.firstname,
-                reset_type="two-factor authentication code"
+                reset_type="two-factor authentication code",
+                support_email=support_email
             )
-=======
-            "password reset",
-            sender=email_sender,
-            recipients=[user.email],
-            text_body=render_template("mail/reset_password_token.txt",
-                                      token=reset_token),
-            html_body=render_template("mail/reset_password_token.html",
-                                      token=reset_token,
-                                      support_email=support_email)
->>>>>>> 28116495
         )
 
         return ret
