--- conflicted
+++ resolved
@@ -144,13 +144,9 @@
 class ResetAPIKey(ServicesResources):
     """User can reset API key."""
 
-<<<<<<< HEAD
     def __init__(self, socketio, mail, api, permissions, config):
         super().__init__(socketio, mail, api, permissions, config)
-=======
-    def __init__(self, socketio, mail, api, permissions):
-        super().__init__(socketio, mail, api, permissions)
->>>>>>> 6608b439
+        
         # obtain permissions to check if user is allowed to modify nodes
         self.r = getattr(self.permissions, 'node')
 
