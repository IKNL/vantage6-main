--- conflicted
+++ resolved
@@ -3,12 +3,7 @@
 import re
 import datetime as dt
 
-<<<<<<< HEAD
-from typing import Tuple, Union
 from sqlalchemy import Column, String, Integer, ForeignKey, DateTime
-=======
-from sqlalchemy import Column, String, Integer, ForeignKey, exists, DateTime
->>>>>>> 59e2ed6f
 from sqlalchemy.orm import relationship, validates
 
 from vantage6.server.model.base import DatabaseSessionManager
