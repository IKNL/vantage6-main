import bcrypt
import re
import datetime as dt

from typing import Union
from sqlalchemy import Column, String, Integer, ForeignKey, exists, DateTime
from sqlalchemy.orm import relationship, validates

from vantage6.server.model.base import DatabaseSessionManager
from vantage6.server.model.authenticable import Authenticatable
from vantage6.server.model.rule import Operation, Rule, Scope


class User(Authenticatable):
    """User (person) that can access the system.

    Users always belong to an organization and can have certain
    rights within an organization.
    """
    _hidden_attributes = ['password']

    # overwrite id with linked id to the authenticatable
    id = Column(Integer, ForeignKey('authenticatable.id'), primary_key=True)
    __mapper_args__ = {
        'polymorphic_identity': 'user',
    }

    # fields
    username = Column(String, unique=True)
    password = Column(String)
    firstname = Column(String)
    lastname = Column(String)
    email = Column(String, unique=True)
    organization_id = Column(Integer, ForeignKey("organization.id"))
    failed_login_attempts = Column(Integer, default=0)
    last_login_attempt = Column(DateTime)
    otp_secret = Column(String(32))

    # relationships
    organization = relationship("Organization", back_populates="users")
    roles = relationship("Role", back_populates="users",
                         secondary="Permission")
    rules = relationship("Rule", back_populates="users",
                         secondary="UserPermission")
    created_tasks = relationship("Task", back_populates="init_user")

    def __repr__(self):
        organization = self.organization.name if self.organization else "None"
        return (
            f"<User "
            f"id={self.id}, username='{self.username}', roles='{self.roles}', "
            f"organization='{organization}'"
            f">"
        )

    @validates("password")
    def _validate_password(self, key, password):
        return self.hash(password)

    def set_password(self, pw) -> Union[str, None]:
        """
        Set the password of the current user. This function doesn't save the
        new password to the database

        Parameters
        ----------
        pw: str
            The new password

        Returns
        -------
        str | None
            If the new password fails to pass the checks, a message is
            returned. Else, none is returned
        """
        if len(pw) < 8:
            return (
                "Password too short: use at least 8 characters with mixed "
                "lowercase, uppercase, numbers and special characters"
            )
        elif len(pw) > 128:
            # because long passwords can be used for DoS attacks (long pw
            # hashing consumes a lot of resources)
            return "Password too long: use at most 128 characters"
        elif re.search('[0-9]', pw) is None:
            return "Password should contain at least one number"
        elif re.search('[A-Z]', pw) is None:
            return "Password should contain at least one uppercase letter"
        elif re.search('[a-z]', pw) is None:
            return "Password should contain at least one lowercase letter"
        elif pw.isalnum():
            return "Password should contain at least one special character"

        self.password = pw
        self.save()

    def check_password(self, pw):
        if self.password is not None:
            expected_hash = self.password.encode('utf8')
            return bcrypt.checkpw(pw.encode('utf8'), expected_hash)
        return False

    def is_blocked(self, max_failed_attempts: int,
                   inactivation_in_minutes: int):
        """
        Check if user can login or if they are temporarily blocked because they
        entered a wrong password too often

        Parameters
        ----------
        max_failed_attempts: int
            Maximum number of attempts to login before temporary deactivation
        inactivation_minutes: int
            How many minutes an account is deactivated

        Returns
        -------
        bool
            Whether or not user is blocked temporarily
        str | None
            Message if user is blocked, else None
        """
        td_max_blocked = dt.timedelta(minutes=inactivation_in_minutes)
        td_last_login = dt.datetime.now() - self.last_login_attempt \
            if self.last_login_attempt else None
        has_max_attempts = (
            self.failed_login_attempts >= max_failed_attempts
            if self.failed_login_attempts else False
        )
        if has_max_attempts and td_last_login < td_max_blocked:
            minutes_remaining = \
                (td_max_blocked - td_last_login).seconds // 60 + 1
            return True, (
                f"Your account is blocked for the next {minutes_remaining} "
                "minutes due to failed login attempts. Please wait or "
                "reactivate your account via email."
            )
        else:
            return False, None

    @classmethod
    def get_by_username(cls, username):
        session = DatabaseSessionManager.get_session()
        result = session.query(cls).filter_by(username=username).one()
        session.commit()
        return result

    @classmethod
    def get_by_email(cls, email):
        session = DatabaseSessionManager.get_session()
        result = session.query(cls).filter_by(email=email).one()
        session.commit()
        return result

    @classmethod
    def get_user_list(cls, filters=None):
        session = DatabaseSessionManager.get_session()
        result = session.query(cls).all()
        session.commit()
        return result

    @classmethod
    def username_exists(cls, username):
<<<<<<< HEAD
        return cls.exists(field='username', value=username)
=======
        session = DatabaseSessionManager.get_session()
        result = session.query(exists().where(cls.username == username))\
            .scalar()
        session.commit()
        return result

    @classmethod
    def exists(cls, field, value):
        session = DatabaseSessionManager.get_session()
        result = session.query(exists().where(getattr(cls, field) == value))\
            .scalar()
        session.commit()
        return result
>>>>>>> e249b499

    def can(self, resource: str, scope: Scope, operation: Operation) -> bool:
        """
        Check if user is allowed to execute a certain action

        Parameters
        ---------
        resource: str
            The resource type on which the action is to be performed
        scope: Scope
            The scope within which the user wants to perform an action
        operation: Operation
            The operation a user wants to execute

        Returns
        -------
        bool
            Whether or not user is allowed to execute the requested operation
            on the resource
        """
        rule = Rule.get_by_(resource, scope, operation)
        return rule in self.rules or \
            any(rule in role.rules for role in self.roles)<|MERGE_RESOLUTION|>--- conflicted
+++ resolved
@@ -161,23 +161,7 @@
 
     @classmethod
     def username_exists(cls, username):
-<<<<<<< HEAD
         return cls.exists(field='username', value=username)
-=======
-        session = DatabaseSessionManager.get_session()
-        result = session.query(exists().where(cls.username == username))\
-            .scalar()
-        session.commit()
-        return result
-
-    @classmethod
-    def exists(cls, field, value):
-        session = DatabaseSessionManager.get_session()
-        result = session.query(exists().where(getattr(cls, field) == value))\
-            .scalar()
-        session.commit()
-        return result
->>>>>>> e249b499
 
     def can(self, resource: str, scope: Scope, operation: Operation) -> bool:
         """
