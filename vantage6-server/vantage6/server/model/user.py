--- conflicted
+++ resolved
@@ -16,7 +16,6 @@
     """
     Table to keep track of Users (persons) that can access the system.
 
-<<<<<<< HEAD
     Users always belong to an organization and can have certain
     rights within an organization.
 
@@ -48,11 +47,6 @@
         Rules that the user has
     created_tasks : list[:class:`~.model.task.Task`]
         Tasks that the user has created
-=======
-    Users always belong to an organization and can have certain roles and/or
-    rules assigned to them. Also, they may be associated to the tasks they
-    have created.
->>>>>>> 5b649edb
     """
     _hidden_attributes = ['password']
 
