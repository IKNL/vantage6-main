from __future__ import annotations
import bcrypt
import re
import datetime as dt

from typing import Tuple, Union
from sqlalchemy import Column, String, Integer, ForeignKey, exists, DateTime
from sqlalchemy.orm import relationship, validates

from vantage6.server.model.base import DatabaseSessionManager
from vantage6.server.model.authenticatable import Authenticatable
from vantage6.server.model.rule import Operation, Rule, Scope


class User(Authenticatable):
    """
    Table to keep track of Users (persons) that can access the system.

    Users always belong to an organization and can have certain
    rights within an organization.

    Attributes
    ----------
    username : str
        Username of the user
    password : str
        Password of the user
    firstname : str
        First name of the user
    lastname : str
        Last name of the user
    email : str
        Email address of the user
    organization_id : int
        Foreign key to the organization to which the user belongs
    failed_login_attempts : int
        Number of failed login attempts
    last_login_attempt : datetime.datetime
        Date and time of the last login attempt
    otp_secret : str
        Secret key for one time passwords
    organization : :class:`~.model.organization.Organization`
        Organization to which the user belongs
    roles : list[:class:`~.model.role.Role`]
        Roles that the user has
    rules : list[:class:`~.model.rule.Rule`]
        Rules that the user has
    created_tasks : list[:class:`~.model.task.Task`]
        Tasks that the user has created
    """
    _hidden_attributes = ['password']

    # overwrite id with linked id to the authenticatable
    id = Column(Integer, ForeignKey('authenticatable.id'), primary_key=True)
    __mapper_args__ = {
        'polymorphic_identity': 'user',
    }

    # fields
    username = Column(String, unique=True)
    password = Column(String)
    firstname = Column(String)
    lastname = Column(String)
    email = Column(String, unique=True)
    organization_id = Column(Integer, ForeignKey("organization.id"))
    failed_login_attempts = Column(Integer, default=0)
    last_login_attempt = Column(DateTime)
    otp_secret = Column(String(32))

    # relationships
    organization = relationship("Organization", back_populates="users")
    roles = relationship("Role", back_populates="users",
                         secondary="Permission")
    rules = relationship("Rule", back_populates="users",
                         secondary="UserPermission")
    created_tasks = relationship("Task", back_populates="init_user")

    def __repr__(self) -> str:
        """
        String representation of the user.

        Returns
        -------
        str
            String representation of the user
        """
        organization = self.organization.name if self.organization else "None"
        return (
            f"<User "
            f"id={self.id}, username='{self.username}', roles='{self.roles}', "
            f"organization='{organization}'"
            f">"
        )

    @validates("password")
    def _validate_password(self, key, password):
        """
        Validate the password of the user by hashing it, as it is also hashed
        in the database.

        Parameters
        ----------
        key: str
            Name of the attribute (in this case 'password')
        password: str
            Password of the user

        Returns
        -------
        str
            Hashed password
        """
        return self.hash(password)

    def set_password(self, pw) -> Union[str, None]:
        """
        Set the password of the current user. This function doesn't save the
        new password to the database

        Parameters
        ----------
        pw: str
            The new password

        Returns
        -------
        str | None
            If the new password fails to pass the checks, a message is
            returned. Else, none is returned
        """
        if len(pw) < 8:
            return (
                "Password too short: use at least 8 characters with mixed "
                "lowercase, uppercase, numbers and special characters"
            )
        elif len(pw) > 128:
            # because long passwords can be used for DoS attacks (long pw
            # hashing consumes a lot of resources)
            return "Password too long: use at most 128 characters"
        elif re.search('[0-9]', pw) is None:
            return "Password should contain at least one number"
        elif re.search('[A-Z]', pw) is None:
            return "Password should contain at least one uppercase letter"
        elif re.search('[a-z]', pw) is None:
            return "Password should contain at least one lowercase letter"
        elif pw.isalnum():
            return "Password should contain at least one special character"

        self.password = pw
        self.save()

    def check_password(self, pw) -> bool:
        """
        Check if the password is correct

        Parameters
        ----------
        pw: str
            Password to check

        Returns
        -------
        bool
            Whether or not the password is correct
        """
        if self.password is not None:
            expected_hash = self.password.encode('utf8')
            return bcrypt.checkpw(pw.encode('utf8'), expected_hash)
        return False

    def is_blocked(self, max_failed_attempts: int,
                   inactivation_in_minutes: int) -> Tuple(bool, str):
        """
        Check if user can login or if they are temporarily blocked because they
        entered a wrong password too often

        Parameters
        ----------
        max_failed_attempts: int
            Maximum number of attempts to login before temporary deactivation
        inactivation_minutes: int
            How many minutes an account is deactivated

        Returns
        -------
        bool
            Whether or not user is blocked temporarily
        str | None
            Message if user is blocked, else None
        """
        td_max_blocked = dt.timedelta(minutes=inactivation_in_minutes)
        td_last_login = dt.datetime.now() - self.last_login_attempt \
            if self.last_login_attempt else None
        has_max_attempts = (
            self.failed_login_attempts >= max_failed_attempts
            if self.failed_login_attempts else False
        )
        if has_max_attempts and td_last_login < td_max_blocked:
            minutes_remaining = \
                (td_max_blocked - td_last_login).seconds // 60 + 1
            return True, (
                f"Your account is blocked for the next {minutes_remaining} "
                "minutes due to failed login attempts. Please wait or "
                "reactivate your account via email."
            )
        else:
            return False, None

    @classmethod
    def get_by_username(cls, username) -> User:
        """
        Get a user by their username

        Parameters
        ----------
        username: str
            Username of the user

        Returns
        -------
        User
            User with the given username

        Raises
        ------
        NoResultFound
            If no user with the given username exists
        """
        session = DatabaseSessionManager.get_session()
        result = session.query(cls).filter_by(username=username).one()
        session.commit()
        return result

    @classmethod
    def get_by_email(cls, email) -> User:
        """
        Get a user by their email

        Parameters
        ----------
        email: str
            Email of the user

        Returns
        -------
        User
            User with the given email

        Raises
        ------
        NoResultFound
            If no user with the given email exists
        """
        session = DatabaseSessionManager.get_session()
        result = session.query(cls).filter_by(email=email).one()
        session.commit()
        return result

    @classmethod
<<<<<<< HEAD
    def username_exists(cls, username) -> bool:
        """
        Checks if user with certain username exists
=======
    def get_user_list(cls, filters=None):
        session = DatabaseSessionManager.get_session()
        result = session.query(cls).all()
        session.commit()
        return result
>>>>>>> d35282ce

        Parameters
        ----------
        username: str
            Username to check

        Returns
        -------
        bool
            Whether or not user with given username exists
        """
        session = DatabaseSessionManager.get_session()
        result = session.query(exists().where(cls.username == username))\
            .scalar()
        session.commit()
        return result

    @classmethod
    def exists(cls, field, value) -> bool:
        """
        Checks if user with certain key-value exists

        Parameters
        ----------
        field: str
            Name of the attribute to check
        value: str
            Value of the attribute to check

        Returns
        -------
        bool
            Whether or not user with given key-value exists
        """
        session = DatabaseSessionManager.get_session()
        result = session.query(exists().where(getattr(cls, field) == value))\
            .scalar()
        session.commit()
        return result

    def can(self, resource: str, scope: Scope, operation: Operation) -> bool:
        """
        Check if user is allowed to execute a certain action

        Parameters
        ---------
        resource: str
            The resource type on which the action is to be performed
        scope: Scope
            The scope within which the user wants to perform an action
        operation: Operation
            The operation a user wants to execute

        Returns
        -------
        bool
            Whether or not user is allowed to execute the requested operation
            on the resource
        """
        rule = Rule.get_by_(resource, scope, operation)
        return rule in self.rules or \
            any(rule in role.rules for role in self.roles)<|MERGE_RESOLUTION|>--- conflicted
+++ resolved
@@ -257,17 +257,9 @@
         return result
 
     @classmethod
-<<<<<<< HEAD
     def username_exists(cls, username) -> bool:
         """
         Checks if user with certain username exists
-=======
-    def get_user_list(cls, filters=None):
-        session = DatabaseSessionManager.get_session()
-        result = session.query(cls).all()
-        session.commit()
-        return result
->>>>>>> d35282ce
 
         Parameters
         ----------
