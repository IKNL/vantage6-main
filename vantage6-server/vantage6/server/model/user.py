--- conflicted
+++ resolved
@@ -4,7 +4,7 @@
 import datetime as dt
 
 from typing import Tuple, Union
-from sqlalchemy import Column, String, Integer, ForeignKey, exists, DateTime
+from sqlalchemy import Column, String, Integer, ForeignKey, DateTime
 from sqlalchemy.orm import relationship, validates
 
 from vantage6.server.model.base import DatabaseSessionManager
@@ -253,15 +253,10 @@
         return result
 
     @classmethod
-    def username_exists(cls, username: str) -> bool:
-        """
-        Checks if user with certain username exists
-
-<<<<<<< HEAD
-    @classmethod
-    def username_exists(cls, username):
-        return cls.exists(field='username', value=username)
-=======
+    def username_exists(cls, username) -> bool:
+        """
+        Check if a user with the given username exists
+
         Parameters
         ----------
         username: str
@@ -270,37 +265,9 @@
         Returns
         -------
         bool
-            Whether or not user with given username exists
-        """
-        session = DatabaseSessionManager.get_session()
-        result = session.query(exists().where(cls.username == username))\
-            .scalar()
-        session.commit()
-        return result
-
-    @classmethod
-    def exists(cls, field: str, value: str) -> bool:
-        """
-        Checks if user with certain key-value exists
-
-        Parameters
-        ----------
-        field: str
-            Name of the attribute to check
-        value: str
-            Value of the attribute to check
-
-        Returns
-        -------
-        bool
-            Whether or not user with given key-value exists
-        """
-        session = DatabaseSessionManager.get_session()
-        result = session.query(exists().where(getattr(cls, field) == value))\
-            .scalar()
-        session.commit()
-        return result
->>>>>>> 80ae3711
+            Whether or not a user with the given username exists
+        """
+        return cls.exists(field='username', value=username)
 
     def can(self, resource: str, scope: Scope, operation: Operation) -> bool:
         """
