import pandas as pd
<<<<<<< HEAD

from vantage6.common import STRING_ENCODING
=======
import inspect

>>>>>>> 5a1ad9e9
import vantage6.algorithm.tools.preprocessing.functions as prepro_functions
from vantage6.algorithm.tools.util import error


def preprocess_data(data: pd.DataFrame, preproc_input: list[dict]) -> pd.DataFrame:
    """
    Execute any data preprocessing steps here that the user may have specified

    Parameters
    ----------
    data : pd.DataFrame
        Data to preprocess
    preproc_input : list[dict]
        Desired preprocessing steps defined by user

    Returns
    -------
    pd.DataFrame
        Preprocessed data
    """
<<<<<<< HEAD

    # allow some mistakes in input format on the user side
    if isinstance(preproc_input, dict):
        preproc_input = [preproc_input]

    available_functions = [
        name for name, obj in prepro_functions.__dict__.items() if callable(obj)
    ]

    # loop over the preprocessing steps
    for preprocess_step in preproc_input:
        func_name = (
            preprocess_step["type"]
            if "type" in preprocess_step
            else list(preprocess_step.keys())[0]
        )

        if func_name not in available_functions:
            error(f"Unknown preprocessing function '{func_name}'. Exiting...")
            raise ValueError(f"Unknown preprocessing function '{func_name}'")

        func = getattr(prepro_functions, func_name)

        if func_name in preprocess_step:
            parameters = preprocess_step[func_name]
        else:
            parameters = preprocess_step.get("parameters", {})

        if isinstance(parameters, dict):
            data = func(data, **parameters)
        elif isinstance(parameters, str):
            data = func(data, *[parameters])
        else:
            data = func(data, *parameters)
=======
    # loop over the preprocessing steps
    for preprocess_step in preproc_input:
        if not "type" in preprocess_step:
            error("Preprocessing step does not contain a type. Exiting...")
            exit(1)

        type_ = preprocess_step["type"]

        # get preprocessing function
        try:
            preprocess_func = getattr(prepro_functions, type_)
        except AttributeError:
            error(f"Unknown preprocessing type '{type_}' defined. Please check"
                  " your preprocessing input. Exiting...")
            exit(1)

        # check if the function parameters without default values have been
        # provided - except for the first parameter (the pandas dataframe),
        # which is provided by the infrastructure
        sig = inspect.signature(preprocess_func)
        first_arg_name = next(iter(sig.parameters))
        for param in sig.parameters.values():
            if (
                param.name != first_arg_name and
                param.default is param.empty and
                param.name not in preprocess_step["parameters"]
            ):
                error(f"Parameter '{param.name}' not provided for "
                      f"preprocessing step '{type_}'. Exiting...")
                exit(1)

        # execute the preprocessing function
        parameters = preprocess_step.get("parameters", {})
        data = preprocess_func(data, **parameters)
>>>>>>> 5a1ad9e9

    return data<|MERGE_RESOLUTION|>--- conflicted
+++ resolved
@@ -1,11 +1,7 @@
 import pandas as pd
-<<<<<<< HEAD
 
-from vantage6.common import STRING_ENCODING
-=======
 import inspect
 
->>>>>>> 5a1ad9e9
 import vantage6.algorithm.tools.preprocessing.functions as prepro_functions
 from vantage6.algorithm.tools.util import error
 
@@ -26,16 +22,6 @@
     pd.DataFrame
         Preprocessed data
     """
-<<<<<<< HEAD
-
-    # allow some mistakes in input format on the user side
-    if isinstance(preproc_input, dict):
-        preproc_input = [preproc_input]
-
-    available_functions = [
-        name for name, obj in prepro_functions.__dict__.items() if callable(obj)
-    ]
-
     # loop over the preprocessing steps
     for preprocess_step in preproc_input:
         func_name = (
@@ -44,16 +30,37 @@
             else list(preprocess_step.keys())[0]
         )
 
-        if func_name not in available_functions:
-            error(f"Unknown preprocessing function '{func_name}'. Exiting...")
-            raise ValueError(f"Unknown preprocessing function '{func_name}'")
+        func_name = preprocess_step["type"]
 
-        func = getattr(prepro_functions, func_name)
+        # get preprocessing function
+        try:
+            func = getattr(prepro_functions, func_name)
+        except AttributeError:
+            error(
+                f"Unknown preprocessing type '{func_name}' defined. Please check"
+                " your preprocessing input. Exiting..."
+            )
+            exit(1)
 
-        if func_name in preprocess_step:
-            parameters = preprocess_step[func_name]
-        else:
-            parameters = preprocess_step.get("parameters", {})
+        # check if the function parameters without default values have been
+        # provided - except for the first parameter (the pandas dataframe),
+        # which is provided by the infrastructure
+        sig = inspect.signature(func)
+        first_arg_name = next(iter(sig.parameters))
+        for param in sig.parameters.values():
+            if (
+                param.name != first_arg_name
+                and param.default is param.empty
+                and param.name not in preprocess_step["parameters"]
+            ):
+                error(
+                    f"Parameter '{param.name}' not provided for "
+                    f"preprocessing step '{func_name}'. Exiting..."
+                )
+                exit(1)
+
+        # execute the preprocessing function
+        parameters = preprocess_step.get("parameters", {})
 
         if isinstance(parameters, dict):
             data = func(data, **parameters)
@@ -61,41 +68,5 @@
             data = func(data, *[parameters])
         else:
             data = func(data, *parameters)
-=======
-    # loop over the preprocessing steps
-    for preprocess_step in preproc_input:
-        if not "type" in preprocess_step:
-            error("Preprocessing step does not contain a type. Exiting...")
-            exit(1)
-
-        type_ = preprocess_step["type"]
-
-        # get preprocessing function
-        try:
-            preprocess_func = getattr(prepro_functions, type_)
-        except AttributeError:
-            error(f"Unknown preprocessing type '{type_}' defined. Please check"
-                  " your preprocessing input. Exiting...")
-            exit(1)
-
-        # check if the function parameters without default values have been
-        # provided - except for the first parameter (the pandas dataframe),
-        # which is provided by the infrastructure
-        sig = inspect.signature(preprocess_func)
-        first_arg_name = next(iter(sig.parameters))
-        for param in sig.parameters.values():
-            if (
-                param.name != first_arg_name and
-                param.default is param.empty and
-                param.name not in preprocess_step["parameters"]
-            ):
-                error(f"Parameter '{param.name}' not provided for "
-                      f"preprocessing step '{type_}'. Exiting...")
-                exit(1)
-
-        # execute the preprocessing function
-        parameters = preprocess_step.get("parameters", {})
-        data = preprocess_func(data, **parameters)
->>>>>>> 5a1ad9e9
 
     return data