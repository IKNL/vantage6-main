<h1 align="center">
  <br>
  <a href="https://vantage6.ai"><img src="https://github.com/IKNL/guidelines/blob/master/resources/logos/vantage6.png?raw=true" alt="vantage6" width="350"></a>
</h1>

<h3 align=center> A Privacy Enhancing Technology (PET) Operations platform</h3>
<h3 align="center">

<!-- Badges go here-->

[![Release](https://github.com/vantage6/vantage6/actions/workflows/release.yml/badge.svg)](https://github.com/vantage6/vantage6/actions/workflows/release.yml)
[![PyPI vantage6](https://badge.fury.io/py/vantage6.svg)](https://badge.fury.io/py/vantage6)
[![Unittests](https://github.com/vantage6/vantage6/actions/workflows/unit_tests.yml/badge.svg)](https://github.com/vantage6/vantage6/actions/workflows/unit_tests.yml)
[![Coverage Status](https://coveralls.io/repos/github/vantage6/vantage6/badge.svg?branch=main)](https://coveralls.io/github/vantage6/vantage6?branch=main)
[![Codacy Badge](https://app.codacy.com/project/badge/Grade/2e60ac3b3f284620805f7399cba317be)](https://app.codacy.com/gh/vantage6/vantage6/dashboard?utm_source=gh&utm_medium=referral&utm_content=&utm_campaign=Badge_grade)
[![DOI](https://zenodo.org/badge/492818831.svg)](https://zenodo.org/badge/latestdoi/492818831)
[![Discord](https://img.shields.io/discord/643526403207331841)](https://discord.gg/yAyFf6Y)
[![Research software directory](https://img.shields.io/badge/rsd-vantage6-deepskyblue)](https://research-software-directory.org/software/vantage6)


</h3>

<p align="center">
  <a href="#books-quickstart">Quickstart</a> •
  <a href="#project-structure">Project structure</a> •
  <a href="#gift_heart-join-the-community">Join the community</a> •
  <a href="#scroll-license">License</a> •
  <a href="#black_nib-code-of-conduct">Code of conduct</a> •
  <a href="#black_nib-references">References</a>
</p>

---

This repository is contains all the **vantage6** infrastructure source code. The **vantage6** technology enables to manage and deploy privacy enhancing technologies like Federated Learning (FL) and Multi-Party Computation (MPC). Please visit our [website](https://vantage6.ai) to learn more!

You can find more (user) documentation at [readthedocs](https://docs.vantage6.ai). If you have any questions, suggestions or just want to chat about federated learning: join our [Discord)](https://discord.gg/yAyFf6Y) channel.

## Infrastructure overview

![Vantage6 architecture overview](docs/images/overview-infrastructure.png)

_A High level overview of the vantage6 infrastructure. Vantage6 has both a
client-server and peer-to-peer architecture. The client is used by the researcher to
create (PET) computation requests. It is also used to manage users, organizations and
collaborations. The server contains users, organizations, collaborations, tasks and
their results. It provides a central access point for both the clients and nodes. The
nodes have access to privacy sensitive data and handle computation requests retrieved
from the server. Computation request are executed as separate containers on the node.
These containers are connected to containers at other nodes by a VPN network._

## :books: Quickstart

### Requirements

The **vantage6** infrastructure is delivered in Docker images. To run these images, you
need to have [Docker](https://docs.docker.com/get-docker/) installed. To install the
latest version of the vantage6 CLI, you need to have
[Python](https://www.python.org/downloads/), we recommend using an environment manager
like [mini-conda](https://docs.conda.io/en/latest/miniconda.html).

Install the latest version of the vantage6 CLI by using:

```bash
pip install vantage6
```

This install the `v6` commands, which allows you to manage your nodes and servers. To view all available options, run:

```bash
v6 --help
```

For example you can create a local test setup by using:

```bash
v6 dev create-demo-network
```

This creates a local network with a server and two nodes. You can start the network by running:

```bash
v6 dev start-demo-network
```

This will start the server and nodes in the background. You can view the logs by running:

```bash
# View node logs
v6 node attach

# View server logs
v6 server attach
```

From here you can use the [vantage6-client](https://pypi.org/project/vantage6-client)
to interact with the server. The demo network has a pre-configured organization with
the following credentials:

- Username: `dev_admin`
- Password: `password`

For example, you can create a new organization by running:

```python
from vantage6.client import Client

client = Client('http://127.0.0.1', 7601, '/api', log_level='debug')
client.authenticate('dev_admin', 'password')
client.setup_encryption(None)

client.organization.create(
    name='My organization',
    address1='My address',
    address2='My address',
    zipcode='1234AB',
    country='The Netherlands',
    domain='my-organization.com'
)
```

<<<<<<< HEAD
You can find more (user) documentation at [readthedocs](https://docs.vantage6.ai)
=======
You can find more (user) documentation at
[readthedocs (docs.vantage6.ai)](https://docs.vantage6.ai)
>>>>>>> 24a76a58

## Project structure

### PYPI packages

This repository is home to 6 PyPi packages:

- [vantage6](https://pypi.org/project/vantage6) -> _CLI for managing node and server instances_
- [vantage6-client](https://pypi.org/project/vantage6-client) -> _Python client for interacting with the vantage6-server_
- [vantage6-algorithm-tools](https://pypi.org/project/vantage6-algorithm-tools) -> _Python tools to facilitate algorithm development_
- [vantage6-node](https://pypi.org/project/vantage6-node) -> _Node application package_
- [vantage6-server](https://pypi.org/project/vantage6-server) -> _Server application package_
- [vantage6-algorithm-store](https://pypi.org/project/vantage6-algorithm-store) -> _Algorithm store application package_
- [vantage6-common](https://pypi.org/project/vantage6-common) -> _Package with common vantage6 functions_
- [vantage6-backend-common](https://pypi.org/project/vantage6-backend-common) -> _Package with functions common to central server and algorithm store_

**Note that when using vantage6 you do not install the _server_ and _node_ packages. These are delivered to you in Docker images.**

This repository also hosts the code for the vantage6 user interface (UI). The UI
is an Angular web application that can be used to interact with the vantage6 server
easily.

### Docker images

The vantage6 infrastructure is delivered in Docker images. All Docker images are stored
in our private [Harbor](https://goharbor.io/) registry. The most important images are:

- `harbor2.vantage6.ai/infrastructure/node:VERSION` -> _Node application Docker image_
- `harbor2.vantage6.ai/infrastructure/server:VERSION` -> _Server application Docker image_
- `harbor2.vantage6.ai/infrastructure/ui:VERSION` -> _User interface Docker image_
- `harbor2.vantage6.ai/infrastructure/algorithm-store:VERSION` -> _Algorithm store Docker image_

with `VERSION` being the full semantic version of the vantage6 infrastructure, e.g.
`4.0.0` or `4.1.0rc0`.

Several other images are used to support the infrastructure:

- `harbor2.vantage6.ai/infrastructure/infrastructure-base:VERSION` -> _Base image for the infrastructure_
- `harbor2.vantage6.ai/infrastructure/squid:VERSION` -> _Squid proxy image used for the whitelisting service_
- `harbor2.vantage6.ai/infrastructure/alpine` -> _Alpine image used for vpn traffic forwarding_
- `harbor2.vantage6.ai/infrastructure/vpn-client` -> _VPN image used to connect to the VPN_
- `harbor2.vantage6.ai/infrastructure/vpn-configurator` -> _VPN image used for initialization_
- `harbor2.vantage6.ai/infrastructure/ssh-tunnel` -> _SSH tunnel image used for connecting algorithms to external services_

And finally there are some images released for algorithm development:

- `harbor2.vantage6.ai/infrastructure/algorithm-base:MAJOR.MINOR` -> _Base image for algorithm development_
- `harbor2.vantage6.ai/infrastructure/algorithm-ohdsi-base:MAJOR.MINOR` -> _Extended algorithm base image for OHDSI algorithm development_

## :gift_heart: Join the community!

<<<<<<< HEAD
We hope to continue developing, improving, and supporting **vantage6** with the help of the federated learning community. If you are interested in contributing, first of all, thank you! Second, please take a look at our [contributing guidelines](https://docs.vantage6.ai/en/main/devops/contribute.html) and our [code of conduct](CODE_OF_CONDUCT.md).
=======
We hope to continue developing, improving, and supporting **vantage6** with the help of
the federated learning community. If you are interested in contributing, first of all,
thank you! Second, please take a look at our
[contributing guidelines](https://docs.vantage6.ai/en/main/devops/contribute.html)
>>>>>>> 24a76a58

<a href="https://github.com/vantage6/vantage6/graphs/contributors">
  <img src="https://contrib.rocks/image?repo=vantage6/vantage6" />
</a>

## :scroll: License

This project is licensed under the Apache License 2.0 - see the [LICENSE](LICENSE) file for details.

## :black_nib: Code of Conduct

Please note that this project is released with a [Contributor Code of Conduct](CODE_OF_CONDUCT.md). **By participating in any way in this project you agree to abide by its terms.**

## :black_nib: References

If you are using **vantage6**, please cite this repository as well as the accompanying papers as follows:

> - F. Martin, M. Sieswerda, H. Alradhi, et al. vantage6. Available at https://doi.org/10.5281/zenodo.7221216. Accessed on MONTH, 20XX.
> - A. Moncada-Torres, F. Martin, M. Sieswerda, J. van Soest, G. Gelijnse. VANTAGE6: an open source priVAcy preserviNg federaTed leArninG infrastructurE for Secure Insight eXchange. AMIA Annual Symposium Proceedings, 2020, p. 870-877. [[BibTeX](https://arturomoncadatorres.com/bibtex/moncada-torres2020vantage6.txt), [PDF](https://vantage6.ai/vantage6/)]
> - D. Smits\*, B. van Beusekom\*, F. Martin, L. Veen, G. Geleijnse, A. Moncada-Torres, An Improved Infrastructure for Privacy-Preserving Analysis of Patient Data, Proceedings of the International Conference of Informatics, Management, and Technology in Healthcare (ICIMTH), vol. 25, 2022, p. 144-147. [[BibTeX](https://arturomoncadatorres.com/bibtex/smits2022improved.txt), [PDF](https://ebooks.iospress.nl/volumearticle/60190)]

---

<p align="center">
  <a href="https://vantage6.ai">vantage6.ai</a> •
  <a href="https://discord.gg/yAyFf6Y">Discord</a> •
  <a href="https://vantage6.discourse.group/">Discourse</a> •
  <a href="https://docs.vantage6.ai">User documentation</a>
</p><|MERGE_RESOLUTION|>--- conflicted
+++ resolved
@@ -118,12 +118,7 @@
 )
 ```
 
-<<<<<<< HEAD
 You can find more (user) documentation at [readthedocs](https://docs.vantage6.ai)
-=======
-You can find more (user) documentation at
-[readthedocs (docs.vantage6.ai)](https://docs.vantage6.ai)
->>>>>>> 24a76a58
 
 ## Project structure
 
@@ -175,14 +170,11 @@
 
 ## :gift_heart: Join the community!
 
-<<<<<<< HEAD
-We hope to continue developing, improving, and supporting **vantage6** with the help of the federated learning community. If you are interested in contributing, first of all, thank you! Second, please take a look at our [contributing guidelines](https://docs.vantage6.ai/en/main/devops/contribute.html) and our [code of conduct](CODE_OF_CONDUCT.md).
-=======
-We hope to continue developing, improving, and supporting **vantage6** with the help of
-the federated learning community. If you are interested in contributing, first of all,
-thank you! Second, please take a look at our
-[contributing guidelines](https://docs.vantage6.ai/en/main/devops/contribute.html)
->>>>>>> 24a76a58
+We hope to continue developing, improving, and supporting **vantage6** with the help of 
+the federated learning community. If you are interested in contributing, first of all, 
+thank you! Second, please take a look at our 
+[contributing guidelines](https://docs.vantage6.ai/en/main/devops/contribute.html) 
+and our [code of conduct](CODE_OF_CONDUCT.md).
 
 <a href="https://github.com/vantage6/vantage6/graphs/contributors">
   <img src="https://contrib.rocks/image?repo=vantage6/vantage6" />
