--- conflicted
+++ resolved
@@ -16,11 +16,6 @@
 * Access to a local data store
 * Access to the internet and/or central server
 
-<<<<<<< HEAD
-## Installation
-See the [wiki](https://github.com/IKNL/pytaskmanager/wiki) for detailed instructions on how to install the server and nodes. 
-
-=======
 Next to this registry, there is a node, which polls a central registry, to check for new tasks to execute. If a new task is available, the referenced container is pulled from the docker hub (e.g. `docker pull <container name>`) irrespective of whether it was pulled before. Afterwards, this container is executed (e.g. `docker run --rm -d <container name>`), with mounts for configuration files and output folders. Furthermore, the *internal* SPARQL endpoint URL is passed to the container as an environment variable (`$SPARQL_ENDPOINT=<url>`).
 
 This means the researcher is free to implement any application/script, embedded in a docker container. Sites running the node are able to limit the docker containers being able to run on their system. It is possible to limit the user/organization which developed the container (e.g. only allowing the regular expression `myConsortium/.*:.*` of container images), or even on the repository level (e.g. `myConsortium/myImage:.*`).
@@ -64,5 +59,4 @@
 # How to contribute?
 If you have any requests, you can fork this repository, develop the addition/change, and send a pull request. If you have a request for a change, please add it to the issue tracker (see "Issues" in the left navigation bar).
 
-This readme and documentation still needs work, as the code for this infrastructure is still work in progress. If you have any question regarding use, please use the issue tracker as well. We might update the readme file accordingly, but also helps us to define where the need for help is.
->>>>>>> 87736a3b
+This readme and documentation still needs work, as the code for this infrastructure is still work in progress. If you have any question regarding use, please use the issue tracker as well. We might update the readme file accordingly, but also helps us to define where the need for help is.