#!/usr/bin/env python3
# -*- coding: utf-8 -*-
from __future__ import unicode_literals, print_function

import sys
import os
import pathlib
import json
import requests
import time
import datetime
import subprocess
import logging
import jwt
import queue
import docker 

from requests.compat import urljoin
from pprint import pprint
from threading import Thread, Event
from socketIO_client import SocketIO, SocketIONamespace

from pytaskmanager import util
from pytaskmanager.node.DockerManager import DockerManager
from pytaskmanager.node.FlaskIO import ClientNodeProtocol

def name():
    return __name__.split('.')[-1]


class NodeNamespace(SocketIONamespace):
    """Class that handles incoming websocket events."""

    # reference to the node objects, so a call-back can edit the 
    # node instance.
    node_worker_ref = None

    def __init__(self, *args, **kwargs):
        self.log = logging.getLogger(name())
        super().__init__(*args, **kwargs)

    def on_disconnect(self):
        """Call-back when the server disconnects."""

        self.log.debug('diconnected callback')
        self.log.info('Disconnected from the server')
    
    def on_new_task(self, task_id):
        """Call back to fetch new available tasks."""

        if self.node_worker_ref:
            self.node_worker_ref.get_task_and_add_to_queue(task_id)
            self.log.info(f'New task has been added task_id={task_id}')
        else:
            self.log.critical(
                'Task Master Node reference not set is socket namespace'
            )


<<<<<<< HEAD
class NodeBase(object):
    """Base class for Node and Node. Provides the interface to the
    ppDLI server."""
=======
# ------------------------------------------------------------------------------
# class NodeBase(object):
#     """Base class for Node and Node. Provides the interface to the
#     ppDLI server."""
>>>>>>> 7a6c717f
    
#     def __init__(self, host='localhost', port=5000, api_path='/api'):
#         """Initialize a ClientBase instance."""
#         self.log = logging.getLogger(name())
        
#         # initialize Node connection
#         self.flaskIO = ClientNodeProtocol(
#             host=host, 
#             port=port, 
#             path=api_path
#         )


<<<<<<< HEAD
class NodeWorker(NodeBase):
=======
# ------------------------------------------------------------------------------
class NodeWorker(object):
>>>>>>> 7a6c717f
    """Automated node that checks for tasks and executes them."""

    def __init__(self, ctx):
        """Initialize a new TaskMasterNode instance."""
        self.log = logging.getLogger(name())

        self.ctx = ctx
        self.config = ctx.config
        
        # initialize Node connection
        self.flaskIO = ClientNodeProtocol(
            host=self.config.get('server_url'), 
            port=self.config.get('port'),
            path=self.config.get('api_path')
        )

        self.log.info(f"Connecting server: {self.flaskIO.base_path}")

        # Authenticate to the DL server, obtaining a JWT
        # authorization token.
        self.log.debug("authenticating")
        self.authenticate()

        # Create a long-lasting websocket connection.
        self.log.debug("create socket connection with the server")
        self.__connect_to_socket(action_handler=NodeNamespace)

        # listen forever for incoming messages, tasks are stored in
        # the queue.
        self.queue = queue.Queue()
        self.log.debug("start thread for incoming messages (tasks)")
        t = Thread(target=self.__listening_worker, daemon=True)
        t.start()

        # check if new tasks were posted while offline.
        self.log.debug("fetching tasks that were posted while offline")
        self.__sync_task_que_with_server() 

        # TODO read allowed repositories from the config file
        self.__docker = DockerManager(
            allowed_repositories=[], tasks_dir=self.ctx.data_dir)

        # send results to the server when they come available.
        self.log.debug("Start thread for sending messages (results)")
        t = Thread(target=self.__speaking_worker, daemon=True)
        t.start()

    def authenticate(self):
        """Authenticate with the server using the api-key. If the server
        rejects for any reason we keep trying."""
        
        while True:
            try:
                self.flaskIO.authenticate(
                    api_key=self.config.get("api_key"))
                break # authenticated, leave loop
            except Exception as e:
                self.log.warning(
                    'Authentication failed. Retrying in 10 seconds!')
                self.log.debug(e)
                time.sleep(10)
        
        self.log.info(f"Node name: {self.flaskIO.name}")

    def get_task_and_add_to_queue(self, task_id):
        """Fetches (open) task with task_id from the server. The task_id
        is usually delivered by the websocket-connection."""

        # fetch (open) result for the node with the task_id
        tasks = self.flaskIO.get_results(
            include_task=True,
            state='open',
            task_id=task_id
        )
        
        # in the current setup, only a single result for a single node 
        # in a task exists.
        for task in tasks:
            self.queue.put(task)

    def run_forever(self):
<<<<<<< HEAD
        """Get and start tasks from queue forever. If a tasks fails it
        it will discard the task and move on to the next one."""
        # TODO the server will send the failed task again when te node
        # logs in again (it fetches all open results). We should 
        # somehow notify the server that the task has failed. #24
        
=======
        """Connect to the server to obtain and execute tasks forever"""
>>>>>>> 7a6c717f
        try:
            while True:
                # blocking untill a task comes available
                # timeout specified, else Keyboard interupts are ignored
                self.log.info("Waiting for new tasks....")
                while True:
                    try:
                        
                        task = self.queue.get(timeout=1)
                        break

                    except queue.Empty:
                        pass

                # if task comes available, attempt to execute it
                try:
                    self.__start_task(task)
                except Exception as e:
                    self.log.exception(e)

        except KeyboardInterrupt:
<<<<<<< HEAD
            self.log.debug(
                "Catched a keyboard interupt, gracefully shutting down."
            )
=======
            self.log.debug("Caught a keyboard interupt, shutting down...")
>>>>>>> 7a6c717f
            self.socketIO.disconnect()
            sys.exit()
    
    def __sync_task_que_with_server(self):
        """Get all unprocessed tasks from the server for this node."""

        # make sure we do not add the same job twice. 
        self.queue = queue.Queue()

        # request open tasks from the server
        tasks = self.flaskIO.get_results(state="open",include_task=True)
        for task in tasks:
            self.queue.put(task)

        self.log.info(f"received {self.queue._qsize()} tasks" )

    def __start_task(self, taskresult):
        """Start the docker image and notify the server that the task 
        has been started."""

        task = taskresult['task']
        self.log.info("Starting task {id} - {name}".format(**task))

        # notify that we are processing this task
<<<<<<< HEAD
        self.flaskIO.set_task_start_time(taskresult["id"])
=======
        self.flaskIO.set_task_start_time(taskresult['id'])

        # create directory to put files into
        task_dir = self.__make_task_dir(task)

        # pull the image for updates or download
        self.__docker_pull(task['image'])

        # Files are used for input and output
        inputFilePath = os.path.join(task_dir, "input.txt")
        outputFilePath = os.path.join(task_dir, "output.txt")

        # execute algorithm 
        result_text, log_data = self.__docker_run(task, inputFilePath, outputFilePath)

        # Do an HTTP PATCH to send back result (response)
        self.flaskIO.patch_results(id=taskresult['id'], result={
            'result': result_text,
            'log': log_data,
            'finished_at': datetime.datetime.now().isoformat(),
        })
        
        self.log.info("-" * 80)
        self.log.info("Finished task {id} - {name}".format(**task))
        self.log.info("-" * 80)

    def __make_task_dir(self, task):
        task_dir = self.ctx.get_file_location('data', "task-{0:09d}".format(task['id']))
        self.log.info("Using '{}' for task".format(task_dir))
        if os.path.exists(task_dir):
            self.log.warning("Task directory already exists: '{}'".format(task_dir))

        else:
            try:
                os.makedirs(task_dir)
            except Exception as e:
                self.log.error("Could not create task directory: {}".format(task_dir))
                self.log.exception(e)
                raise

        return task_dir

    def __docker_pull(self, image):
        
        cmd = "docker pull " + image
        self.log.info(f"Pulling latest version of docker image '{image}'")
        self.log.info(f"Command: '{cmd}'")
        
        p = subprocess.Popen(cmd, stdout=subprocess.PIPE, stderr=subprocess.STDOUT, shell=True)
        out, err = p.communicate()
        
        # self.log.info(f'out: {out}')
        # self.log.debug(f'err: {err}')

    def __docker_run(self, task, inputFilePath, outputFilePath):
        """
        Run the docker container for the task and provide it with IO.

        :param task: dict containing the task details
        :param inputFilePath: path to the file used for input
        :param outputFilePath: path to the file used for output
        :returns: tuple of output (contents of outputFilePath after execution) 
                  and STDOUT
        :raises Exception: raises an exception if docker cannot be run.
        """
        # FIXME: need to check for running docker daemon and/or other error messages!
        # FIXME: switch to package 'docker' instead

        # Prepare files for input/output.
        with open(inputFilePath, 'w') as fp:
            fp.write(task['input'] or '')
            fp.write('\n')

        with open(outputFilePath, 'w') as fp:
            fp.write('')


        # Prepare shell statement for running the docker image
        dockerParams  = "--rm " # container should be removed after execution
        # TODO let's docker!
        dockerParams += "-v " + inputFilePath.replace(' ', '\ ') + ":/app/input.txt "   # mount input file
        dockerParams += "-v " + outputFilePath.replace(' ', '\ ') + ":/app/output.txt " # mount output file

        if (task['database'] 
            and self.config.get('databases') 
            and task['database'] in self.config['databases']):
            DATABASE_URI = self.config['databases'][task['database']]
        else:
            DATABASE_URI = self.config['database_uri']

        if DATABASE_URI:
            if pathlib.Path(self.config['database_uri']).is_file():
                dockerParams += "-v " + DATABASE_URI.replace(' ', '\ ') + ":/app/database " # mount data store
                DATABASE_URI = "/app/database"
            else:
                self.log.warning("'{}' is not a file!".format(self.config['database_uri']))
        else:
            self.log.warning('no database file specified')


        dockerParams += "-e DATABASE_URI=%s " % DATABASE_URI
>>>>>>> 7a6c717f

        # TODO possibly we want to limit the token handout
        token = self.flaskIO.request_token_for_container(
            task["id"], 
            task["image"]
        )["container-token"]

<<<<<<< HEAD
        # start docker container in the background
        self.__docker.run(
            taskresult["id"], 
            task["image"], 
            task["input"], 
            token=token)
=======
        dockerExecLine = "docker run " + dockerParams + ' ' + task['image']
        self.log.info("Executing docker: {}".format(dockerExecLine))
>>>>>>> 7a6c717f


    def __connect_to_socket(self, action_handler=None):
        """Create long-lasting websocket connection with the server to 
        receive status updates."""
        
        self.socketIO = SocketIO(
            self.flaskIO.host, 
            port=self.flaskIO.port, 
            headers=self.flaskIO.headers,
            wait_for_connection=True
        )
        
        self.socketIO.define(action_handler, '/tasks')
        
        if self.socketIO.connected:
            self.log.info(f'connected to host={self.flaskIO.host} ' \
                f'on port={self.flaskIO.port}')
        else:
            self.log.critical(f'could not connect to {self.flaskIO.host} ' \
                f'on port={self.flaskIO.port}')
        
    def __listening_worker(self):
<<<<<<< HEAD
        """Routine that is in a seperate thread and listens for
        incomming messages from the server"""
        
        self.log.debug("Listening for incomming messages")
        while True:
            # incomming messages are handled by the action_handler 
            # instance which is attached when the socked connection was 
            # made. wait is blocking forever (if no time is specified).
=======
        """Listen for incoming (websocket) messages from the server.

        Runs in a separate thread.
        """
        self.log.debug("listening for incoming messages")
        while True:
            # incoming messages are handled by the action_handler instance which 
            # is attached when the socked connection was made. wait is blocking 
            # forever (if no time is specified).
>>>>>>> 7a6c717f
            self.socketIO.wait()

    def __speaking_worker(self):
        """Routine that is in a seperate thread sending results
        to the server when they come available."""
        
        self.log.debug("Waiting for results to send to the server")

        while True:
            results = self.__docker.get_result()
            self.log.info(
                f"Results (id={results.result_id}) are send to the server!")
            self.flaskIO.patch_results(id=results.result_id, result={
                'result': results.data,
                'log': results.logs,
                'finished_at': datetime.datetime.now().isoformat(),
            })

# ------------------------------------------------------------------------------
def run(ctx):
    """Run the node."""
    logging.getLogger("urllib3").setLevel(logging.WARNING)
    logging.getLogger("requests").setLevel(logging.WARNING)
    
    # initialize node, connect to the server using websockets
    tmc = NodeWorker(ctx)

    # FIXME: this should be done in Node.__init__() and preferably 
    #        not as a class variable.
    # reference to tmc in to give call-back functions
    # access to the node methods.
    NodeNamespace.node_worker_ref = tmc

    # put the node to work, executing tasks that are in the que
    tmc.run_forever()<|MERGE_RESOLUTION|>--- conflicted
+++ resolved
@@ -1,7 +1,5 @@
 #!/usr/bin/env python3
 # -*- coding: utf-8 -*-
-from __future__ import unicode_literals, print_function
-
 import sys
 import os
 import pathlib
@@ -28,64 +26,39 @@
     return __name__.split('.')[-1]
 
 
-class NodeNamespace(SocketIONamespace):
+class NodeTaskNamespace(SocketIONamespace):
     """Class that handles incoming websocket events."""
 
-    # reference to the node objects, so a call-back can edit the 
+    # reference to the node objects, so a callback can edit the 
     # node instance.
     node_worker_ref = None
 
     def __init__(self, *args, **kwargs):
+        """Create a new handler for a socket namespace."""
+        super().__init__(*args, **kwargs)
         self.log = logging.getLogger(name())
-        super().__init__(*args, **kwargs)
+        self.node_worker_ref = None
+
+    def setNodeWorker(self, node_worker):
+        """Sets a reference to the NodeWorker that created this Namespace."""
+        self.node_worker_ref = node_worker
 
     def on_disconnect(self):
-        """Call-back when the server disconnects."""
-
+        """Callback when the server disconnects."""
         self.log.debug('diconnected callback')
         self.log.info('Disconnected from the server')
     
     def on_new_task(self, task_id):
-        """Call back to fetch new available tasks."""
-
+        """Callback to fetch new available tasks."""
         if self.node_worker_ref:
             self.node_worker_ref.get_task_and_add_to_queue(task_id)
             self.log.info(f'New task has been added task_id={task_id}')
         else:
-            self.log.critical(
-                'Task Master Node reference not set is socket namespace'
-            )
-
-
-<<<<<<< HEAD
-class NodeBase(object):
-    """Base class for Node and Node. Provides the interface to the
-    ppDLI server."""
-=======
-# ------------------------------------------------------------------------------
-# class NodeBase(object):
-#     """Base class for Node and Node. Provides the interface to the
-#     ppDLI server."""
->>>>>>> 7a6c717f
-    
-#     def __init__(self, host='localhost', port=5000, api_path='/api'):
-#         """Initialize a ClientBase instance."""
-#         self.log = logging.getLogger(name())
-        
-#         # initialize Node connection
-#         self.flaskIO = ClientNodeProtocol(
-#             host=host, 
-#             port=port, 
-#             path=api_path
-#         )
-
-
-<<<<<<< HEAD
-class NodeWorker(NodeBase):
-=======
+            msg = 'Task Master Node reference not set is socket namespace'
+            self.log.critical(msg)
+
 # ------------------------------------------------------------------------------
 class NodeWorker(object):
->>>>>>> 7a6c717f
     """Automated node that checks for tasks and executes them."""
 
     def __init__(self, ctx):
@@ -104,19 +77,20 @@
 
         self.log.info(f"Connecting server: {self.flaskIO.base_path}")
 
-        # Authenticate to the DL server, obtaining a JWT
-        # authorization token.
+        # Authenticate to the DL server, obtaining a JSON Web Token.
+        # Note that self.authenticate() blocks until it succeeds.
         self.log.debug("authenticating")
         self.authenticate()
 
         # Create a long-lasting websocket connection.
-        self.log.debug("create socket connection with the server")
-        self.__connect_to_socket(action_handler=NodeNamespace)
+        self.log.debug("creating socket connection with the server")
+        self.__connect_to_socket()
 
         # listen forever for incoming messages, tasks are stored in
         # the queue.
         self.queue = queue.Queue()
         self.log.debug("start thread for incoming messages (tasks)")
+        # FIXME: should we be doing this "daemon=True" thing?
         t = Thread(target=self.__listening_worker, daemon=True)
         t.start()
 
@@ -126,33 +100,44 @@
 
         # TODO read allowed repositories from the config file
         self.__docker = DockerManager(
-            allowed_repositories=[], tasks_dir=self.ctx.data_dir)
+            allowed_repositories=[], 
+            tasks_dir=self.ctx.data_dir,
+        )
 
         # send results to the server when they come available.
         self.log.debug("Start thread for sending messages (results)")
+        # FIXME: should we be doing this "daemon=True" thing?
         t = Thread(target=self.__speaking_worker, daemon=True)
         t.start()
 
     def authenticate(self):
         """Authenticate with the server using the api-key. If the server
         rejects for any reason we keep trying."""
-        
-        while True:
+        api_key = self.config.get("api_key")
+        keep_trying = True
+
+        while keep_trying:
             try:
-                self.flaskIO.authenticate(
-                    api_key=self.config.get("api_key"))
-                break # authenticated, leave loop
+                self.flaskIO.authenticate(api_key)
+
             except Exception as e:
-                self.log.warning(
-                    'Authentication failed. Retrying in 10 seconds!')
+                msg = 'Authentication failed. Retrying in 10 seconds!'
+                self.log.warning(msg)
                 self.log.debug(e)
                 time.sleep(10)
-        
+
+            else:
+                # This is only executed if try-block executed without error.
+                keep_trying = False 
+
+        # At this point, we shoud be connnected.
         self.log.info(f"Node name: {self.flaskIO.name}")
 
     def get_task_and_add_to_queue(self, task_id):
-        """Fetches (open) task with task_id from the server. The task_id
-        is usually delivered by the websocket-connection."""
+        """Fetches (open) task with task_id from the server. 
+
+        The task_id is delivered by the websocket-connection.
+        """
 
         # fetch (open) result for the node with the task_id
         tasks = self.flaskIO.get_results(
@@ -167,16 +152,7 @@
             self.queue.put(task)
 
     def run_forever(self):
-<<<<<<< HEAD
-        """Get and start tasks from queue forever. If a tasks fails it
-        it will discard the task and move on to the next one."""
-        # TODO the server will send the failed task again when te node
-        # logs in again (it fetches all open results). We should 
-        # somehow notify the server that the task has failed. #24
-        
-=======
         """Connect to the server to obtain and execute tasks forever"""
->>>>>>> 7a6c717f
         try:
             while True:
                 # blocking untill a task comes available
@@ -198,13 +174,7 @@
                     self.log.exception(e)
 
         except KeyboardInterrupt:
-<<<<<<< HEAD
-            self.log.debug(
-                "Catched a keyboard interupt, gracefully shutting down."
-            )
-=======
             self.log.debug("Caught a keyboard interupt, shutting down...")
->>>>>>> 7a6c717f
             self.socketIO.disconnect()
             sys.exit()
     
@@ -215,7 +185,7 @@
         self.queue = queue.Queue()
 
         # request open tasks from the server
-        tasks = self.flaskIO.get_results(state="open",include_task=True)
+        tasks = self.flaskIO.get_results(state="open", include_task=True)
         for task in tasks:
             self.queue.put(task)
 
@@ -229,134 +199,39 @@
         self.log.info("Starting task {id} - {name}".format(**task))
 
         # notify that we are processing this task
-<<<<<<< HEAD
         self.flaskIO.set_task_start_time(taskresult["id"])
-=======
-        self.flaskIO.set_task_start_time(taskresult['id'])
-
-        # create directory to put files into
-        task_dir = self.__make_task_dir(task)
-
-        # pull the image for updates or download
-        self.__docker_pull(task['image'])
-
-        # Files are used for input and output
-        inputFilePath = os.path.join(task_dir, "input.txt")
-        outputFilePath = os.path.join(task_dir, "output.txt")
-
-        # execute algorithm 
-        result_text, log_data = self.__docker_run(task, inputFilePath, outputFilePath)
-
-        # Do an HTTP PATCH to send back result (response)
-        self.flaskIO.patch_results(id=taskresult['id'], result={
-            'result': result_text,
-            'log': log_data,
-            'finished_at': datetime.datetime.now().isoformat(),
-        })
-        
-        self.log.info("-" * 80)
-        self.log.info("Finished task {id} - {name}".format(**task))
-        self.log.info("-" * 80)
-
-    def __make_task_dir(self, task):
-        task_dir = self.ctx.get_file_location('data', "task-{0:09d}".format(task['id']))
-        self.log.info("Using '{}' for task".format(task_dir))
-        if os.path.exists(task_dir):
-            self.log.warning("Task directory already exists: '{}'".format(task_dir))
-
-        else:
-            try:
-                os.makedirs(task_dir)
-            except Exception as e:
-                self.log.error("Could not create task directory: {}".format(task_dir))
-                self.log.exception(e)
-                raise
-
-        return task_dir
-
-    def __docker_pull(self, image):
-        
-        cmd = "docker pull " + image
-        self.log.info(f"Pulling latest version of docker image '{image}'")
-        self.log.info(f"Command: '{cmd}'")
-        
-        p = subprocess.Popen(cmd, stdout=subprocess.PIPE, stderr=subprocess.STDOUT, shell=True)
-        out, err = p.communicate()
-        
-        # self.log.info(f'out: {out}')
-        # self.log.debug(f'err: {err}')
-
-    def __docker_run(self, task, inputFilePath, outputFilePath):
-        """
-        Run the docker container for the task and provide it with IO.
-
-        :param task: dict containing the task details
-        :param inputFilePath: path to the file used for input
-        :param outputFilePath: path to the file used for output
-        :returns: tuple of output (contents of outputFilePath after execution) 
-                  and STDOUT
-        :raises Exception: raises an exception if docker cannot be run.
-        """
-        # FIXME: need to check for running docker daemon and/or other error messages!
-        # FIXME: switch to package 'docker' instead
-
-        # Prepare files for input/output.
-        with open(inputFilePath, 'w') as fp:
-            fp.write(task['input'] or '')
-            fp.write('\n')
-
-        with open(outputFilePath, 'w') as fp:
-            fp.write('')
-
-
-        # Prepare shell statement for running the docker image
-        dockerParams  = "--rm " # container should be removed after execution
-        # TODO let's docker!
-        dockerParams += "-v " + inputFilePath.replace(' ', '\ ') + ":/app/input.txt "   # mount input file
-        dockerParams += "-v " + outputFilePath.replace(' ', '\ ') + ":/app/output.txt " # mount output file
-
-        if (task['database'] 
-            and self.config.get('databases') 
-            and task['database'] in self.config['databases']):
-            DATABASE_URI = self.config['databases'][task['database']]
-        else:
-            DATABASE_URI = self.config['database_uri']
-
-        if DATABASE_URI:
-            if pathlib.Path(self.config['database_uri']).is_file():
-                dockerParams += "-v " + DATABASE_URI.replace(' ', '\ ') + ":/app/database " # mount data store
-                DATABASE_URI = "/app/database"
-            else:
-                self.log.warning("'{}' is not a file!".format(self.config['database_uri']))
-        else:
-            self.log.warning('no database file specified')
-
-
-        dockerParams += "-e DATABASE_URI=%s " % DATABASE_URI
->>>>>>> 7a6c717f
 
         # TODO possibly we want to limit the token handout
         token = self.flaskIO.request_token_for_container(
             task["id"], 
             task["image"]
-        )["container-token"]
-
-<<<<<<< HEAD
+        )
+        token = token["container_token"]
+
+        # If the task has the variable 'database' set and its value corresponds
+        # to a database defined in the configuration, we'll use that.
+        if (task['database'] 
+            and self.config.get('databases') 
+            and task['database'] in self.config['databases']):
+            database_uri = self.config['databases'][task['database']]
+        else:
+            database_uri = self.config['database_uri']
+
         # start docker container in the background
         self.__docker.run(
             taskresult["id"], 
-            task["image"], 
-            task["input"], 
-            token=token)
-=======
-        dockerExecLine = "docker run " + dockerParams + ' ' + task['image']
-        self.log.info("Executing docker: {}".format(dockerExecLine))
->>>>>>> 7a6c717f
-
-
-    def __connect_to_socket(self, action_handler=None):
-        """Create long-lasting websocket connection with the server to 
-        receive status updates."""
+            task["image"],
+            database_uri,
+            task["input"],
+            token=token
+        )
+
+    def __connect_to_socket(self):
+        """Create long-lasting websocket connection with the server. 
+
+        THe connection is used to receive status updates, such as 
+        new tasks.
+        """
         
         self.socketIO = SocketIO(
             self.flaskIO.host, 
@@ -365,36 +240,38 @@
             wait_for_connection=True
         )
         
-        self.socketIO.define(action_handler, '/tasks')
-        
+        # define() returns the instantiated action_handler 
+        namespace = self.socketIO.define(NodeTaskNamespace, '/tasks')
+        namespace.setNodeWorker(self)
+
+        # Log the outcome
         if self.socketIO.connected:
-            self.log.info(f'connected to host={self.flaskIO.host} ' \
-                f'on port={self.flaskIO.port}')
+            msg = 'connected to host={host} on port={port}'
+            msg = msg.format(
+                host=self.flaskIO.host, 
+                port=self.flaskIO.port
+            )
+            self.log.info(msg)
+
         else:
-            self.log.critical(f'could not connect to {self.flaskIO.host} ' \
-                f'on port={self.flaskIO.port}')
+            msg = 'could *not* connect to {host} on port={port}'
+            msg = msg.format(
+                host=self.flaskIO.host, 
+                port=self.flaskIO.port
+            )
+            self.log.critical(msg)
         
     def __listening_worker(self):
-<<<<<<< HEAD
-        """Routine that is in a seperate thread and listens for
-        incomming messages from the server"""
-        
-        self.log.debug("Listening for incomming messages")
-        while True:
-            # incomming messages are handled by the action_handler 
-            # instance which is attached when the socked connection was 
-            # made. wait is blocking forever (if no time is specified).
-=======
         """Listen for incoming (websocket) messages from the server.
 
-        Runs in a separate thread.
+        Runs in a separate thread. Received events are dispatched
+        through the appropriate action_handler for a channel.
         """
         self.log.debug("listening for incoming messages")
         while True:
             # incoming messages are handled by the action_handler instance which 
-            # is attached when the socked connection was made. wait is blocking 
+            # is attached when the socket connection was made. wait is blocking 
             # forever (if no time is specified).
->>>>>>> 7a6c717f
             self.socketIO.wait()
 
     def __speaking_worker(self):
@@ -422,11 +299,5 @@
     # initialize node, connect to the server using websockets
     tmc = NodeWorker(ctx)
 
-    # FIXME: this should be done in Node.__init__() and preferably 
-    #        not as a class variable.
-    # reference to tmc in to give call-back functions
-    # access to the node methods.
-    NodeNamespace.node_worker_ref = tmc
-
     # put the node to work, executing tasks that are in the que
     tmc.run_forever()