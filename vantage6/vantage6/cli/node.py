--- conflicted
+++ resolved
@@ -307,15 +307,10 @@
         info(" ... success!")
 
     info("Creating Docker data volume")
-<<<<<<< HEAD
+
     data_volume = docker_client.volumes.create(ctx.docker_volume_name)
     vpn_volume = docker_client.volumes.create(ctx.docker_vpn_volume_name)
-=======
-    data_volume = docker_client.volumes.create(
-        f"{ctx.docker_container_name}-vol")
-    vpn_volume = docker_client.volumes.create(
-        f"{ctx.docker_container_name}-vpn-vol")
->>>>>>> a04a4aa1
+
 
     info("Creating file & folder mounts")
     # FIXME: should obtain mount points from DockerNodeContext
