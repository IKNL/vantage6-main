import sys
from pathlib import Path
from threading import Thread
import time
import os.path

import click
import questionary as q
import docker

from colorama import Fore, Style

from vantage6.common import warning, error, info, debug, get_database_config
from vantage6.common.globals import (
    APPNAME,
    DEFAULT_DOCKER_REGISTRY,
    DEFAULT_NODE_IMAGE,
    DEFAULT_NODE_IMAGE_WO_TAG,
)
from vantage6.common.docker.addons import (
    pull_if_newer,
    remove_container_if_exists,
    check_docker_running,
)

from vantage6.cli.context import NodeContext
from vantage6.cli.globals import DEFAULT_NODE_SYSTEM_FOLDERS as N_FOL
from vantage6.cli.configuration_wizard import (
    configuration_wizard,
    select_configuration_questionaire,
)
from vantage6.cli.utils import check_config_name_allowed
from vantage6.cli import __version__
from vantage6.cli.node.common import print_log_worker, create_client


@click.command()
@click.option("-n", "--name", default=None, help="Configuration name")
@click.option(
    "-c", "--config", default=None, help="Path to configuration-file; overrides NAME"
)
@click.option(
    "--system",
    "system_folders",
    flag_value=True,
    help="Search for the configuration in the system folders",
)
@click.option(
    "--user",
    "system_folders",
    flag_value=False,
    default=N_FOL,
    help="Search for the configuration in the user folders. This is " "the default",
)
@click.option("-i", "--image", default=None, help="Node Docker image to use")
@click.option(
    "--keep/--auto-remove",
    default=False,
    help="Keep node container after finishing. Useful for debugging",
)
@click.option(
    "--force-db-mount",
    is_flag=True,
    help="Always mount node databases; skip the check if they are " "existing files.",
)
@click.option(
    "--attach/--detach",
    default=False,
    help="Show node logs on the current console after starting the " "node",
)
@click.option(
    "--mount-src",
    default="",
    help="Override vantage6 source code in container with the source"
    " code in this path",
)
def cli_node_start(
    name: str,
    config: str,
    system_folders: bool,
    image: str,
    keep: bool,
    mount_src: str,
    attach: bool,
    force_db_mount: bool,
) -> None:
    """
    Start the node.
    """
    check_docker_running()
    info("Starting node...")
    info("Finding Docker daemon")
    docker_client = docker.from_env()
    NodeContext.LOGGING_ENABLED = False
    if config:
        name = Path(config).stem
        ctx = NodeContext(name, system_folders, config)

    else:
        # in case no name is supplied, ask the user to select one
        if not name:
            name = select_configuration_questionaire("node", system_folders)

        # check that config exists, if not a questionaire will be invoked
        if not NodeContext.config_exists(name, system_folders):
            warning(f"Configuration {Fore.RED}{name}{Style.RESET_ALL} does not exist.")

            if q.confirm("Create this configuration now?").ask():
                configuration_wizard("node", name, system_folders)

            else:
                error("Config file couldn't be loaded")
                sys.exit(0)

        ctx = NodeContext(name, system_folders)

    # check if config name is allowed docker name, else exit
    check_config_name_allowed(ctx.name)

    # check that this node is not already running
    running_nodes = docker_client.containers.list(
        filters={"label": f"{APPNAME}-type=node"}
    )

    suffix = "system" if system_folders else "user"
    for node in running_nodes:
        if node.name == f"{APPNAME}-{name}-{suffix}":
            error(f"Node {Fore.RED}{name}{Style.RESET_ALL} is already running")
            exit(1)

    # make sure the (host)-task and -log dir exists
    info("Checking that data and log dirs exist")
    ctx.data_dir.mkdir(parents=True, exist_ok=True)
    ctx.log_dir.mkdir(parents=True, exist_ok=True)

    # Determine image-name. First we check if the option --image has been used.
    # Then we check if the image has been specified in the config file, and
    # finally we use the default settings from the package.
    if not image:
        custom_images: dict = ctx.config.get("images")
        if custom_images:
            image = custom_images.get("node")
        else:
            # if no custom image is specified, find the server version and use
            # the latest images from that minor version
            client = create_client(ctx)
            major_minor = None
            try:
                # try to get server version, skip if can't get a connection
                version = client.util.get_server_version(attempts_on_timeout=3)[
                    "version"
                ]
                major_minor = ".".join(version.split(".")[:2])
                image = (
                    f"{DEFAULT_DOCKER_REGISTRY}/"
                    f"{DEFAULT_NODE_IMAGE_WO_TAG}"
                    f":{major_minor}"
                )
            except Exception:
                warning(
                    "Could not determine server version. Using default " "node image"
                )

            if major_minor and not __version__.startswith(major_minor):
                warning(
                    "Version mismatch between CLI and server/node. CLI is "
                    f"running on version {__version__}, while node and server "
                    f"are on version {major_minor}. This might cause "
                    f"unexpected issues; changing to {major_minor}.<latest> "
                    "is recommended."
                )

        # fail safe, in case no custom image is specified and we can't get the
        # server version
        if not image:
            image = f"{DEFAULT_DOCKER_REGISTRY}/{DEFAULT_NODE_IMAGE}"

    info(f"Pulling latest node image '{image}'")
    try:
        # docker_client.images.pull(image)
        pull_if_newer(docker.from_env(), image)

    except Exception as e:
        warning(" ... Getting latest node image failed:")
        warning(f"     {e}")
    else:
        info(" ... success!")

    info("Creating Docker data volume")

    data_volume = docker_client.volumes.create(ctx.docker_volume_name)
    vpn_volume = docker_client.volumes.create(ctx.docker_vpn_volume_name)
    ssh_volume = docker_client.volumes.create(ctx.docker_ssh_volume_name)
    squid_volume = docker_client.volumes.create(ctx.docker_squid_volume_name)

    info("Creating file & folder mounts")
    # FIXME: should obtain mount points from DockerNodeContext
    mounts = [
        # (target, source)
        (f"/mnt/log/{name}", str(ctx.log_dir)),
        ("/mnt/data", data_volume.name),
        ("/mnt/vpn", vpn_volume.name),
        ("/mnt/ssh", ssh_volume.name),
        ("/mnt/squid", squid_volume.name),
        ("/mnt/config", str(ctx.config_dir)),
        ("/var/run/docker.sock", "/var/run/docker.sock"),
    ]

    if mount_src:
        # If mount_src is a relative path, docker will consider it a volume.
        mount_src = os.path.abspath(mount_src)
        mounts.append(("/vantage6", mount_src))

    # FIXME: Code duplication: Node.__init__() (vantage6/node/__init__.py)
    #   uses a lot of the same logic. Suggest moving this to
    #   ctx.get_private_key()
    filename = ctx.config.get("encryption", {}).get("private_key")
    # filename may be set to an empty string
    if not filename:
        filename = "private_key.pem"

    # Location may be overridden by the environment
    filename = os.environ.get("PRIVATE_KEY", filename)

    # If ctx.get_data_file() receives an absolute path, it is returned as-is
    fullpath = Path(ctx.get_data_file(filename))
    if fullpath:
        if Path(fullpath).exists():
            mounts.append(("/mnt/private_key.pem", str(fullpath)))
        else:
            warning(f"private key file provided {fullpath}, " "but does not exists")

    # Mount private keys for ssh tunnels
    ssh_tunnels = ctx.config.get("ssh-tunnels", [])
    for ssh_tunnel in ssh_tunnels:
        hostname = ssh_tunnel.get("hostname")
        key_path = ssh_tunnel.get("ssh", {}).get("identity", {}).get("key")
        if not key_path:
            error(
                f"SSH tunnel identity {Fore.RED}{hostname}{Style.RESET_ALL} "
                "key not provided. Continuing to start without this tunnel."
            )
        key_path = Path(key_path)
        if not key_path.exists():
            error(
                f"SSH tunnel identity {Fore.RED}{hostname}{Style.RESET_ALL} "
                "key does not exist. Continuing to start without this "
                "tunnel."
            )

        info(f"  Mounting private key for {hostname} at {key_path}")

        # we remove the .tmp in the container, this is because the file is
        # mounted in a volume mount point. Somehow the file is than empty in
        # the volume but not for the node instance. By removing the .tmp we
        # make sure that the file is not empty in the volume.
        mounts.append((f"/mnt/ssh/{hostname}.pem.tmp", str(key_path)))

    env = {
        "DATA_VOLUME_NAME": data_volume.name,
        "VPN_VOLUME_NAME": vpn_volume.name,
        "PRIVATE_KEY": "/mnt/private_key.pem",
    }

    # only mount the DB if it is a file
    info("Setting up databases")
    db_labels = [db["label"] for db in ctx.databases]
    for label in db_labels:
<<<<<<< HEAD
=======

        # check that label contains only valid characters
        if not label.isidentifier():
            error(f"Database label {Fore.RED}{label}{Style.RESET_ALL} contains"
                  " invalid characters. Only letters, numbers, and underscores"
                  " are allowed, and it cannot start with a number.")
            exit(1)

>>>>>>> 389f416c
        db_config = get_database_config(ctx.databases, label)
        uri = db_config["uri"]
        db_type = db_config["type"]

        info(
            f"  Processing {Fore.GREEN}{db_type}{Style.RESET_ALL} database "
            f"{Fore.GREEN}{label}:{uri}{Style.RESET_ALL}"
        )
        label_capitals = label.upper()

        try:
            file_based = Path(uri).exists()
        except Exception:
            # If the database uri cannot be parsed, it is definitely not a
            # file. In case of http servers or sql servers, checking the path
            # of the the uri will lead to an OS-dependent error, which is why
            # we catch all exceptions here.
            file_based = False

        if not file_based and not force_db_mount:
            debug("  - non file-based database added")
            env[f"{label_capitals}_DATABASE_URI"] = uri
        else:
            debug("  - file-based database added")
            suffix = Path(uri).suffix
            env[f"{label_capitals}_DATABASE_URI"] = f"{label}{suffix}"
            mounts.append((f"/mnt/{label}{suffix}", str(uri)))

    system_folders_option = "--system" if system_folders else "--user"
    cmd = (
        f"vnode-local start -c /mnt/config/{name}.yaml -n {name} "
        f" --dockerized {system_folders_option}"
    )

    info("Running Docker container")
    volumes = []
    for mount in mounts:
        volumes.append(f"{mount[1]}:{mount[0]}")

    remove_container_if_exists(
        docker_client=docker_client, name=ctx.docker_container_name
    )

    container = docker_client.containers.run(
        image,
        command=cmd,
        volumes=volumes,
        detach=True,
        labels={
            f"{APPNAME}-type": "node",
            "system": str(system_folders),
            "name": ctx.config_file_name,
        },
        environment=env,
        name=ctx.docker_container_name,
        auto_remove=not keep,
        tty=True,
    )

    info("Node container was successfully started!")

    if attach:
        logs = container.attach(stream=True, logs=True)
        Thread(target=print_log_worker, args=(logs,), daemon=True).start()
        while True:
            try:
                time.sleep(1)
            except KeyboardInterrupt:
                info("Closing log file. Keyboard Interrupt.")
                info(
                    "Note that your node is still running! Shut it down with "
                    f"'{Fore.RED}v6 node stop{Style.RESET_ALL}'"
                )
                exit(0)
    else:
        info(f"To see the logs, run: {Fore.GREEN}v6 node attach --name "
             f"{ctx.name}{Style.RESET_ALL}")<|MERGE_RESOLUTION|>--- conflicted
+++ resolved
@@ -266,8 +266,6 @@
     info("Setting up databases")
     db_labels = [db["label"] for db in ctx.databases]
     for label in db_labels:
-<<<<<<< HEAD
-=======
 
         # check that label contains only valid characters
         if not label.isidentifier():
@@ -276,7 +274,6 @@
                   " are allowed, and it cannot start with a number.")
             exit(1)
 
->>>>>>> 389f416c
         db_config = get_database_config(ctx.databases, label)
         uri = db_config["uri"]
         db_type = db_config["type"]
