from schema import And, Or, Use, Optional

from vantage6.common.configuration_manager import (
    Configuration,
    ConfigurationManager
)


class ServerConfiguration(Configuration):
    """
    Stores the server's configuration and defines a set of server-specific
    validators.
    """
    VALIDATORS = {
        "description": Use(str),
        "ip": Use(str),
        "port": Use(int),
        "api_path": Use(str),
        "uri": Use(str),
        "allow_drop_all": Use(bool),
        "logging": {
            "level": And(Use(str), lambda lvl: lvl in (
                "DEBUG", "INFO", "WARNING", "ERROR", "CRITICAL"
            )),
            "file": Use(str),
            "use_console": Use(bool),
            "backup_count": And(Use(int), lambda n: n > 0),
            "max_size": And(Use(int), lambda b: b > 16),
            "format": Use(str),
            "datefmt": Use(str)
        }
    }


class NodeConfiguration(Configuration):
    """
    Stores the node's configuration and defines a set of node-specific
    validators.
    """

    VALIDATORS = {
        "api_key": Use(str),
        "server_url": Use(str),
        "port": Or(Use(int), None),
        "task_dir": Use(str),
        # TODO: remove `dict` validation from databases
        "databases": Or([Use(dict)], dict, None),
        "api_path": Use(str),
        "logging": {
            "level": And(Use(str), lambda lvl: lvl in (
                "DEBUG", "INFO", "WARNING", "ERROR", "CRITICAL"
            )),
            "file": Use(str),
            "use_console": Use(bool),
            "backup_count": And(Use(int), lambda n: n > 0),
            "max_size": And(Use(int), lambda b: b > 16),
            "format": Use(str),
            "datefmt": Use(str)
        },
        "encryption": {
            "enabled": bool,
            Optional("private_key"): Use(str)
        }
    }


class TestConfiguration(Configuration):
    VALIDATORS = {}


class NodeConfigurationManager(ConfigurationManager):
    """
    Maintains the node's configuration.

    Parameters
    ----------
    name : str
        Name of the configuration file.
    """
    def __init__(self, name, *args, **kwargs) -> None:
        super().__init__(conf_class=NodeConfiguration, name=name)

    @classmethod
    def from_file(cls, path: str) -> 'NodeConfigurationManager':
        """
        Create a new instance of the NodeConfigurationManager from a
        configuration file.

        Parameters
        ----------
        path : str
            Path to the configuration file.

        Returns
        -------
        NodeConfigurationManager
            A new instance of the NodeConfigurationManager.
        """
        return super().from_file(path, conf_class=NodeConfiguration)


class ServerConfigurationManager(ConfigurationManager):
    """
    Maintains the server's configuration.

    Parameters
    ----------
    name : str
        Name of the configuration file.
    """
    def __init__(self, name, *args, **kwargs) -> None:
        super().__init__(conf_class=ServerConfiguration, name=name)

    @classmethod
<<<<<<< HEAD
    def from_file(cls, path):
        return super().from_file(path, conf_class=ServerConfiguration)


class TestingConfigurationManager(ConfigurationManager):

    def __init__(self, name, *args, **kwargs):
        super().__init__(conf_class=TestConfiguration, name=name)

    @classmethod
    def from_file(cls, path):
        return super().from_file(path, conf_class=TestConfiguration)
=======
    def from_file(cls, path) -> 'ServerConfigurationManager':
        """
        Create a new instance of the ServerConfigurationManager from a
        configuration file.

        Parameters
        ----------
        path : str
            Path to the configuration file.

        Returns
        -------
        ServerConfigurationManager
            A new instance of the ServerConfigurationManager.
        """
        return super().from_file(path, conf_class=ServerConfiguration)
>>>>>>> 176d881d
<|MERGE_RESOLUTION|>--- conflicted
+++ resolved
@@ -112,20 +112,6 @@
         super().__init__(conf_class=ServerConfiguration, name=name)
 
     @classmethod
-<<<<<<< HEAD
-    def from_file(cls, path):
-        return super().from_file(path, conf_class=ServerConfiguration)
-
-
-class TestingConfigurationManager(ConfigurationManager):
-
-    def __init__(self, name, *args, **kwargs):
-        super().__init__(conf_class=TestConfiguration, name=name)
-
-    @classmethod
-    def from_file(cls, path):
-        return super().from_file(path, conf_class=TestConfiguration)
-=======
     def from_file(cls, path) -> 'ServerConfigurationManager':
         """
         Create a new instance of the ServerConfigurationManager from a
@@ -142,4 +128,13 @@
             A new instance of the ServerConfigurationManager.
         """
         return super().from_file(path, conf_class=ServerConfiguration)
->>>>>>> 176d881d
+
+
+class TestingConfigurationManager(ConfigurationManager):
+
+    def __init__(self, name, *args, **kwargs):
+        super().__init__(conf_class=TestConfiguration, name=name)
+
+    @classmethod
+    def from_file(cls, path):
+        return super().from_file(path, conf_class=TestConfiguration)