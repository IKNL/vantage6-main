import click
import docker
<<<<<<< HEAD
from docker.client import DockerClient

from vantage6.common import info, warning, error
from vantage6.common.docker.addons import pull_if_newer
=======
from colorama import Fore, Style
from sqlalchemy.engine.url import make_url
from docker.client import DockerClient

from vantage6.common import info, warning, error
from vantage6.common.docker.addons import pull_if_newer, check_docker_running
>>>>>>> 1b1f93df
from vantage6.common.docker.network_manager import NetworkManager
from vantage6.common.globals import (
    APPNAME,
    DEFAULT_DOCKER_REGISTRY,
    DEFAULT_SERVER_IMAGE,
    DEFAULT_UI_IMAGE,
<<<<<<< HEAD
    InstanceType,
=======
>>>>>>> 1b1f93df
)

from vantage6.cli.globals import DEFAULT_UI_PORT, ServerGlobals
from vantage6.cli.context.server import ServerContext
from vantage6.cli.rabbitmq.queue_manager import RabbitMQManager
<<<<<<< HEAD
from vantage6.cli.server.common import click_insert_context, stop_ui
from vantage6.cli.common.start import (
    attach_logs,
    check_for_start,
    get_image,
    mount_config_file,
    mount_database,
    mount_source,
    pull_image,
)
=======
from vantage6.cli.server.common import click_insert_context, print_log_worker, stop_ui
>>>>>>> 1b1f93df


@click.command()
@click.option("--ip", default=None, help="IP address to listen on")
@click.option("-p", "--port", default=None, type=int, help="Port to listen on")
@click.option("-i", "--image", default=None, help="Server Docker image to use")
@click.option(
    "--with-ui",
    "start_ui",
    flag_value=True,
    default=False,
    help="Start the graphical User Interface as well",
)
@click.option(
    "--ui-port", default=None, type=int, help="Port to listen on for the User Interface"
)
@click.option(
    "--with-rabbitmq",
    "start_rabbitmq",
    flag_value=True,
    default=False,
    help="Start RabbitMQ message broker as local "
    "container - use in development only",
)
@click.option("--rabbitmq-image", default=None, help="RabbitMQ docker image to use")
@click.option(
    "--keep/--auto-remove",
    default=False,
    help="Keep image after server has stopped. Useful for debugging",
)
@click.option(
    "--mount-src",
    default="",
    help="Override vantage6 source code in container with the source"
    " code in this path",
)
@click.option(
    "--attach/--detach",
    default=False,
    help="Print server logs to the console after start",
)
@click_insert_context
def cli_server_start(
    ctx: ServerContext,
    ip: str,
    port: int,
    image: str,
    start_ui: bool,
    ui_port: int,
    start_rabbitmq: bool,
    rabbitmq_image: str,
    keep: bool,
    mount_src: str,
    attach: bool,
) -> None:
    """
    Start the server.
    """
    info("Starting server...")
    docker_client = check_for_start(ctx, InstanceType.SERVER)

    image = get_image(image, ctx, "server", DEFAULT_SERVER_IMAGE)

<<<<<<< HEAD
    pull_image(docker_client, image)
=======
    # check that this server is not already running
    running_servers = docker_client.containers.list(
        filters={"label": f"{APPNAME}-type=server"}
    )
    for server in running_servers:
        if server.name == f"{APPNAME}-{ctx.name}-{ctx.scope}-server":
            error(f"Server {Fore.RED}{ctx.name}{Style.RESET_ALL} " "is already running")
            exit(1)
>>>>>>> 1b1f93df

    # check that log directory exists - or create it
    ctx.log_dir.mkdir(parents=True, exist_ok=True)

    # Determine image-name. First we check if the option --image has been used.
    # Then we check if the image has been specified in the config file, and
    # finally we use the default settings from the package.
    if image is None:
        custom_images: dict = ctx.config.get("images")
        if custom_images:
            image = custom_images.get("server")
        if not image:
            image = f"{DEFAULT_DOCKER_REGISTRY}/{DEFAULT_SERVER_IMAGE}"

    info(f"Pulling latest server image '{image}'.")
    try:
        pull_if_newer(docker.from_env(), image)
        # docker_client.images.pull(image)
    except Exception as e:
        warning(" ... Getting latest server image failed:")
        warning(f"     {e}")
    else:
        info(" ... success!")

    info("Creating mounts")
    config_file = "/mnt/config.yaml"
    mounts = [
        docker.types.Mount(config_file, str(ctx.config_file), type="bind"),
        docker.types.Mount("/mnt/log/", str(ctx.log_dir), type="bind"),
    ]

<<<<<<< HEAD
    src_mount = mount_source(mount_src)
    if src_mount:
        mounts.append(src_mount)

    mount, environment_vars = mount_database(ctx, InstanceType.SERVER)
    if mount:
        mounts.append(mount)
=======
    if mount_src:
        mount_src = os.path.abspath(mount_src)
        mounts.append(docker.types.Mount("/vantage6", mount_src, type="bind"))
    # FIXME: code duplication with cli_server_import()
    # try to mount database
    uri = ctx.config["uri"]
    url = make_url(uri)
    environment_vars = None

    # If host is None, we're dealing with a file-based DB, like SQLite
    if url.host is None:
        db_path = url.database

        if not os.path.isabs(db_path):
            # We're dealing with a relative path here -> make it absolute
            db_path = ctx.data_dir / url.database

        basename = os.path.basename(db_path)
        dirname = os.path.dirname(db_path)
        os.makedirs(dirname, exist_ok=True)

        # we're mounting the entire folder that contains the database
        mounts.append(docker.types.Mount("/mnt/database/", dirname, type="bind"))

        environment_vars = {
            "VANTAGE6_DB_URI": f"sqlite:////mnt/database/{basename}",
            "VANTAGE6_CONFIG_NAME": ctx.config_file_name,
        }

    else:
        warning(
            f"Database could not be transferred, make sure {url.host} "
            "is reachable from the Docker container"
        )
        info("Consider using the docker-compose method to start a server")
>>>>>>> 1b1f93df

    # Create a docker network for the server and other services like RabbitMQ
    # to reside in
    server_network_mgr = NetworkManager(
        network_name=f"{APPNAME}-{ctx.name}-{ctx.scope}-network"
    )
    server_network_mgr.create_network(is_internal=False)

    if (
        start_rabbitmq
        or ctx.config.get("rabbitmq")
        and ctx.config["rabbitmq"].get("start_with_server", False)
    ):
        # Note that ctx.data_dir has been created at this point, which is
        # required for putting some RabbitMQ configuration files inside
        info("Starting RabbitMQ container")
        _start_rabbitmq(ctx, rabbitmq_image, server_network_mgr)
    elif ctx.config.get("rabbitmq"):
        info(
            "RabbitMQ is provided in the config file as external service. "
            "Assuming this service is up and running."
        )
    else:
        warning(
            "Message queue disabled! This means that the vantage6 server "
            "cannot be scaled horizontally!"
        )

    # start the UI if requested
    if start_ui or ctx.config.get("ui") and ctx.config["ui"].get("enabled"):
        _start_ui(docker_client, ctx, ui_port)

    # The `ip` and `port` refer here to the ip and port within the container.
    # So we do not really care that is it listening on all interfaces.
    internal_port = 5000
    cmd = (
        f"uwsgi --http :{internal_port} --gevent 1000 --http-websockets "
        "--master --callable app --disable-logging "
        "--wsgi-file /vantage6/vantage6-server/vantage6/server/wsgi.py "
        f"--pyargv {config_file}"
    )
    info(cmd)

    info("Run Docker container")
    port_ = str(port or ctx.config["port"] or ServerGlobals.PORT)
    container = docker_client.containers.run(
        image,
        command=cmd,
        mounts=mounts,
        detach=True,
<<<<<<< HEAD
        labels={f"{APPNAME}-type": InstanceType.SERVER, "name": ctx.config_file_name},
=======
        labels={f"{APPNAME}-type": "server", "name": ctx.config_file_name},
>>>>>>> 1b1f93df
        environment=environment_vars,
        ports={f"{internal_port}/tcp": (ip, port_)},
        name=ctx.docker_container_name,
        auto_remove=not keep,
        tty=True,
        network=server_network_mgr.network_name,
    )

    info(f"Success! container id = {container.id}")

    if attach:
<<<<<<< HEAD
        attach_logs(container, InstanceType.SERVER)
=======
        logs = container.attach(stream=True, logs=True, stdout=True)
        Thread(target=print_log_worker, args=(logs,), daemon=True).start()
        while True:
            try:
                time.sleep(1)
            except KeyboardInterrupt:
                info("Closing log file. Keyboard Interrupt.")
                info(
                    "Note that your server is still running! Shut it down "
                    f"with {Fore.RED}v6 server stop{Style.RESET_ALL}"
                )
                exit(0)
>>>>>>> 1b1f93df


def _start_rabbitmq(
    ctx: ServerContext, rabbitmq_image: str, network_mgr: NetworkManager
) -> None:
    """
    Start the RabbitMQ container if it is not already running.

    Parameters
    ----------
    ctx : ServerContext
        Server context object
    rabbitmq_image : str
        RabbitMQ image to use
    network_mgr : NetworkManager
        Network manager object
    """
    rabbit_uri = ctx.config["rabbitmq"].get("uri")
    if not rabbit_uri:
        error(
            "No RabbitMQ URI found in the configuration file! Please add"
            "a 'uri' key to the 'rabbitmq' section of the configuration."
        )
        exit(1)
    # kick off RabbitMQ container
    rabbit_mgr = RabbitMQManager(ctx=ctx, network_mgr=network_mgr, image=rabbitmq_image)
    rabbit_mgr.start()


def _start_ui(client: DockerClient, ctx: ServerContext, ui_port: int) -> None:
    """
    Start the UI container.

    Parameters
    ----------
    client : DockerClient
        Docker client
    ctx : ServerContext
        Server context object
    ui_port : int
        Port to expose the UI on
    """
    # if no port is specified, check if config contains a port
    ui_config = ctx.config.get("ui")
    if ui_config and not ui_port:
        ui_port = ui_config.get("port")

    # check if the port is valid
    # TODO make function to check if port is valid, and use in more places
    if not isinstance(ui_port, int) or not 0 < ui_port < 65536:
        warning(
            f"UI port '{ui_port}' is not valid! Using default port "
            f"{DEFAULT_UI_PORT}"
        )
        ui_port = DEFAULT_UI_PORT

    # find image to use
    custom_images: dict = ctx.config.get("images")
    image = None
    if custom_images:
        image = custom_images.get("ui")
    if not image:
        image = f"{DEFAULT_DOCKER_REGISTRY}/{DEFAULT_UI_IMAGE}"

    info(f"Pulling latest UI image '{image}'.")
    try:
        pull_if_newer(docker.from_env(), image)
        # docker_client.images.pull(image)
    except Exception as e:
        warning(" ... Getting latest node image failed:")
        warning(f"     {e}")
    else:
        info(" ... success!")

    # set environment variables
    env_vars = {
        "SERVER_URL": f"http://localhost:{ctx.config.get('port')}",
        "API_PATH": ctx.config.get("api_path"),
    }

    # stop the UI container if it is already running
    stop_ui(client, ctx)

    info(f"Starting User Interface at port {ui_port}")
    ui_container_name = f"{APPNAME}-{ctx.name}-{ctx.scope}-ui"
    client.containers.run(
        image,
        detach=True,
        labels={f"{APPNAME}-type": "ui", "name": ctx.config_file_name},
        ports={"80/tcp": (ctx.config.get("ip"), ui_port)},
        name=ui_container_name,
        environment=env_vars,
        tty=True,
    )<|MERGE_RESOLUTION|>--- conflicted
+++ resolved
@@ -1,47 +1,37 @@
 import click
 import docker
-<<<<<<< HEAD
 from docker.client import DockerClient
 
 from vantage6.common import info, warning, error
 from vantage6.common.docker.addons import pull_if_newer
-=======
 from colorama import Fore, Style
 from sqlalchemy.engine.url import make_url
 from docker.client import DockerClient
 
 from vantage6.common import info, warning, error
-from vantage6.common.docker.addons import pull_if_newer, check_docker_running
->>>>>>> 1b1f93df
+from vantage6.common.docker.addons import pull_if_newer
 from vantage6.common.docker.network_manager import NetworkManager
 from vantage6.common.globals import (
     APPNAME,
     DEFAULT_DOCKER_REGISTRY,
     DEFAULT_SERVER_IMAGE,
     DEFAULT_UI_IMAGE,
-<<<<<<< HEAD
     InstanceType,
-=======
->>>>>>> 1b1f93df
 )
 
 from vantage6.cli.globals import DEFAULT_UI_PORT, ServerGlobals
 from vantage6.cli.context.server import ServerContext
 from vantage6.cli.rabbitmq.queue_manager import RabbitMQManager
-<<<<<<< HEAD
 from vantage6.cli.server.common import click_insert_context, stop_ui
 from vantage6.cli.common.start import (
     attach_logs,
     check_for_start,
     get_image,
-    mount_config_file,
     mount_database,
     mount_source,
     pull_image,
 )
-=======
 from vantage6.cli.server.common import click_insert_context, print_log_worker, stop_ui
->>>>>>> 1b1f93df
 
 
 @click.command()
@@ -105,18 +95,7 @@
 
     image = get_image(image, ctx, "server", DEFAULT_SERVER_IMAGE)
 
-<<<<<<< HEAD
     pull_image(docker_client, image)
-=======
-    # check that this server is not already running
-    running_servers = docker_client.containers.list(
-        filters={"label": f"{APPNAME}-type=server"}
-    )
-    for server in running_servers:
-        if server.name == f"{APPNAME}-{ctx.name}-{ctx.scope}-server":
-            error(f"Server {Fore.RED}{ctx.name}{Style.RESET_ALL} " "is already running")
-            exit(1)
->>>>>>> 1b1f93df
 
     # check that log directory exists - or create it
     ctx.log_dir.mkdir(parents=True, exist_ok=True)
@@ -148,7 +127,6 @@
         docker.types.Mount("/mnt/log/", str(ctx.log_dir), type="bind"),
     ]
 
-<<<<<<< HEAD
     src_mount = mount_source(mount_src)
     if src_mount:
         mounts.append(src_mount)
@@ -156,43 +134,6 @@
     mount, environment_vars = mount_database(ctx, InstanceType.SERVER)
     if mount:
         mounts.append(mount)
-=======
-    if mount_src:
-        mount_src = os.path.abspath(mount_src)
-        mounts.append(docker.types.Mount("/vantage6", mount_src, type="bind"))
-    # FIXME: code duplication with cli_server_import()
-    # try to mount database
-    uri = ctx.config["uri"]
-    url = make_url(uri)
-    environment_vars = None
-
-    # If host is None, we're dealing with a file-based DB, like SQLite
-    if url.host is None:
-        db_path = url.database
-
-        if not os.path.isabs(db_path):
-            # We're dealing with a relative path here -> make it absolute
-            db_path = ctx.data_dir / url.database
-
-        basename = os.path.basename(db_path)
-        dirname = os.path.dirname(db_path)
-        os.makedirs(dirname, exist_ok=True)
-
-        # we're mounting the entire folder that contains the database
-        mounts.append(docker.types.Mount("/mnt/database/", dirname, type="bind"))
-
-        environment_vars = {
-            "VANTAGE6_DB_URI": f"sqlite:////mnt/database/{basename}",
-            "VANTAGE6_CONFIG_NAME": ctx.config_file_name,
-        }
-
-    else:
-        warning(
-            f"Database could not be transferred, make sure {url.host} "
-            "is reachable from the Docker container"
-        )
-        info("Consider using the docker-compose method to start a server")
->>>>>>> 1b1f93df
 
     # Create a docker network for the server and other services like RabbitMQ
     # to reside in
@@ -243,11 +184,7 @@
         command=cmd,
         mounts=mounts,
         detach=True,
-<<<<<<< HEAD
         labels={f"{APPNAME}-type": InstanceType.SERVER, "name": ctx.config_file_name},
-=======
-        labels={f"{APPNAME}-type": "server", "name": ctx.config_file_name},
->>>>>>> 1b1f93df
         environment=environment_vars,
         ports={f"{internal_port}/tcp": (ip, port_)},
         name=ctx.docker_container_name,
@@ -259,22 +196,7 @@
     info(f"Success! container id = {container.id}")
 
     if attach:
-<<<<<<< HEAD
         attach_logs(container, InstanceType.SERVER)
-=======
-        logs = container.attach(stream=True, logs=True, stdout=True)
-        Thread(target=print_log_worker, args=(logs,), daemon=True).start()
-        while True:
-            try:
-                time.sleep(1)
-            except KeyboardInterrupt:
-                info("Closing log file. Keyboard Interrupt.")
-                info(
-                    "Note that your server is still running! Shut it down "
-                    f"with {Fore.RED}v6 server stop{Style.RESET_ALL}"
-                )
-                exit(0)
->>>>>>> 1b1f93df
 
 
 def _start_rabbitmq(
