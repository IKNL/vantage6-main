"""
The context module in the CLI package contains the definition of the
ServerContext and NodeContext classes. These contexts are related to the host
system and therefore part of the CLI package.

Both classes are derived from the abstract AppContext class. And provide the
node and server with naming conventions, standard file locations, and in the
case of the node with a local database URIs.

*Server Context*
    A class to provide context for the server, both for development mode as
    for production.

*Node Context*
    In case the node is run in development mode, this context will also used by
    the node package. Normally the node uses the
    `vantage6.node.context.DockerNodeContext` which provides the same
    functionality but is tailored to the Docker environment.
-------------------------------------------------------------------------------
"""
# TODO BvB 2023-01-10 we should have a look at all context classes and define
# them in the same place. Now the DockerNodeContext is defined in the node, but
# the server only has a TestServerContext there. This should be made consistent
from __future__ import annotations

import os.path

from pathlib import Path

from sqlalchemy.engine.url import make_url

from vantage6.common.context import AppContext
from vantage6.common.globals import APPNAME
from vantage6.cli.configuration_manager import (NodeConfigurationManager,
                                                ServerConfigurationManager)
from vantage6.cli.globals import (DEFAULT_NODE_ENVIRONMENT as N_ENV,
                                  DEFAULT_NODE_SYSTEM_FOLDERS as N_FOL,
                                  DEFAULT_SERVER_ENVIRONMENT as S_ENV,
                                  DEFAULT_SERVER_SYSTEM_FOLDERS as S_FOL)
from vantage6.cli._version import __version__


class ServerContext(AppContext):
    """
    Server context

    Parameters
    ----------
    instance_name : str
        Name of the configuration instance, corresponds to the filename
        of the configuration file.
    environment : str, optional
        DTAP environment to load from the configuration file, by default
        S_ENV
    system_folders : bool, optional
        System wide or user configuration, by default S_FOL
    """

    # The server configuration manager is aware of the structure of the server
    # configuration file and makes sure only valid configuration can be loaded.
    INST_CONFIG_MANAGER = ServerConfigurationManager

    def __init__(self, instance_name: str, environment: str = S_ENV,
                 system_folders: bool = S_FOL):
        super().__init__("server", instance_name, environment=environment,
                         system_folders=system_folders)
        self.log.info(f"vantage6 version '{__version__}'")

    def get_database_uri(self) -> str:
        """
        Obtain the database uri from the environment or the configuration. The
        `VANTAGE6_DB_URI` environment variable is used by the Docker container,
        but can also be set by the user.

        Returns
        -------
        str
            string representation of the database uri
        """
        uri = os.environ.get("VANTAGE6_DB_URI") or self.config['uri']
        url = make_url(uri)

        if (url.host is None) and (not os.path.isabs(url.database)):
            # We're dealing with a relative path here.
            url.database = str(self.data_dir / url.database)
            uri = str(url)

        return uri

    @property
    def docker_container_name(self) -> str:
        """
        Name of the docker container that the server is running in.

        Returns
        -------
        str
            Server's docker container name
        """
        return f"{APPNAME}-{self.name}-{self.scope}-server"

    @classmethod
    def from_external_config_file(
            cls, path: str, environment: str = S_ENV,
            system_folders: bool = S_FOL) -> ServerContext:
        """
        Create a server context from an external configuration file. External
        means that the configuration file is not located in the default folders
        but its location is specified by the user.

        Parameters
        ----------
        path : str
            Path of the configuration file
        environment : str, optional
            DTAP environment to be loaded, by default S_ENV
        system_folders : bool, optional
            System wide or user configuration, by default S_FOL

        Returns
        -------
        ServerContext
            Server context object
        """
        cls = super().from_external_config_file(
            path, "server", environment, system_folders
        )
        # if we are running a server in a docker container, the name is taken
        # from the name of the config file (which is usually a default). Get
        # the config name from environment if it is given.
        cls.name = os.environ.get("VANTAGE6_CONFIG_NAME") or cls.name
        return cls

    @classmethod
    def config_exists(cls, instance_name: str, environment: str = S_ENV,
                      system_folders: bool = S_FOL) -> bool:
        """
        Check if a configuration file exists.

        Parameters
        ----------
        instance_name : str
            Name of the configuration instance, corresponds to the filename
            of the configuration file.
        environment : str, optional
            DTAP environment that needs to be present, by default S_ENV
        system_folders : bool, optional
            System wide or user configuration, by default S_FOL

        Returns
        -------
        bool
            Whether the configuration file exists or not
        """
        return super().config_exists("server", instance_name,
                                     environment=environment,
                                     system_folders=system_folders)

    @classmethod
    def available_configurations(cls, system_folders: bool = S_FOL) \
            -> tuple[list, list]:
        """
        Find all available server configurations in the default folders.

        Parameters
        ----------
        system_folders : bool, optional
            System wide or user configuration, by default S_FOL

        Returns
        -------
        tuple[list, list]
            The first list contains validated configuration files, the second
            list contains invalid configuration files.
        """
        return super().available_configurations("server", system_folders)


class NodeContext(AppContext):
    """
    Node context

    See DockerNodeContext for the node instance mounts when running as a
    dockerized service.

    Parameters
    ----------
    instance_name : str
        Name of the configuration instance, corresponds to the filename
        of the configuration file.
    environment : str, optional
        DTAP environment to be loaded, by default N_ENV
    system_folders : bool, optional
        _description_, by default N_FOL
    config_file : str, optional
        _description_, by default None
    """

    # The server configuration manager is aware of the structure of the server
    # configuration file and makes sure only valid configuration can be loaded.
    INST_CONFIG_MANAGER = NodeConfigurationManager

    # Flag to indicate if the node is running in a docker container or directly
    # on the host machine.
    running_in_docker = False

    def __init__(self, instance_name: str, environment: str = N_ENV,
                 system_folders: bool = N_FOL, config_file: str = None):
        super().__init__("node", instance_name, environment, system_folders,
                         config_file)
        self.log.info(f"vantage6 version '{__version__}'")

    @classmethod
    def from_external_config_file(cls, path: str, environment: str = N_ENV,
                                  system_folders: bool = N_FOL) -> NodeContext:
        """
        Create a node context from an external configuration file. External
        means that the configuration file is not located in the default folders
        but its location is specified by the user.

        Parameters
        ----------
        path : str
            Path of the configuration file
        environment : str, optional
            DTAP environment to be loaded, by default N_ENV
        system_folders : bool, optional
            System wide or user configuration, by default N_FOL

        Returns
        -------
        NodeContext
            Node context object
        """
        return super().from_external_config_file(path, "node", environment,
                                                 system_folders)

    @classmethod
    def config_exists(cls, instance_name: str, environment: str = N_ENV,
                      system_folders: bool = N_FOL) -> bool:
        """
        Check if a configuration file exists.

        Parameters
        ----------
        instance_name : str
            Name of the configuration instance, corresponds to the filename
            of the configuration file.
        environment : str, optional
            DTAP environment that needs to be present, by default N_ENV
        system_folders : bool, optional
            System wide or user configuration, by default N_FOL

        Returns
        -------
        bool
            Whether the configuration file exists or not
        """
        return super().config_exists("node", instance_name,
                                     environment=environment,
                                     system_folders=system_folders)

    @classmethod
    def available_configurations(cls, system_folders: bool = N_FOL) \
            -> tuple[list, list]:
        """
        Find all available server configurations in the default folders.

        Parameters
        ----------
        system_folders : bool, optional
            System wide or user configuration, by default N_FOL

        Returns
        -------
        tuple[list, list]
            The first list contains validated configuration files, the second
            list contains invalid configuration files.
        """
        return super().available_configurations("node", system_folders)

    @staticmethod
    def type_data_folder(system_folders: bool = N_FOL) -> Path:
        """
        Obtain OS specific data folder where to store node specific data.

        Parameters
        ----------
        system_folders : bool, optional
            System wide or user configuration

        Returns
        -------
        Path
            Path to the data folder
        """
        return AppContext.type_data_folder("node", system_folders)

    @property
    def databases(self) -> dict:
        """
        Dictionary of local databases that are available for this node.

        Returns
        -------
        dict
            dictionary with database names as keys and their corresponding
            paths as values.
        """
        return self.config["databases"]

    @property
    def docker_container_name(self) -> str:
        """
        Docker container name of the node.

        Returns
        -------
        str
            Node's Docker container name
        """
        return f"{APPNAME}-{self.name}-{self.scope}"

    @property
    def docker_network_name(self) -> str:
        """
        Private Docker network name which is unique for this node.

        Returns
        -------
        str
            Docker network name
        """
        return f"{APPNAME}-{self.name}-{self.scope}-net"

    @property
    def docker_volume_name(self) -> str:
        """
        Docker volume in which task data is stored. In case a file based
        database is used, this volume contains the database file as well.

        Returns
        -------
        str
            Docker volume name
        """
        return os.environ.get(
            'DATA_VOLUME_NAME',
            f"{self.docker_container_name}-vol"
        )

    @property
    def docker_vpn_volume_name(self) -> str:
        """
        Docker volume in which the VPN configuration is stored.

        Returns
        -------
        str
            Docker volume name
        """
        return os.environ.get(
            'VPN_VOLUME_NAME',
            f"{self.docker_container_name}-vpn-vol"
        )

    @property
    def docker_ssh_volume_name(self) -> str:
        """
        Docker volume in which the SSH configuration is stored.

        Returns
        -------
        str
            Docker volume name
        """
        return os.environ.get(
            'SSH_TUNNEL_VOLUME_NAME',
            f"{self.docker_container_name}-ssh-vol"
        )

<<<<<<< HEAD
    def docker_temporary_volume_name(self, job_id: int) -> str:
=======
    @property
    def docker_squid_volume_name(self) -> str:
        """
        Docker volume in which the SSH configuration is stored.

        Returns
        -------
        str
            Docker volume name
        """
        return os.environ.get(
            'SSH_SQUID_VOLUME_NAME',
            f"{self.docker_container_name}-squid-vol"
        )

    @property
    def proxy_log_file(self):
        return self.log_file_name(type_="proxy_server")

    def docker_temporary_volume_name(self, run_id: int) -> str:
>>>>>>> 3ef8d191
        """
        Docker volume in which temporary data is stored. Temporary data is
        linked to a specific run. Multiple algorithm containers can have the
        same run id, and therefore the share same temporary volume.

        Parameters
        ----------
        job_id : int
            run id provided by the server

        Returns
        -------
        str
            Docker volume name
        """
        return f"{APPNAME}-{self.name}-{self.scope}-{job_id}-tmpvol"

    def get_database_uri(self, label: str = "default") -> str:
        """
        Obtain the database URI for a specific database.

        Parameters
        ----------
        label : str, optional
            Database label, by default "default"

        Returns
        -------
        str
            URI to the database
        """
        return self.config["databases"][label]<|MERGE_RESOLUTION|>--- conflicted
+++ resolved
@@ -379,9 +379,6 @@
             f"{self.docker_container_name}-ssh-vol"
         )
 
-<<<<<<< HEAD
-    def docker_temporary_volume_name(self, job_id: int) -> str:
-=======
     @property
     def docker_squid_volume_name(self) -> str:
         """
@@ -401,8 +398,7 @@
     def proxy_log_file(self):
         return self.log_file_name(type_="proxy_server")
 
-    def docker_temporary_volume_name(self, run_id: int) -> str:
->>>>>>> 3ef8d191
+    def docker_temporary_volume_name(self, job_id: int) -> str:
         """
         Docker volume in which temporary data is stored. Temporary data is
         linked to a specific run. Multiple algorithm containers can have the
