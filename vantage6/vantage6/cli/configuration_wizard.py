import questionary as q
import uuid

from pathlib import Path

from vantage6.common import create_random_string
from vantage6.cli.context import NodeContext, ServerContext
from vantage6.cli.configuration_manager import (
    NodeConfigurationManager,
    ServerConfigurationManager
)


def node_configuration_questionaire(dirs, instance_name):
    """Questionary to generate a config file for the node instance."""

    config = q.prompt([
        {
            "type": "text",
            "name": "api_key",
            "message": "Enter given api-key:"
        },
        {
            "type": "text",
            "name": "server_url",
            "message": "The base-URL of the server:",
            "default": "http://localhost"
        },
        {
            "type": "text",
            "name": "port",
            "message": "Enter port to which the server listens:",
            "default": "5000"
        },
        {
            "type": "text",
            "name": "api_path",
            "message": "Path of the api:",
            "default": "/api"
        },
        {
            "type": "text",
            "name": "task_dir",
            "message": "Task directory path:",
            "default": str(dirs["data"])
        }
    ])

    config["databases"] = q.prompt([
        {
            "type": "text",
            "name": "default",
            "message": "Default database path:"
        }
    ])
    i = 1
    while q.confirm("Do you want to add another database?").ask():
        q2 = q.prompt([
            {
                "type": "text",
                "name": "label",
                "message": "Enter the label for the database:",
                "default": f"database_{i}"
            },
            {
                "type": "text",
                "name": "path",
                "message": "The path of the database file:",
                "default": str(
                    Path(config.get("databases").get("default")).parent)
            }])
        config["databases"][q2.get("label")] = q2.get("path")
        i += 1

    res = q.select("Which level of logging would you like?",
                   choices=["DEBUG", "INFO", "WARNING", "ERROR", "CRITICAL",
                            "NOTSET"]).ask()

    is_add_vpn = q.confirm(
        "Do you want to connect to a VPN server?", default=False).ask()
    if is_add_vpn:
        config['vpn_subnet'] = q.text(
            message="Subnet of the VPN server you want to connect to:",
            default='10.76.0.0/16'
        ).ask()

    config["logging"] = {
        "level": res,
        "file": f"{instance_name}.log",
        "use_console": True,
        "backup_count": 5,
        "max_size": 1024,
        "format": "%(asctime)s - %(name)-14s - %(levelname)-8s - %(message)s",
        "datefmt": "%Y-%m-%d %H:%M:%S"
    }

    encryption = q.select("Enable encryption?",
                          choices=["true", "false"]).ask()

    private_key = "" if encryption == "false" else \
        q.text("Path to private key file:").ask()

    config["encryption"] = {
        "enabled": encryption == "true",
        "private_key": private_key
    }

    return config


def server_configuration_questionaire(dirs, instance_name):
    """Questionary to generate a config file for the node instance."""

    config = q.prompt([
        {
            "type": "text",
            "name": "description",
            "message": "Enter a human-readable description:"
        },
        {
            "type": "text",
            "name": "ip",
            "message": "ip:",
            "default": "0.0.0.0"
        },
        {
            "type": "text",
            "name": "port",
            "message": "Enter port to which the server listens:",
            "default": "5000"
        },
        {
            "type": "text",
            "name": "api_path",
            "message": "Path of the api:",
            "default": "/api"
        },
        {
            "type": "text",
            "name": "uri",
            "message": "Database URI:",
            "default": "sqlite:///default.sqlite"
        },
        {
            "type": "select",
            "name": "allow_drop_all",
            "message": "Allowed to drop all tables: ",
            "choices": ["True", "False"]
        }
    ])

    constant_jwt_secret = q.confirm("Do you want a constant JWT secret?").ask()
    if constant_jwt_secret:
        config["jwt_secret_key"] = str(uuid.uuid1())

    res = q.select("Which level of logging would you like?",
                   choices=["DEBUG", "INFO", "WARNING", "ERROR",
                            "CRITICAL", "NOTSET"]).ask()

    is_add_vpn = q.confirm(
        "Do you want to add a VPN server?", default=False).ask()
    if is_add_vpn:
        vpn_config = q.prompt([
            {
                "type": "text",
                "name": "url",
                "message": "VPN server URL:",
            },
            {
                "type": "text",
                "name": "portal_username",
                "message": "VPN portal username:",
            },
            {
                "type": "password",
                "name": "portal_userpass",
                "message": "VPN portal password:",
            },
            {
                "type": "text",
                "name": "client_id",
                "message": "VPN client username:",
            },
            {
                "type": "password",
                "name": "client_secret",
                "message": "VPN client password:",
            },
            {
                "type": "text",
                "name": "redirect_url",
                "message": "Redirect url (should be local address of server)",
                "default": "http://localhost"
            }
        ])
        config['vpn_server'] = vpn_config

    is_add_rabbitmq = q.confirm(
        "Do you want to add a RabbitMQ message queue?").ask()
    if is_add_rabbitmq:
<<<<<<< HEAD
        rabbit_uri = q.text(
            message='Enter the URI for your RabbitMQ:'
        ).ask()
        config['rabbitmq_uri'] = rabbit_uri
=======
        r_user = q.text(
            message='Enter a new RabbitMQ username:', default='guest'
        ).ask()
        r_pass = q.text(
            message='Enter a new RabbitMQ password:',
            default=create_random_string()
        ).ask()
        config['rabbitmq'] = {
            'user': r_user,
            'password': r_pass,
        }
>>>>>>> 92fd9198

    config["logging"] = {
        "level": res,
        "file": f"{instance_name}.log",
        "use_console": True,
        "backup_count": 5,
        "max_size": 1024,
        "format": "%(asctime)s - %(name)-14s - %(levelname)-8s - %(message)s",
        "datefmt": "%Y-%m-%d %H:%M:%S"
    }

    return config


def configuration_wizard(type_, instance_name, environment, system_folders):

    # for defaults and where to save the config
    dirs = NodeContext.instance_folders(type_, instance_name, system_folders)

    # invoke questionaire to create configuration file
    if type_ == "node":
        conf_manager = NodeConfigurationManager
        config = node_configuration_questionaire(dirs, instance_name)
    else:
        conf_manager = ServerConfigurationManager
        config = server_configuration_questionaire(dirs, instance_name)

    # in the case of an environment we need to add it to the current
    # configuration. In the case of application we can simply overwrite this
    # key (although there might be environments present)
    config_file = Path(dirs.get("config")) / (instance_name + ".yaml")

    if Path(config_file).exists():
        config_manager = conf_manager.from_file(config_file)
    else:
        config_manager = conf_manager(instance_name)

    config_manager.put(environment, config)
    config_manager.save(config_file)

    return config_file


def select_configuration_questionaire(type_, system_folders):
    """Ask which configuration the user wants to use

    It shows only configurations that are in the default folder.
    """
    context = NodeContext if type_ == "node" else ServerContext
    configs, f = context.available_configurations(system_folders)

    # each collection (file) can contain multiple configs. (e.g. test,
    # dev)
    choices = []
    for config_collection in configs:

        envs = config_collection.available_environments
        for env in envs:
            choices.append(q.Choice(
                title=f"{config_collection.name:25} {env}",
                value=(config_collection.name, env)))

    if not choices:
        raise Exception("No configurations could be found!")

    # pop the question
    name, env = q.select("Select the configuration you want to use:",
                         choices=choices).ask()

    return name, env<|MERGE_RESOLUTION|>--- conflicted
+++ resolved
@@ -198,24 +198,10 @@
     is_add_rabbitmq = q.confirm(
         "Do you want to add a RabbitMQ message queue?").ask()
     if is_add_rabbitmq:
-<<<<<<< HEAD
         rabbit_uri = q.text(
             message='Enter the URI for your RabbitMQ:'
         ).ask()
         config['rabbitmq_uri'] = rabbit_uri
-=======
-        r_user = q.text(
-            message='Enter a new RabbitMQ username:', default='guest'
-        ).ask()
-        r_pass = q.text(
-            message='Enter a new RabbitMQ password:',
-            default=create_random_string()
-        ).ask()
-        config['rabbitmq'] = {
-            'user': r_user,
-            'password': r_pass,
-        }
->>>>>>> 92fd9198
 
     config["logging"] = {
         "level": res,
