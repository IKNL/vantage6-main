--- conflicted
+++ resolved
@@ -602,10 +602,7 @@
             if hasattr(parent, "parent"):
                 self.parent: ClientBase = parent.parent
             else:
-<<<<<<< HEAD
                 self.parent: ClientBase = parent
-=======
-                self.parent = parent
 
         @staticmethod
         def _clean_update_data(data: dict) -> dict:
@@ -622,5 +619,4 @@
             dict
                 Input `data` but with the key-value pair where value is `None` removed
             """
-            return {k: v for k, v in data.items() if v is not None}
->>>>>>> ba0afed9
+            return {k: v for k, v in data.items() if v is not None}