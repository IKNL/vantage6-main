--- conflicted
+++ resolved
@@ -2,12 +2,9 @@
 import sys
 import logging
 import logging.handlers
-<<<<<<< HEAD
 import enum
-=======
 import pyfiglet
 
->>>>>>> 2502eb6d
 from pathlib import Path
 from typing import Tuple
 
@@ -17,12 +14,8 @@
     Singleton, error, Fore, Style, get_config_path, logger_name
 )
 from vantage6.common.colors import ColorStreamHandler
-<<<<<<< HEAD
 from vantage6.common.globals import APPNAME, InstanceType
-=======
 from vantage6.common.docker.addons import running_in_docker
-from vantage6.common.globals import APPNAME
->>>>>>> 2502eb6d
 from vantage6.common.configuration_manager import (
     ConfigurationManager
 )
@@ -243,12 +236,9 @@
         """
         d = appdirs.AppDirs(APPNAME, "")
 
-<<<<<<< HEAD
         if isinstance(instance_type, enum.Enum):
             instance_type = instance_type.value
 
-        if system_folders:
-=======
         if running_in_docker():
             return {
                 "log": Path("/mnt/log"),
@@ -256,18 +246,11 @@
                 "config": Path("/mnt/config")
             }
         elif system_folders:
->>>>>>> 2502eb6d
             return {
                 "log": Path(d.site_data_dir) / instance_type / instance_name,
                 "data": Path(d.site_data_dir) / instance_type / instance_name,
-<<<<<<< HEAD
-                "config": (
-                    Path(get_config_path(d, system_folders)) / instance_type
-                )
-=======
                 "config": (Path(get_config_path(d, system_folders)) /
                            instance_type)
->>>>>>> 2502eb6d
             }
         else:
             return {
