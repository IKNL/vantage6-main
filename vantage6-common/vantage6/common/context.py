import os
import sys
import appdirs
import logging
import logging.handlers

from pathlib import Path

from vantage6.common import Singleton, error, Fore, Style, logger_name
from vantage6.common.colors import ColorStreamHandler
from vantage6.common.globals import DEFAULT_ENVIRONMENT, APPNAME
from vantage6.common.configuration_manager import (
    ConfigurationManager
)
from vantage6.common._version import __version__


class AppContext(metaclass=Singleton):
    """
    Base class from which to create Node and Server context classes.
    """
    # FIXME: drop the prefix "INST_": a *class* is assigned.
    # FIXME: this does not need to be a class attribute, but ~~can~~_should_
    #        be set in __init__
    #        I think the same applies to LOGGING_ENABLED
    INST_CONFIG_MANAGER = ConfigurationManager
    LOGGING_ENABLED = True

    def __init__(
        self, instance_type: str, instance_name: str,
        environment: str = DEFAULT_ENVIRONMENT, system_folders: bool = False,
        config_file: Path | str = None
    ) -> None:
        """
        Create a new AppContext instance.

        Parameters
        ----------
        instance_type: str
            'server' or 'node'
        instance_name: str
            Name of the configuration
        system_folders: bool
            Use system folders instead of user folders
        environment: str
            Environment within the config file to use. Can be any of
            'application', 'dev', 'test', 'acc' or 'prod'.
        config_file: str
            Path to a specific config file. If left as None, OS specific folder
            will be used to find the configuration file specified by
            `instance_name`.
        """
        self.scope: str = "system" if system_folders else "user"
        self.name: str = instance_name
        self.instance_type = instance_type

        # configuration environment, load a single configuration from
        # entire confiration file (which can contain multiple environments)
        # self.config_file = self.config_dir / f"{instance_name}.yaml"

        # if config_file is None:
        #     config_file = f"{instance_name}.yaml"
        self.config_file = self.find_config_file(
            instance_type,
            self.name,
            system_folders,
            config_file
        )

        # will load a specific environment in the config_file, this
        # triggers to set the logging as this is env dependant
        self.environment: str = environment

        # lookup system / user directories, this needs to be done after
        # the environment is been set. This way we can check if the
        # config file container custom directories
        self.set_folders(instance_type, self.name, system_folders)

        # after both the folders and the environment have been set, we
        # can start logging!
        if self.LOGGING_ENABLED:
            self.setup_logging()

        # Log some history
        # FIXME: this should probably be moved to the actual app
        module_name = __name__.split('.')[-1]
        self.log = logging.getLogger(module_name)
        self.log.info("-" * 45)
        # self.log.info(f'#{APPNAME:^78}#')
        import pyfiglet
        self.log.info(" Welcome to")
        for line in pyfiglet.figlet_format(APPNAME, font='big').split('\n'):
            self.log.info(line)
        self.log.info(" --> Join us on Discord! https://discord.gg/rwRvwyK")
        self.log.info(" --> Docs: https://docs.vantage6.ai")
        self.log.info(" --> Blog: https://vantage6.ai")
        self.log.info("-" * 60)
        self.log.info("Cite us!")
        self.log.info("If you publish your findings obtained using vantage6, ")
        self.log.info("please cite the proper sources as mentioned in:")
        self.log.info("https://vantage6.ai/vantage6/references")
        self.log.info("-" * 60)
        self.log.info(f"Started application {APPNAME} with environment "
                      f"{self.environment}")
        self.log.info("Current working directory is '%s'" % os.getcwd())
        self.log.info(f"Successfully loaded configuration from "
                      f"'{self.config_file}'")
        self.log.info("Logging to '%s'" % self.log_file)
        self.log.info(f"Common package version '{__version__}'")

    @classmethod
    def from_external_config_file(
        cls, path: Path | str, instance_type: str,
        environment: str = DEFAULT_ENVIRONMENT, system_folders: bool = False
    ) -> "AppContext":
        """
        Create a new AppContext instance from an external config file.

        Parameters
        ----------
        path: str
            Path to the config file
        instance_type: str
            'server' or 'node'
        environment: str
            Environment within the config file to use. Can be any of
            'application', 'dev', 'test', 'acc' or 'prod'.
        system_folders: bool
            Use system folders rather than user folders

        Returns
        -------
        AppContext
            A new AppContext instance
        """
        instance_name = Path(path).stem

        self_ = cls.__new__(cls)
        self_.name = instance_name
        self_.scope = "system" if system_folders else "user"
        self_.config_dir = Path(path).parent
        self_.config_file = path
        self_.environment = environment
        self_.set_folders(instance_type, instance_name, system_folders)
        module_name = logger_name(__name__)
        self_.log = logging.getLogger(module_name)
        if self_.LOGGING_ENABLED:
            self_.setup_logging()

        return self_

    @classmethod
    def config_exists(
        cls, instance_type: str, instance_name: str,
        environment: str = DEFAULT_ENVIRONMENT, system_folders: bool = False
    ) -> bool:
        """Check if a config file exists for the given instance type and name.

        Parameters
        ----------
        instance_type: str
            'server' or 'node'
        instance_name: str
            Name of the configuration
        environment: str
            Environment within the config file to use. Can be any of
            'application', 'dev', 'test', 'acc' or 'prod'.
        system_folders: bool
            Use system folders rather than user folders

        Returns
        -------
        bool
            True if the config file exists, False otherwise
        """
        try:
            config_file = cls.find_config_file(
                instance_type,
                instance_name,
                system_folders,
                verbose=False
            )

        except Exception:
            return False

        # check that environment is present in config-file
        config_manager = cls.INST_CONFIG_MANAGER.from_file(config_file)
        return bool(getattr(config_manager, environment))

    @staticmethod
    def type_data_folder(instance_type: str, system_folders: bool) -> Path:
        """
        Return OS specific data folder.

        Parameters
        ----------
        instance_type: str
            'server' or 'node'
        system_folders: bool
            Use system folders rather than user folders

        Returns
        -------
        Path
            Path to the data folder
        """
        d = appdirs.AppDirs(APPNAME, "")

        if system_folders:
            return Path(d.site_data_dir) / instance_type

        else:
            return Path(d.user_data_dir) / instance_type

    @staticmethod
    def instance_folders(instance_type: str, instance_name: str,
                         system_folders: bool) -> dict:
        """
        Return OS and instance specific folders for storing logs, data and
        config files.

        Parameters
        ----------
        instance_type: str
            'server' or 'node'
        instance_name: str
            Name of the configuration
        system_folders: bool
            Use system folders rather than user folders

        Returns
        -------
        dict
            Dictionary with Paths to the folders of the log, data and config
            files.
        """
        d = appdirs.AppDirs(APPNAME, "")

        if system_folders:
            return {
                "log": Path(d.site_data_dir) / instance_type,
                "data": Path(d.site_data_dir) / instance_type / instance_name,
                "config": Path(d.site_config_dir) / instance_type
            }
        else:
            return {
                "log": Path(d.user_log_dir) / instance_type,
                "data": Path(d.user_data_dir) / instance_type / instance_name,
                "config": Path(d.user_config_dir) / instance_type
            }

    @classmethod
    def available_configurations(
        cls, instance_type: str, system_folders: bool
    ) -> tuple[list[ConfigurationManager], list[Path]]:
        """
        Returns a list of configuration managers and a list of paths to
        configuration files that could not be loaded.

        Parameters
        ----------
        instance_type: str
            'server' or 'node'
        system_folders: bool
            Use system folders rather than user folders

        Returns
        -------
        list[ConfigurationManager], list[Path]
            A list of configuration managers and a list of paths to
            configuration files that could not be loaded.
        """
        folders = cls.instance_folders(instance_type, "", system_folders)

        # potential configuration files
        config_files = Path(folders["config"]).glob("*.yaml")

        configs = []
        failed = []
        for file_ in config_files:
            try:
                conf_manager = cls.INST_CONFIG_MANAGER.from_file(file_)
                if conf_manager.is_empty:
                    failed.append(file_)
                else:
                    configs.append(conf_manager)
            except Exception:
                failed.append(file_)

        return configs, failed

    @property
    def log_file(self) -> Path:
        """Return the path to the log file.

        Returns
        -------
        Path
            Path to the log file
<<<<<<< HEAD
=======
        """
        return self.log_file_name(type_=self.instance_type)

    def log_file_name(self, type_: str) -> Path:
        """
        Return a path to a log file for a given log file type

        Parameters
        ----------
        type_: str
            The type of log file to return.

        Returns
        -------
        Path
            The path to the log file.
>>>>>>> 3ef8d191

        Raises
        ------
        AssertionError
<<<<<<< HEAD
            If the configuration manager is not initialized
=======
            If the configuration manager is not initialized.
>>>>>>> 3ef8d191
        """
        assert self.config_manager, \
            "Log file unkown as configuration manager not initialized"
        file_ = (Path(self.config_manager.name) /
                 f"{type_}_{self.environment}_{self.scope}.log")

        return self.log_dir / file_

    @property
    def config_file_name(self) -> str:
        """Return the name of the configuration file.

        Returns
        -------
        str
            Name of the configuration file
        """
        return self.__config_file.stem

    @property
    def config_file(self) -> Path:
        """Return the path to the configuration file.

        Returns
        -------
        Path
            Path to the configuration file
        """
        return self.__config_file

    @config_file.setter
    def config_file(self, path: str) -> None:
        """
        Set the path to the configuration file.

        Parameters
        ----------
        path: str
            Path to the configuration file

        Raises
        ------
        AssertionError
            If the configuration file does not exist
        """
        assert Path(path).exists(), f"config {path} not found"
        self.__config_file = Path(path)
        self.config_manager = self.INST_CONFIG_MANAGER.from_file(path)

    @property
    def environment(self) -> str:
        """Return the environment.

        Returns
        -------
        str
            Environment
        """
        return self.__environment

    @environment.setter
    def environment(self, env) -> None:
        """
        Set the environment.

        Parameters
        ----------
        env: str
            Environment

        Raises
        ------
        AssertionError
            If the environment is not found in the configuration or the
            configuration manager is not initialized.
        """
        assert self.config_manager, \
            "Environment set before ConfigurationManager is initialized..."
        assert env in self.config_manager.available_environments, \
            f"Requested environment {env} is not found in the configuration"
        self.__environment = env
        self.config: dict = self.config_manager.get(env)

    @classmethod
    def find_config_file(
        cls, instance_type: str, instance_name: str, system_folders: bool,
        config_file: str | None = None, verbose: bool = True
    ) -> str:
        """
        Find a configuration file.

        Parameters
        ----------
        instance_type: str
            'server' or 'node'
        instance_name: str
            Name of the configuration
        system_folders: bool
            Use system folders rather than user folders
        config_file: str | None
            Name of the configuration file. If None, the name of the
            configuration is used.
        verbose: bool
            Print the directories that are searched for the configuration file.

        Returns
        -------
        str
            Path to the configuration file

        Raises
        ------
        Exception
            If the configuration file is not found
        """

        if config_file is None:
            config_file = f"{instance_name}.yaml"

        config_dir = cls.instance_folders(
            instance_type,
            instance_name,
            system_folders
        ).get('config')

        dirs = [
            config_dir,
            './',
        ]

        for location in dirs:
            # If config_file is an absolute path `os.path.join()` ignores
            # `location`.
            fullpath = os.path.join(location, config_file)

            if os.path.exists(fullpath):
                return fullpath

        if verbose:
            msg = f'Could not find configuration file "{config_file}"!?'
            print(msg)
            print('Tried the following directories:')
            for d in dirs:
                print(f' * {d}')

        raise Exception(msg)

    def get_data_file(self, filename: str) -> str:
        """
        Return the path to a data file.

        Parameters
        ----------
        filename: str
            Name of the data file

        Returns
        -------
        str
            Path to the data file
        """
        # If filename is an absolute path `os.path.join()` ignores
        # `self.data_dir`.
        if not filename:
            raise Exception('Argument "filename" should be provided!')
        return os.path.join(self.data_dir, filename)

    def set_folders(self, instance_type: str, instance_name: str,
                    system_folders: bool) -> None:
        """
        Set the folders where the configuration, data and log files are stored.

        Parameters
        ----------
        instance_type: str
            'server' or 'node'
        instance_name: str
            Name of the configuration
        system_folders: bool
            Whether to use system folders rather than user folders
        """
        dirs = self.instance_folders(
            instance_type,
            instance_name,
            system_folders
        )

        # Check if the user has set custom directories
        custom_dirs = self.config.get("directories", None)
        if custom_dirs:
            log_dir = custom_dirs.get("log")
            data_dir = custom_dirs.get("data")

            self.log_dir = Path(log_dir) if log_dir else dirs.get("log")
            self.data_dir = Path(data_dir) if data_dir else dirs.get("data")
        else:
            self.log_dir = dirs.get("log")
            self.data_dir = dirs.get("data")

        # config dir could be different if the --config option is used
        self.config_dir = self.config_file.parent

    def setup_logging(self) -> None:
        """
        Setup a basic logging mechanism.

        Exits if the log file can't be created.
        """
<<<<<<< HEAD
=======
        # TODO BvB 2023-03-31: would be nice to refactor this with the other
        # loggers in vantage6.common.log
>>>>>>> 3ef8d191
        log_config = self.config["logging"]

        level = getattr(logging, log_config["level"].upper())
        format_ = log_config["format"]
        datefmt = log_config.get("datefmt", "")

        # make sure the log-file exists
        os.makedirs(os.path.dirname(self.log_file), exist_ok=True)

        # Create the root logger
        logger = logging.getLogger()
        logger.setLevel(level)

        # Create RotatingFileHandler
        try:
            rfh = logging.handlers.RotatingFileHandler(
                self.log_file,
                maxBytes=1024*log_config["max_size"],
                backupCount=log_config["backup_count"]
            )
        except PermissionError:
            error(f"Can't write to log dir: "
                  f"{Fore.RED}{self.log_file}{Style.RESET_ALL}!")
            exit(1)

        rfh.setLevel(level)
        rfh.setFormatter(logging.Formatter(format_, datefmt))
        logger.addHandler(rfh)

        # Check what to do with the console output ...
        if log_config["use_console"]:
            ch = ColorStreamHandler(sys.stdout)
            ch.setLevel(level)
            ch.setFormatter(logging.Formatter(format_, datefmt))
            logger.addHandler(ch)

        # Finally, capture all warnings using the logging mechanism.
        logging.captureWarnings(True)<|MERGE_RESOLUTION|>--- conflicted
+++ resolved
@@ -298,8 +298,6 @@
         -------
         Path
             Path to the log file
-<<<<<<< HEAD
-=======
         """
         return self.log_file_name(type_=self.instance_type)
 
@@ -316,16 +314,11 @@
         -------
         Path
             The path to the log file.
->>>>>>> 3ef8d191
 
         Raises
         ------
         AssertionError
-<<<<<<< HEAD
-            If the configuration manager is not initialized
-=======
             If the configuration manager is not initialized.
->>>>>>> 3ef8d191
         """
         assert self.config_manager, \
             "Log file unkown as configuration manager not initialized"
@@ -534,11 +527,8 @@
 
         Exits if the log file can't be created.
         """
-<<<<<<< HEAD
-=======
         # TODO BvB 2023-03-31: would be nice to refactor this with the other
         # loggers in vantage6.common.log
->>>>>>> 3ef8d191
         log_config = self.config["logging"]
 
         level = getattr(logging, log_config["level"].upper())
