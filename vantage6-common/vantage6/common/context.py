import os
import sys
import appdirs
import logging
import logging.handlers

from pathlib import Path
from typing import Tuple

from vantage6.common import Singleton, error, Fore, Style, logger_name
from vantage6.common.colors import ColorStreamHandler
from vantage6.common.globals import APPNAME
from vantage6.common.configuration_manager import (
    ConfigurationManager
)
from vantage6.common._version import __version__


class AppContext(metaclass=Singleton):
    """
    Base class from which to create Node and Server context classes.
    """
    # FIXME: drop the prefix "INST_": a *class* is assigned.
    # FIXME: this does not need to be a class attribute, but ~~can~~_should_
    #        be set in __init__
    #        I think the same applies to LOGGING_ENABLED
    INST_CONFIG_MANAGER = ConfigurationManager
    LOGGING_ENABLED = True

    def __init__(
        self, instance_type: str, instance_name: str,
        system_folders: bool = False, config_file: Path | str = None
    ) -> None:
        """
        Create a new AppContext instance.

        Parameters
        ----------
        instance_type: str
            'server' or 'node'
        instance_name: str
            Name of the configuration
        system_folders: bool
            Use system folders instead of user folders
        config_file: str
            Path to a specific config file. If left as None, OS specific folder
            will be used to find the configuration file specified by
            `instance_name`.
        """
        self.scope: str = "system" if system_folders else "user"
        self.name: str = instance_name
        self.instance_type = instance_type

        # if config_file is None:
        #     config_file = f"{instance_name}.yaml"
        self.config_file = self.find_config_file(
            instance_type,
            self.name,
            system_folders,
            config_file
        )

        # look up system / user directories. This way we can check if the
        # config file container custom directories
        self.set_folders(instance_type, self.name, system_folders)

        # after the folders have been set, we can start logging!
        if self.LOGGING_ENABLED:
            self.setup_logging()

        # Log some history
        # FIXME: this should probably be moved to the actual app
        module_name = __name__.split('.')[-1]
        self.log = logging.getLogger(module_name)
        self.log.info("-" * 45)
        # self.log.info(f'#{APPNAME:^78}#')
        import pyfiglet
        self.log.info(" Welcome to")
        for line in pyfiglet.figlet_format(APPNAME, font='big').split('\n'):
            self.log.info(line)
        self.log.info(" --> Join us on Discord! https://discord.gg/rwRvwyK")
        self.log.info(" --> Docs: https://docs.vantage6.ai")
        self.log.info(" --> Blog: https://vantage6.ai")
        self.log.info("-" * 60)
        self.log.info("Cite us!")
        self.log.info("If you publish your findings obtained using vantage6, ")
        self.log.info("please cite the proper sources as mentioned in:")
        self.log.info("https://vantage6.ai/vantage6/references")
        self.log.info("-" * 60)
        self.log.info(f"Started application {APPNAME}")
        self.log.info("Current working directory is '%s'" % os.getcwd())
        self.log.info(f"Successfully loaded configuration from "
                      f"'{self.config_file}'")
        self.log.info("Logging to '%s'" % self.log_file)
        self.log.info(f"Common package version '{__version__}'")

    @classmethod
    def from_external_config_file(
        cls, path: Path | str, instance_type: str, system_folders: bool = False
    ) -> "AppContext":
        """
        Create a new AppContext instance from an external config file.

        Parameters
        ----------
        path: str
            Path to the config file
        instance_type: str
            'server' or 'node'
        system_folders: bool
            Use system folders rather than user folders

        Returns
        -------
        AppContext
            A new AppContext instance
        """
        instance_name = Path(path).stem

        self_ = cls.__new__(cls)
        self_.name = instance_name
        self_.scope = "system" if system_folders else "user"
        self_.config_dir = Path(path).parent
        self_.config_file = path
<<<<<<< HEAD
=======
        self_.environment = environment
        self_.instance_type = instance_type
>>>>>>> dbbeae60
        self_.set_folders(instance_type, instance_name, system_folders)
        module_name = logger_name(__name__)
        self_.log = logging.getLogger(module_name)
        if self_.LOGGING_ENABLED:
            self_.setup_logging()

        return self_

    @classmethod
    def config_exists(
        cls, instance_type: str, instance_name: str,
        system_folders: bool = False
    ) -> bool:
        """Check if a config file exists for the given instance type and name.

        Parameters
        ----------
        instance_type: str
            'server' or 'node'
        instance_name: str
            Name of the configuration
        system_folders: bool
            Use system folders rather than user folders

        Returns
        -------
        bool
            True if the config file exists, False otherwise
        """
        try:
            config_file = cls.find_config_file(
                instance_type,
                instance_name,
                system_folders,
                verbose=False
            )

        except Exception:
            return False

        # check that configuration is present in config-file
        config = cls.INST_CONFIG_MANAGER.from_file(config_file)
        return bool(config)

    @staticmethod
    def type_data_folder(instance_type: str, system_folders: bool) -> Path:
        """
        Return OS specific data folder.

        Parameters
        ----------
        instance_type: str
            'server' or 'node'
        system_folders: bool
            Use system folders rather than user folders

        Returns
        -------
        Path
            Path to the data folder
        """
        d = appdirs.AppDirs(APPNAME, "")

        if system_folders:
            return Path(d.site_data_dir) / instance_type

        else:
            return Path(d.user_data_dir) / instance_type

    @staticmethod
    def instance_folders(instance_type: str, instance_name: str,
                         system_folders: bool) -> dict:
        """
        Return OS and instance specific folders for storing logs, data and
        config files.

        Parameters
        ----------
        instance_type: str
            'server' or 'node'
        instance_name: str
            Name of the configuration
        system_folders: bool
            Use system folders rather than user folders

        Returns
        -------
        dict
            Dictionary with Paths to the folders of the log, data and config
            files.
        """
        d = appdirs.AppDirs(APPNAME, "")

        if system_folders:
            return {
                "log": Path(d.site_data_dir) / instance_type,
                "data": Path(d.site_data_dir) / instance_type / instance_name,
                "config": Path(d.site_config_dir) / instance_type
            }
        else:
            return {
                "log": Path(d.user_log_dir) / instance_type,
                "data": Path(d.user_data_dir) / instance_type / instance_name,
                "config": Path(d.user_config_dir) / instance_type
            }

    @classmethod
    def available_configurations(
        cls, instance_type: str, system_folders: bool
    ) -> tuple[list[ConfigurationManager], list[Path]]:
        """
        Returns a list of configuration managers and a list of paths to
        configuration files that could not be loaded.

        Parameters
        ----------
        instance_type: str
            'server' or 'node'
        system_folders: bool
            Use system folders rather than user folders

        Returns
        -------
        list[ConfigurationManager], list[Path]
            A list of configuration managers and a list of paths to
            configuration files that could not be loaded.
        """
        folders = cls.instance_folders(instance_type, "", system_folders)

        # potential configuration files
        config_files = Path(folders["config"]).glob("*.yaml")

        configs = []
        failed = []
        for file_ in config_files:
            try:
                conf_manager = cls.INST_CONFIG_MANAGER.from_file(file_)
                if conf_manager.is_empty:
                    failed.append(file_)
                else:
                    configs.append(conf_manager)
            except Exception:
                failed.append(file_)

        return configs, failed

    @property
    def log_file(self) -> Path:
        """Return the path to the log file.

        Returns
        -------
        Path
            Path to the log file
        """
        return self.log_file_name(type_=self.instance_type)

    def log_file_name(self, type_: str) -> Path:
        """
        Return a path to a log file for a given log file type

        Parameters
        ----------
        type_: str
            The type of log file to return.

        Returns
        -------
        Path
            The path to the log file.

        Raises
        ------
        AssertionError
            If the configuration manager is not initialized.
        """
        assert self.config_manager, \
            "Log file unkown as configuration manager not initialized"
        file_ = (Path(self.config_manager.name) /
                 f"{type_}_{self.environment}_{self.scope}.log")

<<<<<<< HEAD
        # check if the configuration file contains a logging file setting
        if self.config.get("logging"):
            if self.config.get("logging").get("file"):
                return self.log_dir / self.config.get("logging").get("file")

        file_ = f"{self.config_manager.name}-{self.scope}.log"
=======
>>>>>>> dbbeae60
        return self.log_dir / file_

    @property
    def config_file_name(self) -> str:
        """Return the name of the configuration file.

        Returns
        -------
        str
            Name of the configuration file
        """
        return self.__config_file.stem

    @property
    def config_file(self) -> Path:
        """Return the path to the configuration file.

        Returns
        -------
        Path
            Path to the configuration file
        """
        return self.__config_file

    @config_file.setter
    def config_file(self, path: str) -> None:
        """
        Set the path to the configuration file.

        Parameters
        ----------
        path: str
            Path to the configuration file

        Raises
        ------
        AssertionError
            If the configuration file does not exist
        """
        assert Path(path).exists(), f"config {path} not found"
        self.__config_file = Path(path)
        self.config_manager = self.INST_CONFIG_MANAGER.from_file(path)
<<<<<<< HEAD
        self.config = self.config_manager.config
=======

    @property
    def environment(self) -> str:
        """Return the environment.

        Returns
        -------
        str
            Environment
        """
        return self.__environment

    @environment.setter
    def environment(self, env: str) -> None:
        """
        Set the environment.

        Parameters
        ----------
        env: str
            Environment

        Raises
        ------
        AssertionError
            If the environment is not found in the configuration or the
            configuration manager is not initialized.
        """
        assert self.config_manager, \
            "Environment set before ConfigurationManager is initialized..."
        assert env in self.config_manager.available_environments, \
            f"Requested environment {env} is not found in the configuration"
        self.__environment = env
        self.config: dict = self.config_manager.get(env)
>>>>>>> dbbeae60

    @classmethod
    def find_config_file(
        cls, instance_type: str, instance_name: str, system_folders: bool,
        config_file: str | None = None, verbose: bool = True
    ) -> str:
        """
        Find a configuration file.

        Parameters
        ----------
        instance_type: str
            'server' or 'node'
        instance_name: str
            Name of the configuration
        system_folders: bool
            Use system folders rather than user folders
        config_file: str | None
            Name of the configuration file. If None, the name of the
            configuration is used.
        verbose: bool
            Print the directories that are searched for the configuration file.

        Returns
        -------
        str
            Path to the configuration file

        Raises
        ------
        Exception
            If the configuration file is not found
        """

        if config_file is None:
            config_file = f"{instance_name}.yaml"

        config_dir = cls.instance_folders(
            instance_type,
            instance_name,
            system_folders
        ).get('config')

        dirs = [
            config_dir,
            './',
        ]

        for location in dirs:
            # If config_file is an absolute path `os.path.join()` ignores
            # `location`.
            fullpath = os.path.join(location, config_file)

            if os.path.exists(fullpath):
                return fullpath

        if verbose:
            msg = f'Could not find configuration file "{config_file}"!?'
            print(msg)
            print('Tried the following directories:')
            for d in dirs:
                print(f' * {d}')

        raise Exception(msg)

    def get_data_file(self, filename: str) -> str:
        """
        Return the path to a data file.

        Parameters
        ----------
        filename: str
            Name of the data file

        Returns
        -------
        str
            Path to the data file
        """
        # If filename is an absolute path `os.path.join()` ignores
        # `self.data_dir`.
        if not filename:
            raise Exception('Argument "filename" should be provided!')
        return os.path.join(self.data_dir, filename)

    def set_folders(self, instance_type: str, instance_name: str,
                    system_folders: bool) -> None:
        """
        Set the folders where the configuration, data and log files are stored.

        Parameters
        ----------
        instance_type: str
            'server' or 'node'
        instance_name: str
            Name of the configuration
        system_folders: bool
            Whether to use system folders rather than user folders
        """
        dirs = self.instance_folders(
            instance_type,
            instance_name,
            system_folders
        )

        # Check if the user has set custom directories
        custom_dirs = self.config.get("directories", None)
        if custom_dirs:
            log_dir = custom_dirs.get("log")
            data_dir = custom_dirs.get("data")

            self.log_dir = Path(log_dir) if log_dir else dirs.get("log")
            self.data_dir = Path(data_dir) if data_dir else dirs.get("data")
        else:
            self.log_dir = dirs.get("log")
            self.data_dir = dirs.get("data")

        # config dir could be different if the --config option is used
        self.config_dir = self.config_file.parent

    def setup_logging(self) -> None:
        """
        Setup a basic logging mechanism.

        Exits if the log file can't be created.
        """
        # TODO BvB 2023-03-31: would be nice to refactor this with the other
        # loggers in vantage6.common.log
        log_config = self.config["logging"]

        format_ = log_config["format"]
        datefmt = log_config.get("datefmt", "")

        # make sure the log-file exists
        os.makedirs(os.path.dirname(self.log_file), exist_ok=True)

        # Create the root logger
        logger, level = self.configure_logger(None, log_config["level"])

        # Create RotatingFileHandler
        try:
            rfh = logging.handlers.RotatingFileHandler(
                self.log_file,
                maxBytes=1024*log_config["max_size"],
                backupCount=log_config["backup_count"]
            )
        except PermissionError:
            error(f"Can't write to log dir: "
                  f"{Fore.RED}{self.log_file}{Style.RESET_ALL}!")
            exit(1)

        rfh.setLevel(level)
        rfh.setFormatter(logging.Formatter(format_, datefmt))
        logger.addHandler(rfh)

        # Check what to do with the console output ...
        if log_config["use_console"]:
            ch = ColorStreamHandler(sys.stdout)
            ch.setLevel(level)
            ch.setFormatter(logging.Formatter(format_, datefmt))
            logger.addHandler(ch)

        # control individual loggers
        loggers = log_config.get("loggers", [])
        for logger in loggers:
            self.configure_logger(logger["name"], logger["level"])

        # Finally, capture all warnings using the logging mechanism.
        logging.captureWarnings(True)

    @staticmethod
    def configure_logger(name: str | None, level: str) \
            -> Tuple[logging.Logger, int]:
        """
        Set the logging level of a logger.

        Parameters
        ----------
        name : str
            Name of the logger to configure. If `None`, the root logger is
            configured.
        level : str
            Logging level to set. Must be one of 'debug', 'info', 'warning',
            'error', 'critical'.

        Returns
        -------
        Tuple[Logger, int]
            The logger object and the logging level that was set.
        """
        logger = logging.getLogger(name)
        level_ = getattr(logging, level.upper())
        logger.setLevel(level_)
        return logger, level<|MERGE_RESOLUTION|>--- conflicted
+++ resolved
@@ -122,11 +122,7 @@
         self_.scope = "system" if system_folders else "user"
         self_.config_dir = Path(path).parent
         self_.config_file = path
-<<<<<<< HEAD
-=======
-        self_.environment = environment
         self_.instance_type = instance_type
->>>>>>> dbbeae60
         self_.set_folders(instance_type, instance_name, system_folders)
         module_name = logger_name(__name__)
         self_.log = logging.getLogger(module_name)
@@ -306,17 +302,7 @@
         assert self.config_manager, \
             "Log file unkown as configuration manager not initialized"
         file_ = (Path(self.config_manager.name) /
-                 f"{type_}_{self.environment}_{self.scope}.log")
-
-<<<<<<< HEAD
-        # check if the configuration file contains a logging file setting
-        if self.config.get("logging"):
-            if self.config.get("logging").get("file"):
-                return self.log_dir / self.config.get("logging").get("file")
-
-        file_ = f"{self.config_manager.name}-{self.scope}.log"
-=======
->>>>>>> dbbeae60
+                 f"{type_}_{self.scope}.log")
         return self.log_dir / file_
 
     @property
@@ -359,44 +345,7 @@
         assert Path(path).exists(), f"config {path} not found"
         self.__config_file = Path(path)
         self.config_manager = self.INST_CONFIG_MANAGER.from_file(path)
-<<<<<<< HEAD
         self.config = self.config_manager.config
-=======
-
-    @property
-    def environment(self) -> str:
-        """Return the environment.
-
-        Returns
-        -------
-        str
-            Environment
-        """
-        return self.__environment
-
-    @environment.setter
-    def environment(self, env: str) -> None:
-        """
-        Set the environment.
-
-        Parameters
-        ----------
-        env: str
-            Environment
-
-        Raises
-        ------
-        AssertionError
-            If the environment is not found in the configuration or the
-            configuration manager is not initialized.
-        """
-        assert self.config_manager, \
-            "Environment set before ConfigurationManager is initialized..."
-        assert env in self.config_manager.available_environments, \
-            f"Requested environment {env} is not found in the configuration"
-        self.__environment = env
-        self.config: dict = self.config_manager.get(env)
->>>>>>> dbbeae60
 
     @classmethod
     def find_config_file(
