<<<<<<< HEAD
from http import HTTPStatus
=======
>>>>>>> 7ae38659
import logging
import signal
import pathlib
import requests
from requests.auth import HTTPBasicAuth

import docker
from docker.client import DockerClient
from docker.models.containers import Container
from docker.models.volumes import Volume
from docker.models.networks import Network
from docker.utils import parse_repository_tag
from docker.auth import resolve_repository_name

from vantage6.common import logger_name
from vantage6.common.globals import APPNAME

log = logging.getLogger(logger_name(__name__))


class ContainerKillListener:
    """Listen for signals that the docker container should be shut down"""

    kill_now = False

    def __init__(self) -> None:
        signal.signal(signal.SIGINT, self.exit_gracefully)
        signal.signal(signal.SIGTERM, self.exit_gracefully)

    # pylint: disable=unused-argument
    def exit_gracefully(self, *args) -> None:
        """Set kill_now to True. This will trigger the container to stop"""
        self.kill_now = True


def check_docker_running() -> None:
    """
    Check if docker engine is running. If not, exit the program.
    """
    try:
        docker_client = docker.from_env()
        docker_client.ping()
    except Exception as exc:
        log.error("Cannot reach the Docker engine! Please make sure Docker is running.")
        log.exception(exc)
        log.warning("Exiting...")
        exit(1)


def running_in_docker() -> bool:
    """
    Check if this code is executed within a Docker container.

    Returns
    -------
    bool
        True if the code is executed within a Docker container, False otherwise
    """
    return pathlib.Path("/.dockerenv").exists()


def pull_image(
    docker_client: DockerClient, image: str, suppress_error: bool = False
) -> None:
    """
    Pull a docker image

    Parameters
    ----------
    docker_client: DockerClient
        A Docker client
    image: str
        Name of the image to pull
    suppress_error: bool
        Whether to suppress the error if the image could not be pulled

    Raises
    ------
    docker.errors.APIError
        If the image could not be pulled
    """
    try:
        docker_client.images.pull(image)
        log.debug("Succeeded to pull image %s", image)
    except docker.errors.APIError as exc:
        if not suppress_error:
            log.error("Failed to pull image! %s", image)
            log.exception(exc)
        raise docker.errors.APIError("Failed to pull image") from exc


def get_container(docker_client: DockerClient, **filters) -> Container:
    """
    Return container if it exists after searching using kwargs

    Parameters
    ----------
    docker_client: DockerClient
        Python docker client
    **filters:
        These are arguments that will be passed to the client.container.list()
        function. They should yield 0 or 1 containers as result (e.g.
        name='something')

    Returns
    -------
    Container or None
        Container if it exists, else None
    """
    running_containers = docker_client.containers.list(all=True, filters=filters)
    return running_containers[0] if running_containers else None


def remove_container_if_exists(docker_client: DockerClient, **filters) -> None:
    """
    Kill and remove a docker container if it exists

    Parameters
    ----------
    docker_client: DockerClient
        A Docker client
    **filters:
        These are arguments that will be passed to the client.container.list()
        function. They should yield 0 or 1 containers as result (e.g.
        name='something')
    """
    container = get_container(docker_client, **filters)
    if container:
        log.warning("Removing container that was already running: %s", container.name)
        remove_container(container, kill=True)


def remove_container(container: Container, kill: bool = False) -> None:
    """
    Removes a docker container

    Parameters
    ----------
    container: Container
        The container that should be removed
    kill: bool
        Whether or not container should be killed before it is removed
    """
    try:
        container.remove(force=kill)
    except Exception as e:
        log.exception("Failed to remove container %s", container.name)
        log.exception(e)


def stop_container(container: Container, force: bool = False):
    """
    Stop a docker container

    Parameters
    ----------
    container: Container
        The container that should be stopped
    force: bool
        Whether to kill the container or if not, try to stop it gently
    """
    if force:
        container.kill()
    else:
        container.stop()


def get_network(docker_client: DockerClient, **filters) -> Network:
    """Return network if it exists after searching using kwargs

    Parameters
    ----------
    docker_client: DockerClient
        Python docker client
    **filters:
        These are arguments that will be passed to the client.network.list()
        function. They should yield 0 or 1 networks as result (e.g.
        name='something')

    Returns
    -------
    Container or None
        Container if it exists, else None
    """
    networks = docker_client.networks.list(filters=filters)
    return networks[0] if networks else None


def delete_network(network: Network | None, kill_containers: bool = True) -> None:
    """Delete network and optionally its containers

    Parameters
    ----------
    network: Network | None
        Network to delete
    kill_containers: bool
        Whether to kill the containers in the network (otherwise they are
        merely disconnected)
    """
    if not network:
        log.warning("Network not defined! Not removing anything, continuing...")
        return
    network.reload()
    for container in network.containers:
        log.info("Removing container %s in old network", container.name)
        if kill_containers:
            log.warning("Killing container %s", container.name)
            remove_container(container, kill=True)
        else:
            network.disconnect(container)
    # remove the network
    try:
        network.remove()
    except docker.errors.APIError:
        log.warning("Could not delete existing network %s", network.name)


def get_networks_of_container(container: Container) -> dict:
    """
    Get list of networks the container is in

    Parameters
    ----------
    container: Container
        The container in which we are interested

    Returns
    -------
    dict
        Describes container's networks and their properties
    """
    container.reload()
    return container.attrs["NetworkSettings"]["Networks"]


def get_num_nonempty_networks(container: Container) -> int:
    """
    Get number of networks the container is in where it is not the only one

    Parameters
    ----------
    container: Container
        The container in which we are interested

    Returns
    -------
    int
        Number of networks in which the container resides in which there are
        also other containers
    """
    count_non_empty_networks = 0
    docker_client = docker.from_env()

    networks = get_networks_of_container(container)
    for network_properties in networks.values():
        network_obj = docker_client.networks.get(network_properties["NetworkID"])
        if not network_obj:
            continue
        containers = network_obj.attrs["Containers"]
        if len(containers) > 1:
            count_non_empty_networks += 1
    return count_non_empty_networks


def get_server_config_name(container_name: str, scope: str) -> str:
    """
    Get the configuration name of a server from its docker container name

    Docker container name of the server is formatted as
    f"{APPNAME}-{self.name}-{self.scope}-server". This will return {self.name}

    Parameters
    ----------
    container_name: str
        Name of the docker container in which the server is running
    scope: str
        Scope of the server (e.g. 'system' or 'user')

    Returns
    -------
    str
        A server's configuration name
    """
    idx_scope = container_name.rfind(scope)
    length_app_name = len(APPNAME)
    return container_name[length_app_name + 1 : idx_scope - 1]


def delete_volume_if_exists(client: docker.DockerClient, volume_name: Volume) -> None:
    """
    Delete a volume if it exists

    Parameters
    ----------
    client: docker.DockerClient
        Docker client
    volume: Volume
        Volume to delete
    """
    try:
        volume = client.volumes.get(volume_name)
        if volume:
            volume.remove()
    except (docker.errors.NotFound, docker.errors.APIError):
        log.warning("Could not delete volume %s", volume_name)


def parse_image_name(image: str) -> tuple[str, str, str]:
    """
<<<<<<< HEAD
    Parse image name into registry, repository, tag
=======
    Parse image name into registry, repository, tag.

    The returned tag may also be a digest. If image contains both a tag and a digest,
    the digest will be returned rather than the tag.
>>>>>>> 7ae38659

    Parameters
    ----------
    image: str
        Image name. E.g. "harbor2.vantage6.ai/algorithms/average:latest" or
        "library/hello-world"

    Returns
    -------
    tuple[str, str, str]
        Registry, repository, and tag. Tag is "latest" if not specified in 'image'
    """
    registry_repository, tag = parse_repository_tag(image)
    tag = tag or "latest"
<<<<<<< HEAD
=======
    if tag.startswith("sha256:"):
        # If the tag is a digest, the repository may include another tag, e.g. if
        # the image is "some-image:test@sha256:1234", the registry_repository would
        # still include the tag "test". Remove that.
        registry_repository, _ = parse_repository_tag(registry_repository)
>>>>>>> 7ae38659
    registry, repository = resolve_repository_name(registry_repository)
    return registry, repository, tag


<<<<<<< HEAD
def get_manifest(
    full_image_url: str,
    registry: str,
    image: str,
    tag: str,
    registry_user: str = None,
    registry_password: str = None,
) -> dict:
    """
    Get the manifest of an image

    This uses the OCI distribution specification which is supported by all major
    container registries.

    Parameters
    ----------
    full_image_url: str
        The full image url
    registry: str
        The registry of the image
    image: str
        The image name without the registry
    tag: str
        The tag of the image
    registry_user: str (optional)
        The username for the registry. Required if the registry is private
    registry_password: str (optional)
        The password for the registry. Required if the registry is private

    Returns
    -------
    requests.Response
        Response containing the manifest of the image

    Raises
    ------
    ValueError
        If the image name is invalid
    """
    # request manifest. First try without authentication, as that is the most common
    # case. If that fails, try with authentication
    manifest_endpoint = f"https://{registry}/v2/{image}/manifests/{tag}"
    response = requests.get(manifest_endpoint, timeout=60)
    if (
        response.status_code == HTTPStatus.UNAUTHORIZED
        and registry_user
        and registry_password
    ):
        response = requests.get(
            manifest_endpoint,
            auth=HTTPBasicAuth(registry_user, registry_password),
            timeout=60,
        )

    # handle errors or return manifest
    if response.status_code == HTTPStatus.NOT_FOUND:
        raise ValueError(f"Image {full_image_url} not found!")
    elif response.status_code != HTTPStatus.OK:
        raise ValueError(
            f"Failed to retrieve metadata for '{full_image_url}. Could not retrieve "
            f"manifest from https://{registry}/v2/{image}/manifests/{tag}"
        )
    return response
=======
def get_digest(
    full_image: str,
    client: DockerClient | None = None,
    docker_username: str | None = None,
    docker_password: str | None = None,
) -> str:
    """
    Get digest of an image

    Parameters
    ----------
    full_image: str
        Image name. E.g. "harbor2.vantage6.ai/algorithms/average:latest"
    client: DockerClient | None
        Docker client to use. If not provided, a new client will be created. An existing
        client could be useful to provide if it has already been authenticated with one
        or more registries
    docker_username: str | None
        Docker username to authenticate with at the registry. Required if the image is
        private
    docker_password: str | None
        Docker password to authenticate with at the registry. Required if the image is
        private

    Returns
    -------
    str | None
        Digest of the image or `None` if the digest could not be found
    """
    if not client:
        client = docker.from_env()
    try:
        if docker_username and docker_password:
            distribution = client.api.inspect_distribution(
                full_image,
                auth_config={"username": docker_username, "password": docker_password},
            )
        else:
            distribution = client.api.inspect_distribution(full_image)
    except docker.errors.APIError:
        log.warning("Could not find distribution specs of image %s", full_image)
        return None

    try:
        return distribution["Descriptor"]["digest"]
    except KeyError:
        log.warning(
            "Distribution spec of image '%s' did not include image digest", full_image
        )
        return None
>>>>>>> 7ae38659
<|MERGE_RESOLUTION|>--- conflicted
+++ resolved
@@ -1,12 +1,6 @@
-<<<<<<< HEAD
-from http import HTTPStatus
-=======
->>>>>>> 7ae38659
 import logging
 import signal
 import pathlib
-import requests
-from requests.auth import HTTPBasicAuth
 
 import docker
 from docker.client import DockerClient
@@ -311,14 +305,10 @@
 
 def parse_image_name(image: str) -> tuple[str, str, str]:
     """
-<<<<<<< HEAD
-    Parse image name into registry, repository, tag
-=======
     Parse image name into registry, repository, tag.
 
     The returned tag may also be a digest. If image contains both a tag and a digest,
     the digest will be returned rather than the tag.
->>>>>>> 7ae38659
 
     Parameters
     ----------
@@ -333,83 +323,15 @@
     """
     registry_repository, tag = parse_repository_tag(image)
     tag = tag or "latest"
-<<<<<<< HEAD
-=======
     if tag.startswith("sha256:"):
         # If the tag is a digest, the repository may include another tag, e.g. if
         # the image is "some-image:test@sha256:1234", the registry_repository would
         # still include the tag "test". Remove that.
         registry_repository, _ = parse_repository_tag(registry_repository)
->>>>>>> 7ae38659
     registry, repository = resolve_repository_name(registry_repository)
     return registry, repository, tag
 
 
-<<<<<<< HEAD
-def get_manifest(
-    full_image_url: str,
-    registry: str,
-    image: str,
-    tag: str,
-    registry_user: str = None,
-    registry_password: str = None,
-) -> dict:
-    """
-    Get the manifest of an image
-
-    This uses the OCI distribution specification which is supported by all major
-    container registries.
-
-    Parameters
-    ----------
-    full_image_url: str
-        The full image url
-    registry: str
-        The registry of the image
-    image: str
-        The image name without the registry
-    tag: str
-        The tag of the image
-    registry_user: str (optional)
-        The username for the registry. Required if the registry is private
-    registry_password: str (optional)
-        The password for the registry. Required if the registry is private
-
-    Returns
-    -------
-    requests.Response
-        Response containing the manifest of the image
-
-    Raises
-    ------
-    ValueError
-        If the image name is invalid
-    """
-    # request manifest. First try without authentication, as that is the most common
-    # case. If that fails, try with authentication
-    manifest_endpoint = f"https://{registry}/v2/{image}/manifests/{tag}"
-    response = requests.get(manifest_endpoint, timeout=60)
-    if (
-        response.status_code == HTTPStatus.UNAUTHORIZED
-        and registry_user
-        and registry_password
-    ):
-        response = requests.get(
-            manifest_endpoint,
-            auth=HTTPBasicAuth(registry_user, registry_password),
-            timeout=60,
-        )
-
-    # handle errors or return manifest
-    if response.status_code == HTTPStatus.NOT_FOUND:
-        raise ValueError(f"Image {full_image_url} not found!")
-    elif response.status_code != HTTPStatus.OK:
-        raise ValueError(
-            f"Failed to retrieve metadata for '{full_image_url}. Could not retrieve "
-            f"manifest from https://{registry}/v2/{image}/manifests/{tag}"
-        )
-    return response
-=======
 def get_digest(
     full_image: str,
     client: DockerClient | None = None,
@@ -459,5 +381,4 @@
         log.warning(
             "Distribution spec of image '%s' did not include image digest", full_image
         )
-        return None
->>>>>>> 7ae38659
+        return None