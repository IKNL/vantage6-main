import base64
import json
<<<<<<< HEAD
from typing import Dict
=======
import pickle
>>>>>>> fc4dd159
from unittest import TestCase
from unittest.mock import patch, MagicMock

from vantage6.client import Client
from vantage6.common.globals import STRING_ENCODING

# Mock server
HOST = 'mock_server'
PORT = 1234

# Mock credentials
FAKE_USERNAME = 'vantage6_test'
FAKE_PASSWORD = 'secretpassword'
FAKE_ID = 1

TASK_NAME = 'test-task'
TASK_IMAGE = 'mock-image'
COLLABORATION_ID = 1
ORGANIZATION_IDS = [1]
SAMPLE_INPUT = {'method': 'test-task'}
FAKE_NAME = 'john doe'


class TestClient(TestCase):

    def test_post_task(self):
        post_input = TestClient.post_task_on_mock_client(SAMPLE_INPUT)
        decoded_input = base64.b64decode(post_input)
        assert b'{"method": "test-task"}' == decoded_input

    def test_get_results(self):
        mock_result = json.dumps({'some_key': 'some_value'}).encode()

        results = TestClient._receive_results_on_mock_client(mock_result)

        assert results == [{'result': {'some_key': 'some_value'}}]

    @staticmethod
<<<<<<< HEAD
    def post_task_on_mock_client(input_) -> Dict[str, any]:
=======
    def post_task_on_mock_client(input_, serialization: str) -> dict[str, any]:
>>>>>>> fc4dd159
        mock_requests = MagicMock()
        mock_requests.get.return_value.status_code = 200
        mock_requests.post.return_value.status_code = 200

        mock_jwt = TestClient._create_mock_jwt()
        with patch.multiple('vantage6.client', requests=mock_requests, jwt=mock_jwt):
            client = TestClient.setup_client()

            client.post_task(
                name=TASK_NAME, image=TASK_IMAGE,
                collaboration_id=COLLABORATION_ID,
                organization_ids=ORGANIZATION_IDS, input_=input_
            )

            # In a request.post call, json is provided with the keyword argument 'json'
            # call_args provides a tuple with positional arguments followed by a dict with positional arguments
            post_content = mock_requests.post.call_args[1]['json']

            post_input = post_content['organizations'][0]['input']

        return post_input

    @staticmethod
    def _receive_results_on_mock_client(mock_result):
        mock_result = base64.b64encode(mock_result).decode(STRING_ENCODING)
        mock_result_response = [{'result': mock_result}]
        mock_jwt = TestClient._create_mock_jwt()

        mock_requests = MagicMock()
        mock_requests.get.return_value.status_code = 200
        mock_requests.post.return_value.status_code = 200

        user = {'id': FAKE_ID, 'firstname': 'naam', 'organization': {'id': FAKE_ID}}
        organization = {'id': FAKE_ID, 'name': FAKE_NAME}

        # The client will first send a post request for authentication, then for retrieving results.
        mock_requests.get.return_value.json.side_effect = [user, organization, mock_result_response]

        with patch.multiple('vantage6.client', requests=mock_requests, jwt=mock_jwt):
            client = TestClient.setup_client()

            results = client.result.from_task(task_id=FAKE_ID)

            return results

    @staticmethod
    def setup_client() -> Client:
        client = Client(HOST, PORT)
        client.authenticate(FAKE_USERNAME, FAKE_PASSWORD)
        client.setup_encryption(None)
        return client

    @staticmethod
    def _create_mock_jwt() -> MagicMock:
        mock_jwt = MagicMock()
        mock_jwt.decode.return_value = {'sub': FAKE_ID}
        return mock_jwt<|MERGE_RESOLUTION|>--- conflicted
+++ resolved
@@ -1,10 +1,6 @@
 import base64
 import json
-<<<<<<< HEAD
-from typing import Dict
-=======
-import pickle
->>>>>>> fc4dd159
+
 from unittest import TestCase
 from unittest.mock import patch, MagicMock
 
@@ -43,11 +39,7 @@
         assert results == [{'result': {'some_key': 'some_value'}}]
 
     @staticmethod
-<<<<<<< HEAD
-    def post_task_on_mock_client(input_) -> Dict[str, any]:
-=======
-    def post_task_on_mock_client(input_, serialization: str) -> dict[str, any]:
->>>>>>> fc4dd159
+    def post_task_on_mock_client(input_) -> dict[str, any]:
         mock_requests = MagicMock()
         mock_requests.get.return_value.status_code = 200
         mock_requests.post.return_value.status_code = 200
