# -*- coding: utf-8 -*-
"""
Resources below '/<api_base>/collaboration'
"""
import os, os.path

from flask import g, request
from flask_restful import Resource, abort
from flask_jwt_extended import jwt_required, jwt_refresh_token_required, create_access_token, create_refresh_token, get_jwt_identity

from requests import codes as rqc

import logging
module_name = __name__.split('.')[-1]
log = logging.getLogger(module_name)

from .. import db

from . import parse_datetime
from . import with_user_or_client, with_client
from ._schema import *


def setup(api, API_BASE):
    module_name = __name__.split('.')[-1]
<<<<<<< HEAD
    path = '/'.join([API_BASE, module_name])
=======
    path = "/".join([API_BASE, module_name])
>>>>>>> dd66e262
    log.info('Setting up "{}" and subdirectories'.format(path))
    
    api.add_resource(Result,
        path,
        path + '/<int:id>',
        endpoint='result'
    )


# Schemas
result_schema = ResultSchema()
result_inc_schema = ResultTaskIncludedSchema()

# ------------------------------------------------------------------------------
# Resources / API's
# ------------------------------------------------------------------------------
class Result(Resource):
    """Resource for /api/task"""

    @with_user_or_client
    def get(self, id=None):
        if id:
            t = db.TaskResult.get(id)
        else:
            session = db.Session()
            q = session.query(db.TaskResult)

            if request.args.get('state') == 'open':
                q = q.filter(db.TaskResult.finished_at == None)

            if request.args.get('client_id'):
                q = q.filter_by(client_id=request.args.get('client_id'))                

            t = q.all()

        if request.args.get('include') == 'task':
            s = result_inc_schema
        else:
            s = result_schema

        return s.dump(t, many=not bool(id))


    def post(self, id=None):
        abort(rqc.not_allowed, message="Results cannot be created by POSTing.")


    @with_client
    def put(self, id):
        """Update a Result."""
        data = request.get_json()
        result = db.TaskResult.get(id)

        if result.client_id != g.client.id:
            abort(rqc.forbidden, message="Unauthorized: this is not your result to PUT!")

        if result.finished_at is not None:
            abort(rqc.not_allowed, message="Cannot update a finished result!")            

        result.started_at = parse_datetime(data.get("started_at"), result.started_at)
        result.finished_at = parse_datetime(data.get("finished_at"))
        result.result = data.get("result")
        result.log = data.get("log")

        result.save()

        return result

<|MERGE_RESOLUTION|>--- conflicted
+++ resolved
@@ -23,11 +23,7 @@
 
 def setup(api, API_BASE):
     module_name = __name__.split('.')[-1]
-<<<<<<< HEAD
-    path = '/'.join([API_BASE, module_name])
-=======
     path = "/".join([API_BASE, module_name])
->>>>>>> dd66e262
     log.info('Setting up "{}" and subdirectories'.format(path))
     
     api.add_resource(Result,
