--- conflicted
+++ resolved
@@ -1,5 +1,4 @@
-<<<<<<< HEAD
-=======
+
 <img src="https://github.com/IKNL/guidelines/blob/master/resources/logos/vantage6.png?raw=true" width=200 align="right">
 
 [![Coverage Status](https://coveralls.io/repos/github/IKNL/ppDLI/badge.svg?branch=master)](https://coveralls.io/github/IKNL/ppDLI?branch=master)
@@ -13,19 +12,5 @@
 
 For an overview of the architecture and information on how to use the infrastructure, please see [https://vantage6.ai](https://vantage6.ai). For documentation, please see [https://docs.distributedlearning.ai/](https://docs.distributedlearning.ai/).
 
-## Hardware and software requirements
-### Server
-Running the central server requires a (virtual) machine that:
-* is accessible from the internet
-* has Python 3.6+ and the ppdli package installed (`pip install ppdli`)
-
-### Node
-Running a node/site requires a (virtual) machine that has:
-* Python 3.6+ and the ppdli package installed (`pip install ppdli`)
-* Docker CE installed (the user running the node software needs to have the proper permissions to perform docker commands)
-* Access to a local data store
-* Access to the internet and/or central server
-
 ## Installation
 See the [documentation](https://docs.distributedlearning.ai/) for detailed instructions on how to install the server and nodes. 
->>>>>>> dda63e60
