import os
import json

here = os.path.abspath(os.path.dirname(__file__))

with open(os.path.join(here, '__build__')) as fp:
    __build__ = json.load(fp)

# Module version
<<<<<<< HEAD
version_info = ((( 2, 1, 2, 'final', __build__, 0)))
=======
version_info = ((( 2, 1, 3, 'final', __build__, 0)))
>>>>>>> 93bae09c

# Module version stage suffix map
_specifier_ = {'alpha': 'a', 'beta': 'b', 'candidate': 'rc', 'final': ''}
version = f'{version_info[0]}.{version_info[1]}.{version_info[2]}'
pre_release = f'' if version_info[3] == 'final' else \
  '.'+_specifier_[version_info[3]]+str(version_info[4])
post_release = f'' if not version_info[5] else f'.post{version_info[5]}'

# Module version accessible using thomas.__version__
__version__ = f'{version}{pre_release}{post_release}'<|MERGE_RESOLUTION|>--- conflicted
+++ resolved
@@ -7,11 +7,7 @@
     __build__ = json.load(fp)
 
 # Module version
-<<<<<<< HEAD
-version_info = ((( 2, 1, 2, 'final', __build__, 0)))
-=======
 version_info = ((( 2, 1, 3, 'final', __build__, 0)))
->>>>>>> 93bae09c
 
 # Module version stage suffix map
 _specifier_ = {'alpha': 'a', 'beta': 'b', 'candidate': 'rc', 'final': ''}
