"""
vantage6 clients

This module is contains a base client. From this base client the container
client (client used by master algorithms) and the user client are derived.
"""
import logging
import pickle
import time
import typing
import jwt
import requests
import pyfiglet
import json as json_lib
import itertools
import sys
import traceback

from pathlib import Path
from typing import Dict, Tuple, Union
from vantage6.client.utils import print_qr_code

from vantage6.common.exceptions import AuthenticationException
from vantage6.common import bytes_to_base64s, base64s_to_bytes
from vantage6.common.globals import APPNAME
from vantage6.client import serialization, deserialization
from vantage6.client.filter import post_filtering
from vantage6.client.encryption import RSACryptor, DummyCryptor


module_name = __name__.split('.')[1]

LEGACY = 'legacy'


class ServerInfo(typing.NamedTuple):
    """Data-class to store the server info."""
    host: str
    port: int
    path: str


class WhoAmI(typing.NamedTuple):
    """ Data-class to store Authenticable information in."""
    type_: str
    id_: int
    name: str
    organization_name: str
    organization_id: int

    def __repr__(self) -> str:
        return (f"<WhoAmI "
                f"name={self.name}, "
                f"type={self.type_}, "
                f"organization={self.organization_name}, "
                f"(id={self.organization_id})"
                ">")


class ClientBase(object):
    """Common interface to the central server.

    Contains the basis for all other clients. This includes a basic interface
    to authenticate, generic request, creating tasks and result retrieval.
    """

    def __init__(self, host: str, port: int, path: str = '/api'):
        """Basic setup for the client

        Parameters
        ----------
        host : str
            Adress (including protocol, e.g. `https://`) of the vantage6 server
        port : int
            port numer to which the server listens
        path : str, optional
            path of the api, by default '/api'
        """

        self.log = logging.getLogger(module_name)

        # server settings
        self.__host = host
        self.__port = port
        self.__api_path = path

        # tokens
        self._access_token = None
        self.__refresh_token = None
        self.__refresh_url = None

        self.cryptor = None
        self.whoami = None

    @property
    def name(self) -> str:
        """Return the node's/client's name"""
        return self.whoami.name

    @property
    def headers(self) -> dict:
        """Headers that are send with each request"""
        if self._access_token:
            return {'Authorization': 'Bearer ' + self._access_token}
        else:
            return {}

    @property
    def token(self) -> str:
        """JWT Authorization token"""
        return self._access_token

    @property
    def host(self) -> str:
        """Host including protocol (HTTP/HTTPS)"""
        return self.__host

    @property
    def port(self) -> int:
        """Port to vantage6-server listens"""
        return self.__port

    @property
    def path(self) -> str:
        """Path/endpoint at the server where the api resides"""
        return self.__api_path

    @property
    def base_path(self) -> str:
        """Combination of host, port and api-path"""
        if self.__port:
            return f"{self.host}:{self.port}{self.__api_path}"

        return f"{self.host}{self.__api_path}"

    def generate_path_to(self, endpoint: str) -> str:
        """Generate URL to endpoint using host, port and endpoint

        Parameters
        ----------
        endpoint : str
            endpoint to which a fullpath needs to be generated

        Returns
        -------
        str
            URL to the endpoint
        """
        if endpoint.startswith('/'):
            path = self.base_path + endpoint
        else:
            path = self.base_path + '/' + endpoint

        return path

    def request(self, endpoint: str, json: dict = None, method: str = 'get',
                params: dict = None, first_try: bool = True,
                retry: bool = True) -> dict:
        """Create http(s) request to the vantage6 server

        Parameters
        ----------
        endpoint : str
            Endpoint of the server
        json : dict, optional
            payload, by default None
        method : str, optional
            Http verb, by default 'get'
        params : dict, optional
            URL parameters, by default None
        first_try : bool, optional
            Whether this is the first attempt of this request. Default True.
        retry: bool, optional
            Try request again after refreshing the token. Default True.

        Returns
        -------
        dict
            Response of the server
        """

        # get appropiate method
        rest_method = {
            'get': requests.get,
            'post': requests.post,
            'put': requests.put,
            'patch': requests.patch,
            'delete': requests.delete
        }.get(method.lower(), requests.get)

        # send request to server
        url = self.generate_path_to(endpoint)
        self.log.debug(f'Making request: {method.upper()} | {url} | {params}')

        try:
            response = rest_method(url, json=json, headers=self.headers,
                                   params=params)
        except requests.exceptions.ConnectionError as e:
            # we can safely retry as this is a connection error. And we
            # keep trying!
            self.log.error('Connection error... Retrying')
            self.log.debug(e)
            time.sleep(1)
            return self.request(endpoint, json, method, params)

        # TODO: should check for a non 2xx response
        if response.status_code > 210:
            self.log.error(
                f'Server responded with error code: {response.status_code}')
            try:
                self.log.error("msg:"+response.json().get("msg", ""))
            except json_lib.JSONDecodeError:
                self.log.error('Did not find a message from the server')
                self.log.debug(response.content)

            if retry:
                if first_try:
                    self.refresh_token()
                    return self.request(endpoint, json, method, params,
                                        first_try=False)
                else:
                    self.log.error("Nope, refreshing the token didn't fix it.")

        return response.json()

    def setup_encryption(self, private_key_file: str) -> None:
        """Enable the encryption module fot the communication

        This will attach a Crypter object to the client. It will also
        verify that the public key at the server matches the local
        private key. In case they differ, the local public key is uploaded
        to the server.

        Parameters
        ----------
        private_key_file : str
            File path of the private key file

        """
        assert self._access_token, \
            "Encryption can only be setup after authentication"
        assert self.whoami.organization_id, \
            "Organization unknown... Did you authenticate?"

        if private_key_file is None:
            self.cryptor = DummyCryptor()
            return

        if isinstance(private_key_file, str):
            private_key_file = Path(private_key_file)

        cryptor = RSACryptor(private_key_file)

        # check if the public-key is the same on the server. If this is
        # not the case, this node will not be able to read any messages
        # that are send to him! If this is the case, the new public_key
        # will be uploaded to the central server
        organization = self.request(
            f"organization/{self.whoami.organization_id}")
        pub_key = organization.get("public_key")
        upload_pub_key = False

        if pub_key:
            if cryptor.verify_public_key(pub_key):
                self.log.info("Public key matches the server key! Good to go!")

            else:
                self.log.critical(
                    "Local public key does not match server public key. "
                    "You will not able to read any messages that are intended "
                    "for you!"
                )
                upload_pub_key = True
        else:
            upload_pub_key = True

        # upload public key if required
        if upload_pub_key:
            self.request(
                f"organization/{self.whoami.organization_id}",
                method="patch",
                json={"public_key": cryptor.public_key_str}
            )
            self.log.info("The public key on the server is updated!")

        self.cryptor = cryptor

    def authenticate(self, credentials: dict,
                     path: str = "token/user") -> bool:
        """Authenticate to the vantage6-server

        It allows users, nodes and containers to sign in. Credentials can
        either be a username/password combination or a JWT authorization
        token.

        Parameters
        ----------
        credentials : dict
            Credentials used to authenticate
        path : str, optional
            Endpoint used for authentication. This differs for users, nodes and
            containers, by default "token/user"

        Raises
        ------
        Exception
            Failed to authenticate

        Returns
        -------
        Bool
            Whether or not user is authenticated. Alternative is that user is
            redirected to set up two-factor authentication
        """
        if 'username' in credentials:
            self.log.debug(
                f"Authenticating user {credentials['username']}...")
        elif 'api_key' in credentials:
            self.log.debug('Authenticating node...')

        # authenticate to the central server
        url = self.generate_path_to(path)
        response = requests.post(url, json=credentials)
        data = response.json()

        # handle negative responses
        if response.status_code > 200:
            self.log.critical(f"Failed to authenticate: {data.get('msg')}")
            if response.status_code == 401:
                raise AuthenticationException("Failed to authenticate")
            else:
                raise Exception("Failed to authenticate")

        if 'qr_uri' in data:
            print_qr_code(data)
            return False
        else:
            # If no QR two-factor authentication is
            # required, but that is not an error
            if 'access_token' not in data:
                if 'msg' in data:
                    raise Exception(data['msg'])
                else:
                    raise Exception(
                        "No access token in authentication response!")

            # store tokens in object
            self.log.info("Successfully authenticated")
            self._access_token = data.get("access_token")
            self.__refresh_token = data.get("refresh_token")
            self.__refresh_url = data.get("refresh_url")
            return True

    def refresh_token(self) -> None:
        """Refresh an expired token using the refresh token

        Raises
        ------
        Exception
            Authentication Error!
        """
        self.log.info("Refreshing token")
        assert self.__refresh_url, \
            "Refresh URL not found, did you authenticate?"

        # if no port is specified explicit, then it should be omnit the
        # colon : in the path. Similar (but different) to the property
        # base_path
        if self.__port:
            url = f"{self.__host}:{self.__port}{self.__refresh_url}"
        else:
            url = f"{self.__host}{self.__refresh_url}"

        # send request to server
        response = requests.post(url, headers={
            'Authorization': 'Bearer ' + self.__refresh_token
        })

        # server says no!
        if response.status_code != 200:
            self.log.critical("Could not refresh token")
            raise Exception("Authentication Error!")

        self._access_token = response.json()["access_token"]

    def post_task(self, name: str, image: str, collaboration_id: int,
                  input_='', description='',
                  organization_ids: list = None,
                  data_format=LEGACY, database: str = 'default') -> dict:
        """Post a new task at the server

        It will also encrypt `input_` for each receiving organization.

        Parameters
        ----------
        name : str
            Human readable name for the task
        image : str
            Docker image name containing the algorithm
        collaboration_id : int
            Collaboration `id` of the collaboration for which the task is
            intended
        input_ : str, optional
            Task input, by default ''
        description : str, optional
            Human readable description of the task, by default ''
        organization_ids : list, optional
            Ids of organizations (within the collaboration) that need to
            execute this task, by default None
        data_format : str, optional
            Type of data format to use to send and receive
            data. possible values: 'json', 'pickle', 'legacy'. 'legacy'
            will use pickle serialization. Default is 'legacy'., by default
            LEGACY

        Returns
        -------
        dict
            Containing the task meta-data
        """
        assert self.cryptor, "Encryption has not yet been setup!"

        if organization_ids is None:
            organization_ids = []

        if data_format == LEGACY:
            serialized_input = pickle.dumps(input_)
        else:
            # Data will be serialized to bytes in the specified data format.
            # It will be prepended with 'DATA_FORMAT.' in unicode.
            serialized_input = data_format.encode() + b'.' \
                + serialization.serialize(input_, data_format)

        organization_json_list = []
        for org_id in organization_ids:
            pub_key = self.request(f"organization/{org_id}").get("public_key")
            # pub_key = base64s_to_bytes(pub_key)
            # self.log.debug(pub_key)

            organization_json_list.append({
                "id": org_id,
                "input": self.cryptor.encrypt_bytes_to_str(serialized_input,
                                                           pub_key)
            })

        return self.request('task', method='post', json={
            "name": name,
            "image": image,
            "collaboration_id": collaboration_id,
            "description": description,
            "organizations": organization_json_list,
            'database': database
        })

    def get_results(self, id: int = None, state: str = None,
                    include_task: bool = False, task_id: int = None,
                    node_id: int = None, params: dict = {}) -> dict:
        """Get task result(s) from the central server

        Depending if a `id` is specified or not, either a single or a
        list of results is returned. The input and result field of the
        result are attempted te be decrypted. This fails if the public
        key at the server is not derived from the currently private key
        or when the result is not from your organization.

        Parameters
        ----------
        id : int, optional
            Id of the result, by default None
        state : str, optional
            The state of the task (e.g. `open`), by default None
        include_task : bool, optional
            Whenever to include the orginating task, by default False
        task_id : int, optional
            The id of the originating task, this will return all results
            belonging to this task, by default None
        node_id : int, optional
            The id of the node at which this result has been produced,
            this will return all results from this node, by default None

        Returns
        -------
        dict
            Containing the result(s)
        """
        # Determine endpoint and create dict with query parameters
        endpoint = 'result' if not id else f'result/{id}'

        if state:
            params['state'] = state
        if include_task:
            params['include'] = 'task'
        if task_id:
            params['task_id'] = task_id
        if node_id:
            params['node_id'] = node_id

        # self.log.debug(f"Retrieving results using query parameters:{params}")
        results = self.request(endpoint=endpoint, params=params)

        if isinstance(results, str):
            self.log.warn("Requesting results failed")
            self.log.debug(f"Results message: {results}")
            return {}

        # hack: in the case that the pagination metadata is included we
        # need to strip that for decrypting
        if isinstance(results, dict) and 'data' in results:
            wrapper = results
            results = results['data']

        if id:
            # Single result
            self._decrypt_result(results)

        else:
            # Multiple results
            for result in results:
                self._decrypt_result(result)

        if 'wrapper' in locals():
            wrapper['data'] = results
            results = wrapper

        return results

    def _decrypt_result(self, result):
        """Helper to decrypt the keys 'input' and 'result' in dict.

        Keys are replaced, but object reference remains intact: changes are
        made *in-place*.
        """
        assert self.cryptor, "Encryption has not been initialized"
        cryptor = self.cryptor
        try:
            self.log.info('Decrypting input')
            # TODO this only works when the results belong to the
            # same organization... We should make different implementation
            # of get_results
            result["input"] = cryptor.decrypt_str_to_bytes(result["input"])

        except Exception as e:
            self.log.debug(e)

        try:
            if result["result"]:
                self.log.info('Decrypting result')
                result["result"] = \
                    cryptor.decrypt_str_to_bytes(result["result"])

        except ValueError as e:
            self.log.error("Could not decrypt/decode input or result.")
            self.log.error(e)
            # raise

    class SubClient:
        """Create sub groups of commands using this SubClient"""
        def __init__(self, parent):
            self.parent: UserClient = parent


class UserClient(ClientBase):
    """User interface to the vantage6-server"""

    def __init__(self, *args, verbose=False, **kwargs):
        """Create user client

        All paramters from `ClientBase` can be used here.

        Parameters
        ----------
        verbose : bool, optional
            Whenever to print (info) messages, by default False
        """
        super(UserClient, self).__init__(*args, **kwargs)

        # Replace logger by print logger
        self.log = self.Log(verbose)

        # attach sub-clients
        self.util = self.Util(self)
        self.collaboration = self.Collaboration(self)
        self.organization = self.Organization(self)
        self.user = self.User(self)
        self.result = self.Result(self)
        self.task = self.Task(self)
        self.role = self.Role(self)
        self.node = self.Node(self)
        self.rule = self.Rule(self)

        # Display welcome message
        self.log.info(" Welcome to")
        for line in pyfiglet.figlet_format(APPNAME, font='big').split('\n'):
            self.log.info(line)
        self.log.info(" --> Join us on Discord! https://discord.gg/rwRvwyK")
        self.log.info(" --> Docs: https://docs.vantage6.ai")
        self.log.info(" --> Blog: https://vantage6.ai")
        self.log.info("-" * 60)
        self.log.info("Cite us!")
        self.log.info("If you publish your findings obtained using vantage6, ")
        self.log.info("please cite the proper sources as mentioned in:")
        self.log.info("https://vantage6.ai/vantage6/references")
        self.log.info("-" * 60)

    class Log:
        """Replaces the default logging meganism by print statements"""
        def __init__(self, enabled: bool):
            """Create print-logger

            Parameters
            ----------
            enabled : bool
                Whenever to enable logging
            """
            self.enabled = enabled
            for level in ['debug', 'info', 'warn', 'warning', 'error',
                          'critical']:
                self.__setattr__(level, self.print)

        def print(self, msg: str) -> None:
            if self.enabled:
                print(f'{msg}')

    def authenticate(self, username: str, password: str,
                     mfa_code: Union[int, str] = None) -> None:
        """Authenticate as a user

        It also collects some additional info about your user.

        Parameters
        ----------
        username : str
            Username used to authenticate
        password : str
            Password used to authenticate
        mfa_token: str or int
            Six-digit two-factor authentication code
        """
        auth_json = {
            "username": username,
            "password": password,
        }
        if mfa_code:
            auth_json["mfa_code"] = mfa_code
        auth = super(UserClient, self).authenticate(auth_json,
                                                    path="token/user")
        if not auth:
            # user is not authenticated. The super function is responsible for
            # printing useful output
            return

        # identify the user and the organization to which this user
        # belongs. This is usefull for some client side checks
        try:
            type_ = "user"
            jwt_payload = jwt.decode(self.token,
                                     options={"verify_signature": False})

            # FIXME: 'identity' is no longer needed in version 4+. So this if
            # statement can be removed
            if 'sub' in jwt_payload:
                id_ = jwt_payload['sub']
            elif 'identity' in jwt_payload:
                id_ = jwt_payload['identity']

            user = self.request(f"user/{id_}")
            name = user.get("firstname")
            organization_id = user.get("organization").get("id")
            organization = self.request(f"organization/{organization_id}")
            organization_name = organization.get("name")

            self.whoami = WhoAmI(
                type_=type_,
                id_=id_,
                name=name,
                organization_id=organization_id,
                organization_name=organization_name
            )

            self.log.info(" --> Succesfully authenticated")
            self.log.info(f" --> Name: {name} (id={id_})")
            self.log.info(f" --> Organization: {organization_name} "
                          f"(id={organization_id})")
        except Exception:
            self.log.info('--> Retrieving additional user info failed!')
            self.log.error(traceback.format_exc())

    def wait_for_results(self, task_id: int, sleep: float = 1) -> Dict:
        """
        Polls the server to check when results are ready, and returns the
        results when the task is completed.

        Parameters
        ----------
        task_id: int
            ID of the task that you are waiting for
        sleep: float
            Interval in seconds between checks if task is finished. Default 1.

        Returns
        -------
        Dict
            A dictionary with the results of the task, after it has completed.
        """
        # Disable logging (additional logging would prevent the 'wait' message
        # from being printed on a single line)
        if isinstance(self.log, logging.Logger):
            prev_level = self.log.level
            self.log.setLevel(logging.WARN)
        elif isinstance(self.log, UserClient.Log):
            prev_level = self.log.enabled
            self.log.enabled = False

        animation = itertools.cycle(['|', '/', '-', '\\'])
        t = time.time()

        while not self.task.get(task_id)['complete']:
            frame = next(animation)
            sys.stdout.write(
                f'\r{frame} Waiting for task {task_id} ({int(time.time()-t)}s)'
            )
            sys.stdout.flush()
            time.sleep(sleep)
        sys.stdout.write('\rDone!                  ')

        # Re-enable logging
        if isinstance(self.log, logging.Logger):
            self.log.setLevel(prev_level)
        elif isinstance(self.log, UserClient.Log):
            self.log.enabled = prev_level

        return self.get_results(task_id=task_id)

    class Util(ClientBase.SubClient):
        """Collection of general utilities"""

        def get_server_version(self) -> dict:
            r"""View the version number of the vantage6-server

            Returns
            -------
            dict
                A dict containing the version number
            """
            return self.parent.request('version')

        def get_server_health(self) -> dict:
            """View the health of the vantage6-server

            Returns
            -------
            dict
                Containing the server health information
            """
            return self.parent.request('health')

        def change_my_password(self, current_password: str,
                               new_password: str) -> dict:
            """Change your own password by providing your current password

            Parameters
            ----------
            current_password : str
                Your current password
            new_password : str
                Your new password

            Returns
            -------
            dict
                Message from the server
            """
            result = self.parent.request(
                'password/change', method='patch', json={
                    'current_password': current_password,
                    'new_password': new_password
                }
            )
            msg = result.get('msg')
            self.parent.log.info(f'--> {msg}')
            return result

        def reset_my_password(self, email: str = None,
                              username: str = None) -> dict:
            """Start reset password procedure

            Either a username of email needs to be provided.

            Parameters
            ----------
            email : str, optional
                Email address of your account, by default None
            username : str, optional
                Username of your account, by default None

            Returns
            -------
            dict
                Message from the server
            """
            assert email or username, "You need to provide username or email!"
            result = self.parent.request('recover/lost', method='post', json={
                'username': username,
                'email': email
            })
            msg = result.get('msg')
            self.parent.log.info(f'--> {msg}')
            return result

        def set_my_password(self, token: str, password: str) -> dict:
            """Set a new password using a recovery token

            Token can be obtained through `.reset_password(...)`

            Parameters
            ----------
            token : str
                Token obtained from `reset_password`
            password : str
                New password

            Returns
            -------
            dict
                Message from the server
            """
            result = self.parent.request('recover/reset', method='post', json={
                'reset_token': token,
                'password': password
            })
            msg = result.get('msg')
            self.parent.log.info(f'--> {msg}')
            return result

        def reset_two_factor_auth(
            self, password: str, email: str = None, username: str = None
        ) -> dict:
            """Start reset procedure for two-factor authentication

            The password and either username of email must be provided.

            Parameters
            ----------
            password: str
                Password of your account
            email : str, optional
                Email address of your account, by default None
            username : str, optional
                Username of your account, by default None

            Returns
            -------
            dict
                Message from the server
            """
            assert email or username, "You need to provide username or email!"
            result = self.parent.request(
                'recover/2fa/lost', method='post', json={
                    'username': username,
                    'email': email,
                    "password": password
                }, retry=False)
            msg = result.get('msg')
            self.parent.log.info(f'--> {msg}')
            return result

        def set_two_factor_auth(self, token: str) -> dict:
            """
            Setup two-factor authentication using a recovery token after you
            have lost access.

            Token can be obtained through `.reset_two_factor_auth(...)`

            Parameters
            ----------
            token : str
                Token obtained from `reset_two_factor_auth`

            Returns
            -------
            dict
                Message from the server
            """
            result = self.parent.request(
                'recover/2fa/reset', method='post', json={
                    'reset_token': token,
                }, retry=False)
            if 'qr_uri' in result:
                print_qr_code(result)
            else:
                msg = result.get('msg')
                self.parent.log.info(f'--> {msg}')
            return result

        def generate_private_key(self, file_: str = None) -> None:
            """Generate new private key

            ....

            Parameters
            ----------
            file_ : str, optional
                Path where to store the private key, by default None
            """

            if not file_:
                self.parent.log.info('--> Using current directory')
                file_ = "private_key.pem"

            if isinstance(file_, str):
                file_ = Path(file_).absolute()

            self.parent.log.info(f'--> Generating private key file: {file_}')
            private_key = RSACryptor.create_new_rsa_key(file_)

            self.parent.log.info('--> Assigning private key to client')
            self.parent.cryptor.private_key = private_key

            self.parent.log.info('--> Encrypting the client and uploading '
                                 'the public key')
            self.parent.setup_encryption(file_)

    class Collaboration(ClientBase.SubClient):
        """Collection of collaboration requests"""

        @post_filtering()
        def list(self, scope: str = 'organization',
                 name: str = None, encrypted: bool = None,
                 organization: int = None, page: int = 1,
                 per_page: int = 20, include_metadata: bool = True,
                 ) -> dict:
            """View your collaborations

            Parameters
            ----------
            scope : str, optional
                Scope of the list, accepted values are `organization` and
                `global`. In case of `organization` you get the collaborations
                in which your organization participates. If you specify global
                you get the collaborations which you are allowed to see.
            name: str, optional (with LIKE operator)
                Filter collaborations by name
            organization: int, optional
                Filter collaborations by organization id
            encrypted: bool, optional
                Filter collaborations by whether or not they are encrypted
            page: int, optional
                Pagination page, by default 1
            per_page: int, optional
                Number of items on a single page, by default 20
            include_metadata: bool, optional
                Whenever to include the pagination metadata. If this is
                set to False the output is no longer wrapped in a
                dictonairy, by default True

            Returns
            -------
            list of dicts
                Containing collabotation information

            Notes
            -----
            - pagination does not work in combination with scope
              `organization` as pagination is missing at endpoint
              /organization/<id>/collaboration
            """
            includes = ['metadata'] if include_metadata else []
            params = {
                'page': page, 'per_page': per_page, 'include': includes,
                'name': name, 'encrypted': encrypted,
                'organization_id': organization,
            }
            if scope == 'organization':
                self.parent.log.info('pagination for scope `organization` '
                                     'not available')
                org_id = self.parent.whoami.organization_id
                return self.parent.request(
                    f'organization/{org_id}/collaboration'
                )
            elif scope == 'global':
                return self.parent.request('collaboration', params=params)
            else:
                self.parent.log.info('--> Unrecognized `scope`. Needs to be '
                                     '`organization` or `global`')

        @post_filtering(iterable=False)
        def get(self, id_: int) -> dict:
            """View specific collaboration

            Parameters
            ----------
            id_ : int
                Id from the collaboration you want to view

            Returns
            -------
            dict
                Containing the collaboration information
            """
            return self.parent.request(f'collaboration/{id_}')

        @post_filtering(iterable=False)
        def create(self, name: str, organizations: list,
                   encrypted: bool = False) -> dict:
            """Create new collaboration

            Parameters
            ----------
            name : str
                Name of the collaboration
            organizations : list
                List of organization ids which participate in the
                collaboration
            encrypted : bool, optional
                Whenever the collaboration should be encrypted or not,
                by default False

            Returns
            -------
            dict
                Containing the new collaboration meta-data
            """
            return self.parent.request('collaboration', method='post', json={
                'name': name,
                'organization_ids': organizations,
                'encrypted': encrypted
            })

    class Node(ClientBase.SubClient):
        """Collection of node requests"""

        @post_filtering(iterable=False)
        def get(self, id_: int) -> dict:
            """View specific node

            Parameters
            ----------
            id_ : int
                Id of the node you want to inspect

            Returns
            -------
            dict
                Containing the node meta-data
            """
            return self.parent.request(f'node/{id_}')

        @post_filtering()
        def list(self, name: str = None, organization: int = None,
                 collaboration: int = None, is_online: bool = None,
                 ip: str = None, last_seen_from: str = None,
                 last_seen_till: str = None, page: int = 1, per_page: int = 20,
                 include_metadata: bool = True,
                 ) -> list:
            """List nodes

            Parameters
            ----------
            name: str, optional
                Filter by name (with LIKE operator)
            organization: int, optional
                Filter by organization id
            collaboration: int, optional
                Filter by collaboration id
            is_online: bool, optional
                Filter on whether nodes are online or not
            ip: str, optional
                Filter by node VPN IP address
            last_seen_from: str, optional
                Filter if node has been online since date (format: yyyy-mm-dd)
            last_seen_till: str, optional
                Filter if node has been online until date (format: yyyy-mm-dd)
            page: int, optional
                Pagination page, by default 1
            per_page: int, optional
                Number of items on a single page, by default 20
            include_metadata: bool, optional
                Whenever to include the pagination metadata. If this is
                set to False the output is no longer wrapped in a
                dictonairy, by default True

            Returns
            -------

            list of dicts
                Containing meta-data of the nodes
            """
            includes = ['metadata'] if include_metadata else []
            params = {
                'page': page, 'per_page': per_page, 'include': includes,
                'name': name, 'organization_id': organization,
                'collaboration_id': collaboration, 'ip': ip,
                'last_seen_from': last_seen_from,
                'last_seen_till': last_seen_till
            }
            if is_online is not None:
                params['status'] = 'online' if is_online else 'offline'
            return self.parent.request('node', params=params)

        @post_filtering(iterable=False)
        def create(self, collaboration: int, organization: int = None,
                   name: str = None) -> dict:
            """Register new node

            Parameters
            ----------
            collaboration : int
                Collaboration id to which this node belongs
            organization : int, optional
                Organization id to which this node belongs. If no id provided
                the users organization is used. Default value is None
            name : str, optional
                Name of the node. If no name is provided the server will
                generate one. Default value is None

            Returns
            -------
            dict
                Containing the meta-data of the new node
            """
            if not organization:
                organization = self.parent.whoami.organization_id

            return self.parent.request('node', method='post', json={
                'organization_id': organization,
                'collaboration_id': collaboration,
                'name': name
            })

        @post_filtering(iterable=False)
        def update(self, id_: int, name: str = None, organization: int = None,
                   collaboration: int = None) -> dict:
            """Update node information

            Parameters
            ----------
            id_ : int
                Id of the node you want to update
            name : str, optional
                New node name, by default None
            organization : int, optional
                Change the owning organization of the node, by default
                None
            collaboration : int, optional
                Changes the collaboration to which the node belongs, by
                default None

            Returns
            -------
            dict
                Containing the meta-data of the updated node
            """
            return self.parent.request(f'node/{id_}', method='patch', json={
                'name': name,
                'organization_id': organization,
                'collaboration_id': collaboration
            })

        def delete(self, id_: int) -> dict:
            """Deletes a node

            Parameters
            ----------
            id_ : int
                Id of the node you want to delete

            Returns
            -------
            dict
                Message from the server
            """
            return self.parent.request(f'node/{id_}', method='delete')

    class Organization(ClientBase.SubClient):
        """Collection of organization requests"""

        @post_filtering()
        def list(self, name: str = None, country: int = None,
                 collaboration: int = None, page: int = None,
                 per_page: int = None, include_metadata: bool = True) -> list:
            """List organizations

            Parameters
            ----------
            name: str, optional
                Filter by name (with LIKE operator)
            country: str, optional
                Filter by country
            collaboration: int, optional
                Filter by collaboration id
            page: int, optional
                Pagination page, by default 1
            per_page: int, optional
                Number of items on a single page, by default 20
            include_metadata: bool, optional
                Whenever to include the pagination metadata. If this is
                set to False the output is no longer wrapped in a
                dictonairy, by default True

            Returns
            -------
            list of dicts
                Containing meta-data information of the organizations
            """
            includes = ['metadata'] if include_metadata else []
            params = {
                'page': page, 'per_page': per_page, 'include': includes,
                'name': name, 'country': country,
                'collaboration_id': collaboration
            }
            return self.parent.request('organization', params=params)

        @post_filtering(iterable=False)
        def get(self, id_: int = None) -> dict:
            """View specific organization

            Parameters
            ----------
            id_ : int, optional
                Organization `id` of the organization you want to view.
                In case no `id` is provided it will display your own
                organization, default value is None.

            Returns
            -------
            dict
                Containing the organization meta-data
            """
            if not id_:
                id_ = self.parent.whoami.organization_id

            return self.parent.request(f'organization/{id_}')

        @post_filtering(iterable=False)
        def update(self, id_: int = None, name: str = None,
                   address1: str = None, address2: str = None,
                   zipcode: str = None, country: str = None,
                   domain: str = None, public_key: str = None) -> dict:
            """Update organization information

            Parameters
            ----------
            id_ : int, optional
                Organization id, by default None
            name : str, optional
                New organization name, by default None
            address1 : str, optional
                Address line 1, by default None
            address2 : str, optional
                Address line 2, by default None
            zipcode : str, optional
                Zipcode, by default None
            country : str, optional
                Country, by default None
            domain : str, optional
                Domain of the organization (e.g. `iknl.nl`), by default None
            public_key : str, optional
                public key, by default None

            Returns
            -------
            dict
                The meta-data of the updated organization
            """
            if not id_:
                id_ = self.parent.whoami.organization_id

            return self.parent.request(
                f'organization/{id_}',
                method='patch',
                json={
                    'name': name,
                    'address1': address1,
                    'address2': address2,
                    'zipcode': zipcode,
                    'country': country,
                    'domain': domain,
                    'public_key': public_key
                }
            )

        def create(self, name: str, address1: str, address2: str, zipcode: str,
                   country: str, domain: str, public_key: str = None) -> dict:
            """Create new organization

            Parameters
            ----------
            name : str
                Name of the organization
            address1 : str
                Street and number
            address2 : str
                City
            zipcode : str
                Zip or postal code
            country : str
                Country
            domain : str
                Domain of the organization (e.g. vantage6.ai)
            public_key : str, optional
                Public key of the organization. This can be set later,
                by default None

            Returns
            -------
            dict
                Containing the information of the new organization
            """
            json_data = {
                'name': name,
                'address1': address1,
                'address2': address2,
                'zipcode': zipcode,
                'country': country,
                'domain': domain,
            }

            if public_key:
                json_data['public_key'] = public_key

            return self.parent.request(
                'organization',
                method='post',
                json=json_data
            )

    class User(ClientBase.SubClient):

        @post_filtering()
        def list(self, username: str = None, organization: int = None,
                 firstname: str = None, lastname: str = None,
                 email: str = None, role: int = None, rule: int = None,
                 last_seen_from: str = None, last_seen_till: str = None,
                 page: int = 1, per_page: int = 20,
                 include_metadata: bool = True) -> list:
            """List users

            Parameters
            ----------
            username: str, optional
                Filter by username (with LIKE operator)
            organization: int, optional
                Filter by organization id
            firstname: str, optional
                Filter by firstname (with LIKE operator)
            lastname: str, optional
                Filter by lastname (with LIKE operator)
            email: str, optional
                Filter by email (with LIKE operator)
            role: int, optional
                Show only users that have this role id
            rule: int, optional
                Show only users that have this rule id
            last_seen_from: str, optional
                Filter users that have logged on since (format yyyy-mm-dd)
            last_seen_till: str, optional
                Filter users that have logged on until (format yyyy-mm-dd)
            page: int, optional
                Pagination page, by default 1
            per_page: int, optional
                Number of items on a single page, by default 20
            include_metadata: bool, optional
                Whenever to include the pagination metadata. If this is
                set to False the output is no longer wrapped in a
                dictonairy, by default True

            Returns
            -------
            list of dicts
                Containing the meta-data of the users
            """
            includes = ['metadata'] if include_metadata else []
            params = {
                'page': page, 'per_page': per_page, 'include': includes,
                'username': username, 'organization_id': organization,
                'firstname': firstname, 'lastname': lastname, 'email': email,
                'role_id': role, 'rule_id': rule,
                'last_seen_from': last_seen_from,
                'last_seen_till': last_seen_till,
            }
            return self.parent.request('user', params=params)

        @post_filtering(iterable=False)
        def get(self, id_: int = None) -> dict:
            """View user information

            Parameters
            ----------
            id_ : int, optional
                User `id`, by default None. When no `id` is provided
                your own user information is displayed

            Returns
            -------
            dict
                Containing user information
            """
            if not id_:
                id_ = self.parent.whoami.id_
            return self.parent.request(f'user/{id_}')

        @post_filtering(iterable=False)
        def update(self, id_: int = None, firstname: str = None,
                   lastname: str = None, organization: int = None,
                   rules: list = None, roles: list = None, email: str = None
                   ) -> dict:
            """Update user details

            In case you do not supply a user_id, your user is being
            updated.

            Parameters
            ----------
            id_ : int
                User `id` from the user you want to update
            firstname : str
                Your first name
            lastname : str
                Your last name
            organization : int
                Organization id of the organization you want to be part
                of. This can only done by super-users.
            rules : list of ints
                USE WITH CAUTION! Rule ids that should be assigned to
                this user. All previous assigned rules will be removed!
            roles : list of ints
                USE WITH CAUTION! Role ids that should be assigned to
                this user. All previous assigned roles will be removed!
            email : str
                New email from the user

            Returns
            -------
            dict
                A dict containing the updated user data
            """
            if not id_:
                id_ = self.parent.whoami.id_

            json_body = {
                "firstname": firstname,
                "lastname": lastname,
                "organization_id": organization,
                "rules": rules,
                "roles": roles,
                "email": email
            }

            # only submit supplied keys
            json_body = {k: v for k, v in json_body.items() if v is not None}

            user = self.parent.request(f'user/{id_}', method='patch',
                                       json=json_body)
            return user

        @post_filtering(iterable=False)
        def create(self, username: str, firstname: str, lastname: str,
                   password: str, email: str, organization: int = None,
                   roles: list = [], rules: list = []) -> dict:
            """Create new user

            Parameters
            ----------
            username : str
                Used to login to the service. This can not be changed
                later.
            firstname : str
                Firstname of the new user
            lastname : str
                Lastname of the new user
            password : str
                Password of the new user
            organization : int
                Organization `id` this user should belong to
            roles : list of ints
                Role ids that are assigned to this user. Note that you
                can only assign roles if you own the rules within this
                role.
            rules : list of ints
                Rule ids that are assigned to this user. Note that you
                can only assign rules that you own

            Return
            ----------
            dict
                Containing data of the new user
            """
            user_data = {
                'username': username,
                'firstname': firstname,
                'lastname': lastname,
                'password': password,
                'email': email,
                'organization_id': organization,
                'roles': roles,
                'rules': rules
            }
            return self.parent.request('user', json=user_data, method='post')

    class Role(ClientBase.SubClient):

        @post_filtering()
        def list(self, name: str = None, description: str = None,
                 organization: int = None, rule: int = None, user: int = None,
                 include_root: bool = None, page: int = 1, per_page: int = 20,
                 include_metadata: bool = True) -> list:
            """List of roles

            Parameters
            ----------
            name: str, optional
                Filter by name (with LIKE operator)
            description: str, optional
                Filter by description (with LIKE operator)
            organization: int, optional
                Filter by organization id
            rule: int, optional
                Only show roles that contain this rule id
            user: int, optional
                Only show roles that belong to a particular user id
            include_root: bool, optional
                Include roles that are not assigned to any particular
                organization
            page: int, optional
                Pagination page, by default 1
            per_page: int, optional
                Number of items on a single page, by default 20
            include_metadata: bool, optional
                Whenever to include the pagination metadata. If this is
                set to False the output is no longer wrapped in a
                dictonairy, by default True

            Returns
            -------
            list of dicts
                Containing roles meta-data
            """
            includes = ['metadata'] if include_metadata else []
            params = {
                'page': page, 'per_page': per_page, 'include': includes,
                'name': name, 'description': description,
                'organization_id': organization, 'rule_id': rule,
                'include_root': include_root, 'user_id': user,
            }
            return self.parent.request('role', params=params)

        @post_filtering(iterable=True)
        def get(self, id_: int) -> dict:
            """View specific role

            Parameters
            ----------
            id_ : int
                Id of the role you want to insepct

            Returns
            -------
            dict
                Containing meta-data of the role
            """
            return self.parent.request(f'role/{id_}')

        @post_filtering(iterable=True)
        def create(self, name: str, description: str, rules: list,
                   organization: int = None) -> dict:
            """Register new role

            Parameters
            ----------
            name : str
                Role name
            description : str
                Human readable description of the role
            rules : list
                Rules that this role contains
            organization : int, optional
                Organization to which this role belongs. In case this is
                not provided the users organization is used. By default
                None

            Returns
            -------
            dict
                Containing meta-data of the new role
            """
            if not organization:
                organization = self.parent.whoami.organization_id
            return self.parent.request('role', method='post', json={
                'name': name,
                'description': description,
                'rules': rules,
                'organization_id': organization
            })

        @post_filtering(iterable=True)
        def update(self, role: int, name: str = None, description: str = None,
                   rules: list = None) -> dict:
            """Update role

            Parameters
            ----------
            role : int
                Id of the role that updated
            name : str, optional
                New name of the role, by default None
            description : str, optional
                New description of the role, by default None
            rules : list, optional
                CAUTION! This will not *add* rules but replace them. If
                you remove rules from your own role you lose access. By
                default None

            Returns
            -------
            dict
                Containing the updated role data
            """
            return self.parent.request(f'role/{role}', method='patch', json={
                'name': name,
                'description': description,
                'rules': rules
            })

        def delete(self, role: int) -> dict:
            """Delete role

            Parameters
            ----------
            role : int
                CAUTION! Id of the role to be deleted. If you remove
                roles that are attached to you, you might lose access!

            Returns
            -------
            dict
                Message from the server
            """
            res = self.parent.request(f'role/{role}', method='delete')
            self.parent.log.info(f'--> {res.get("msg")}')

    class Task(ClientBase.SubClient):

        @post_filtering(iterable=False)
        def get(self, id_: int, include_results: bool = False) -> dict:
            """View specific task

            Parameters
            ----------
            id_ : int
                Id of the task you want to view
            include_results : bool, optional
                Whenever to include the results or not, by default False

            Returns
            -------
            dict
                Containing the task data
            """
            params = {}
            params['include'] = 'results' if include_results else None
            return self.parent.request(f'task/{id_}', params=params)

        @post_filtering()
<<<<<<< HEAD
        def list(self, init_org_id: int = None, init_user_id: int = None,
=======
        def list(self, initiating_org: int = None, initiating_user: int = None,
>>>>>>> dd4696c6
                 collaboration: int = None, image: str = None,
                 parent: int = None, run: int = None,
                 name: str = None, include_results: bool = False,
                 description: str = None, database: str = None,
                 result: int = None, page: int = 1, per_page: int = 20,
                 include_metadata: bool = True) -> dict:
            """List tasks

            Parameters
            ----------
            name: str, optional
                Filter by the name of the task. It will match with a
                Like operator. I.e. E% will search for task names that
                start with an 'E'.
<<<<<<< HEAD
            init_org_id: int, optional
                Filter by initiating organization
            init_user_id: int, optional
=======
            initiating_org: int, optional
                Filter by initiating organization
            initiating_user: int, optional
>>>>>>> dd4696c6
                Filter by initiating user
            collaboration: int, optional
                Filter by collaboration
            image: str, optional
                Filter by Docker image name (with LIKE operator)
            parent: int, optional
                Filter by parent task
            run: int, optional
                Filter by run
            include_results : bool, optional
                Whenever to include the results in the tasks, by default
                False
            description: str, optional
                Filter by description (with LIKE operator)
            database: str, optional
                Filter by database (with LIKE operator)
            result: int, optional
                Only show task that contains this result id
            page: int, optional
                Pagination page, by default 1
            per_page: int, optional
                Number of items on a single page, by default 20
            include_metadata: bool, optional
                Whenever to include the pagination metadata. If this is
                set to False the output is no longer wrapped in a
                dictonairy, by default True

            Returns
            -------
            dict
                dictonairy containing the key 'data' which contains the
                tasks and a key 'links' containing the pagination
                metadata

            OR

            list
                when 'include_metadata' is set to false, it removes the
                metadata wrapper. I.e. directly returning the 'data'
                key.
            """
            # if the param is None, it will not be passed on to the
            # request
            params = {
<<<<<<< HEAD
                'init_org_id': init_org_id, 'init_user_id': init_user_id,
=======
                'init_org_id': initiating_org, 'init_user_id': initiating_user,
>>>>>>> dd4696c6
                'collaboration_id': collaboration,
                'image': image, 'parent_id': parent, 'run_id': run,
                'name': name, 'page': page, 'per_page': per_page,
                'description': description, 'database': database,
                'result_id': result
            }
            includes = []
            if include_results:
                includes.append('results')
            if include_metadata:
                includes.append('metadata')
            params['include'] = includes

            return self.parent.request('task', params=params)

        @post_filtering(iterable=False)
        def create(self, collaboration: int, organizations: list, name: str,
                   image: str, description: str, input: dict,
                   data_format: str = LEGACY,
                   database: str = 'default') -> dict:
            """Create a new task

            Parameters
            ----------
            collaboration : int
                Id of the collaboration to which this task belongs
            organizations : list
                Organization ids (within the collaboration) which need
                to execute this task
            name : str
                Human readable name
            image : str
                Docker image name which contains the algorithm
            description : str
                Human readable description
            input : dict
                Algorithm input
            data_format : str, optional
                IO data format used, by default LEGACY
            database: str, optional
                Database name to be used at the node

            Returns
            -------
            dict
                [description]
            """
            return self.parent.post_task(name, image, collaboration, input,
                                         description, organizations,
                                         data_format, database)

        def delete(self, id_: int) -> dict:
            """Delete a task

            Also removes the related results.

            Parameters
            ----------
            id_ : int
                Id of the task to be removed

            Returns
            -------
            dict
                Message from the server
            """
            msg = self.parent.request(f'task/{id_}', method='delete')
            self.parent.log.info(f'--> {msg}')

    class Result(ClientBase.SubClient):

        @post_filtering(iterable=False)
        def get(self, id_: int, include_task: bool = False) -> dict:
            """View a specific result

            Parameters
            ----------
            id_ : int
                id of the result you want to inspect
            include_task : bool, optional
                Whenever to include the task or not, by default False

            Returns
            -------
            dict
                Containing the result data
            """
            self.parent.log.info('--> Attempting to decrypt results!')

            # get_results also handles decryption
            result = self.parent.get_results(id=id_, include_task=include_task)
            result_data = result.get('result')
            if result_data:
                try:
                    result['result'] = deserialization.load_data(result_data)
                except Exception as e:
                    self.parent.log.warn('--> Failed to deserialize')
                    self.parent.log.debug(e)

            return result

        @post_filtering()
        def list(self, task: int = None, organization: int = None,
                 state: str = None, node: int = None,
                 include_task: bool = False, started: Tuple[str, str] = None,
                 assigned: Tuple[str, str] = None,
                 finished: Tuple[str, str] = None, port: int = None,
                 page: int = None, per_page: int = None,
                 include_metadata: bool = True) -> list:
            """List results

            Parameters
            ----------
            task: int, optional
                Filter by task id
            organization: int, optional
                Filter by organization id
            state: int, optional
                Filter by state: ('open',)
            node: int, optional
                Filter by node id
            include_task : bool, optional
                Whenever to include the task or not, by default False
            started: Tuple[str, str], optional
                Filter on a range of start times (format: yyyy-mm-dd)
            assigned: Tuple[str, str], optional
                Filter on a range of assign times (format: yyyy-mm-dd)
            finished: Tuple[str, str], optional
                Filter on a range of finished times (format: yyyy-mm-dd)
            port: int, optional
                Port on which result was computed
            page: int, optional
                Pagination page number, defaults to 1
            per_page: int, optional
                Number of items per page, defaults to 20
            include_metedata: bool, optional
                Whenevet to include pagination metadata, defaults to
                True

            Returns
            -------
            dict
                Containing the key 'data' which contains a list of
                results, and a key 'links' which contains the pagination
                metadata

            OR

            list of dicts
                When include_metadata is set to False, the metadata wrapper
                is stripped and only a list of results is returned
            """
            includes = []
            if include_metadata:
                includes.append('metadata')
            if include_task:
                includes.append('task')

            s_from, s_till = started if started else (None, None)
            a_from, a_till = assigned if assigned else (None, None)
            f_from, f_till = finished if finished else (None, None)

            params = {
                'task_id': task, 'organization_id': organization,
                'state': state, 'node_id': node, 'page': page,
                'per_page': per_page, 'include': includes,
                'started_from': s_from, 'started_till': s_till,
                'assigned_from': a_from, 'assigned_till': a_till,
                'finished_from': f_from, 'finished_till': f_till,
                'port': port
            }

            results = self.parent.get_results(params=params)

            if isinstance(results, dict):
                wrapper = results
                results = results['data']

            cleaned_results = []
            for result in results:
                if result.get('result'):
                    try:
                        des_res = deserialization.load_data(
                            result.get('result')
                        )
                    except Exception as e:
                        id_ = result.get('id')
                        self.parent.log.warn('Could not deserialize result id='
                                             f'{id_}')
                        self.parent.log.debug(e)
                        continue
                    result['result'] = des_res
                cleaned_results.append(result)

            if 'wrapper' in locals():
                wrapper['data'] = cleaned_results
                cleaned_results = wrapper

            return cleaned_results

        def from_task(self, task_id: int, include_task: bool = False):
            self.parent.log.info('--> Attempting to decrypt results!')

            # get_results also handles decryption
            results = self.parent.get_results(task_id=task_id,
                                              include_task=include_task)
            cleaned_results = []
            for result in results:
                if result.get('result'):
                    des_res = deserialization.load_data(result.get('result'))
                    result['result'] = des_res
                cleaned_results.append(result)

            return cleaned_results

    class Rule(ClientBase.SubClient):

        @post_filtering(iterable=False)
        def get(self, id_: int) -> dict:
            """View specific rule

            Parameters
            ----------
            id_ : int
                Id of the rule you want to view

            Returns
            -------
            dict
                Containing the information about this rule
            """
            return self.parent.request(f'rule/{id_}')

        @post_filtering()
        def list(self, name: str = None, operation: str = None,
                 scope: str = None, role: int = None, page: int = 1,
                 per_page: int = 20, include_metadata: bool = True) -> list:
            """List of all available rules

            Parameters
            ----------
            name: str, optional
                Filter by rule name
            operation: str, optional
                Filter by operation
            scope: str, optional
                Filter by scope
            role: int, optional
                Only show rules that belong to this role id
            page: int, optional
                Pagination page, by default 1
            per_page: int, optional
                Number of items on a single page, by default 20
            include_metadata: bool, optional
                Whenever to include the pagination metadata. If this is
                set to False the output is no longer wrapped in a
                dictonairy, by default True

            Returns
            -------
            list of dicts
                Containing all the rules from the vantage6 server
            """
            includes = ['metadata'] if include_metadata else []
            params = {
                'page': page, 'per_page': per_page, 'include': includes,
                'name': name, 'operation': operation, 'scope': scope,
                'role_id': role
            }
            return self.parent.request('rule', params=params)


class ContainerClient(ClientBase):
    """ Container interface to the local proxy server (central server).

        An algorithm container should never communicate directly to the
        central server. Therefore the algorithm container has no
        internet connection. The algorithm can, however, talk to a local
        proxy server which has interface to the central server. This way
        we make sure that the algorithm container does not share stuff
        with others, and we also can encrypt the results for a specific
        receiver. Thus this not a interface to the central server but to
        the local proxy server. However the interface is identical thus
        we are happy that we can ignore this detail.
    """

    def __init__(self, token: str, *args, **kwargs):
        """Container client.
        A client which can be used by algorithms. All permissions of the
        container are derived from the token.

        Parameters
        ----------
        token : str
            JWT (container) token, generated by the node
                the algorithm container runs on
        """
        super().__init__(*args, **kwargs)

        # obtain the identity from the token
        jwt_payload = jwt.decode(
            token, options={"verify_signature": False})

        # FIXME: 'identity' is no longer needed in version 4+. So this if
        # statement can be removed
        if 'sub' in jwt_payload:
            container_identity = jwt_payload['sub']
        elif 'identity' in jwt_payload:
            container_identity = jwt_payload['identity']

        self.image = container_identity.get("image")
        self.database = container_identity.get('database')
        self.host_node_id = container_identity.get("node_id")
        self.collaboration_id = container_identity.get("collaboration_id")
        self.log.info(
            f"Container in collaboration_id={self.collaboration_id} \n"
            f"Key created by node_id {self.host_node_id} \n"
            f"Can only use image={self.image}"
        )

        self._access_token = token
        self.log.debug(f"Access token={self._access_token}")

    def authenticate(self):
        """ Containers obtain their key via their host Node."""
        self.log.warn("Containers do not authenticate?!")
        return

    def refresh_token(self):
        """ Containers cannot refresh their token.

            TODO we might want to notify node/server about this...
            TODO make a more usefull exception
        """
        raise Exception("Containers cannot refresh!")

    def get_results(self, task_id: int):
        """ Obtain results from a specific task at the server

            Containers are allowed to obtain the results of their
            children (having the same run_id at the server). The
            permissions are checked at te central server.

            :param task_id: id of the task from which you want to obtain
                the results
        """
        results = self.request(
            f"task/{task_id}/result"
        )

        res = []
        # Encryption is not done at the client level for the container.
        # Although I am not completely sure that the format is always
        # a pickle.
        # for result in results:
        #     self._decrypt_result(result)
        #     res.append(result.get("result"))
        #
        try:
            res = [pickle.loads(base64s_to_bytes(result.get("result")))
                   for result in results if result.get("result")]
        except Exception as e:
            self.log.error('Unable to unpickle result')
            self.log.debug(e)

        return res

    def get_algorithm_addresses(self, task_id: int):
        """
        Return IP address and port number of other algorithm containers
        involved in a task so that VPN can be used for communication
        """
        results = self.request(f"task/{task_id}/result")

        algorithm_addresses = []
        for result in results:
            for port in result['ports']:
                algorithm_addresses.append({
                    'ip': result['node']['ip'],
                    'port': port['port'],
                    'label': port['label']
                })
        return algorithm_addresses

    def get_algorithm_address_by_label(self, task_id: int, label: str) -> str:
        """
        Return the IP address plus port number of a given port label
        """
        algorithm_addresses = self.get_algorithm_addresses(task_id=task_id)
        for address in algorithm_addresses:
            if address['label'] == label:
                return f"{address['ip']}:{address['port']}"
        return None

    def get_task(self, task_id: int):
        return self.request(
            f"task/{task_id}"
        )

    def create_new_task(self, input_, organization_ids=[]):
        """ Create a new (child) task at the central server.

            Containers are allowed to create child tasks (having the
            same run_id) at the central server. The docker image must
            be the same as the docker image of this container self.

            :param input_: input to the task
            :param organization_ids: organization ids which need to
                execute this task
        """
        self.log.debug(f"create new task for {organization_ids}")

        return self.post_task(
            name="subtask",
            description=f"task from container on node_id={self.host_node_id}",
            collaboration_id=self.collaboration_id,
            organization_ids=organization_ids,
            input_=input_,
            image=self.image,
            database=self.database
        )

    def get_organizations_in_my_collaboration(self):
        """ Obtain all organization in the collaboration.

            The container runs in a Node which is part of a single
            collaboration. This method retrieves all organization data
            that are within that collaboration. This can be used to
            target specific organizations in a collaboration.
        """
        organizations = self.request(
            f"collaboration/{self.collaboration_id}/organization")
        return organizations

    def post_task(self, name: str, image: str, collaboration_id: int,
                  input_: str = '', description='',
                  organization_ids: list = [], database='default') -> dict:
        """ Post a new task at the central server.

            ! To create a new task from the algorithm container you
            should use the `create_new_task` function !

            Creating a task from a container does need to be encrypted.
            This is done because the container should never have access
            to the private key of this organization. The encryption
            takes place in the local proxy server to which the algorithm
            communicates (indirectly to the central server). Therefore
            we needed to overload the post_task function.

            :param name: human-readable name
            :param image: docker image name of the task
            :param collaboration_id: id of the collaboration in which
                the task should run
            :param input_: input to the task
            :param description: human-readable description
            :param organization_ids: ids of the organizations where this
                task should run
        """
        self.log.debug("post task without encryption (is handled by proxy)")

        serialized_input = bytes_to_base64s(pickle.dumps(input_))

        organization_json_list = []
        for org_id in organization_ids:
            organization_json_list.append(
                {
                    "id": org_id,
                    "input": serialized_input
                }
            )

        return self.request('task', method='post', json={
            "name": name,
            "image": image,
            "collaboration_id": collaboration_id,
            "description": description,
            "organizations": organization_json_list,
            "database": database
        })


# For backwards compatibility
Client = UserClient<|MERGE_RESOLUTION|>--- conflicted
+++ resolved
@@ -1661,11 +1661,7 @@
             return self.parent.request(f'task/{id_}', params=params)
 
         @post_filtering()
-<<<<<<< HEAD
-        def list(self, init_org_id: int = None, init_user_id: int = None,
-=======
         def list(self, initiating_org: int = None, initiating_user: int = None,
->>>>>>> dd4696c6
                  collaboration: int = None, image: str = None,
                  parent: int = None, run: int = None,
                  name: str = None, include_results: bool = False,
@@ -1680,15 +1676,9 @@
                 Filter by the name of the task. It will match with a
                 Like operator. I.e. E% will search for task names that
                 start with an 'E'.
-<<<<<<< HEAD
-            init_org_id: int, optional
-                Filter by initiating organization
-            init_user_id: int, optional
-=======
             initiating_org: int, optional
                 Filter by initiating organization
             initiating_user: int, optional
->>>>>>> dd4696c6
                 Filter by initiating user
             collaboration: int, optional
                 Filter by collaboration
@@ -1733,11 +1723,7 @@
             # if the param is None, it will not be passed on to the
             # request
             params = {
-<<<<<<< HEAD
-                'init_org_id': init_org_id, 'init_user_id': init_user_id,
-=======
                 'init_org_id': initiating_org, 'init_user_id': initiating_user,
->>>>>>> dd4696c6
                 'collaboration_id': collaboration,
                 'image': image, 'parent_id': parent, 'run_id': run,
                 'name': name, 'page': page, 'per_page': per_page,
