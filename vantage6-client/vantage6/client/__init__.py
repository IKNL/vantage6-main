--- conflicted
+++ resolved
@@ -10,11 +10,6 @@
 import traceback
 
 from pathlib import Path
-<<<<<<< HEAD
-from vantage6.client.subclients.study import StudySubClient
-=======
-from vantage6.client.subclients.algorithm import AlgorithmSubClient
->>>>>>> a32ae3f2
 
 from vantage6.common.globals import APPNAME
 from vantage6.common.encryption import RSACryptor
@@ -25,6 +20,8 @@
 from vantage6.client.utils import LogLevel
 from vantage6.common.task_status import has_task_finished
 from vantage6.common.client.client_base import ClientBase
+from vantage6.client.subclients.study import StudySubClient
+from vantage6.client.subclients.algorithm import AlgorithmSubClient
 from vantage6.client.subclients.algorithm_store import AlgorithmStoreSubClient
 
 
@@ -62,15 +59,12 @@
         self.role = self.Role(self)
         self.node = self.Node(self)
         self.rule = self.Rule(self)
-<<<<<<< HEAD
         self.study = StudySubClient(self)
-=======
         self.algorithm_store = AlgorithmStoreSubClient(self)
         self.algorithm = AlgorithmSubClient(self)
 
         # set collaboration id to None
         self.collaboration_id = None
->>>>>>> a32ae3f2
 
         # Display welcome message
         self.log.info(" Welcome to")
@@ -718,14 +712,10 @@
             organization: int, optional
                 Filter by organization id
             collaboration: int, optional
-<<<<<<< HEAD
-                Filter by collaboration id
+                Filter by collaboration id. If no id is provided but collaboration was
+                defined earlier by user, filtering on that collaboration
             study: int, optional
                 Filter by study id
-=======
-                Filter by collaboration id. If no id is provided but collaboration was
-                defined earlier by user, filtering on that collaboration
->>>>>>> a32ae3f2
             is_online: bool, optional
                 Filter on whether nodes are online or not
             ip: str, optional
@@ -901,14 +891,10 @@
             country: str, optional
                 Filter by country
             collaboration: int, optional
-<<<<<<< HEAD
-                Filter by collaboration id
+                Filter by collaboration id. If client.setup_collaboration() was called,
+                the previously setup collaboration is used. Default value is None
             study: int, optional
                 Filter by study id
-=======
-                Filter by collaboration id. If client.setup_collaboration() was called,
-                the previously setup collaboration is used. Default value is None
->>>>>>> a32ae3f2
             page: int, optional
                 Pagination page, by default 1
             per_page: int, optional
@@ -1461,14 +1447,11 @@
             initiating_user: int, optional
                 Filter by initiating user
             collaboration: int, optional
-<<<<<<< HEAD
-                Filter by collaboration
+                Filter by collaboration. If no id is provided but collaboration was
+                defined earlier by setup_collaboration(), filtering on that
+                collaboration
             study: int, optional
                 Filter by study
-=======
-                Filter by collaboration. If no id is provided but collaboration was
-                defined earlier by setup_collaboration(), filtering on that collaboration
->>>>>>> a32ae3f2
             image: str, optional
                 Filter by Docker image name (with LIKE operator)
             parent: int, optional
@@ -1540,23 +1523,13 @@
             description: str,
             input_: dict,
             collaboration: int = None,
-<<<<<<< HEAD
             study: int = None,
-=======
->>>>>>> a32ae3f2
             databases: list[dict] = None,
         ) -> dict:
             """Create a new task
 
             Parameters
             ----------
-<<<<<<< HEAD
-=======
-            collaboration : int
-                Id of the collaboration to which this task belongs. If collaboration
-                was defined earlier by setup_collaboration(), this collaboration
-                is used. Default value is None
->>>>>>> a32ae3f2
             organizations : list
                 Organization ids (within the collaboration) which need
                 to execute this task
@@ -1588,20 +1561,12 @@
             """
             assert self.parent.cryptor, "Encryption has not yet been setup!"
 
-<<<<<<< HEAD
+            if collaboration is None:
+                collaboration = self.parent.collaboration_id
             if not collaboration and not study:
                 raise ValueError(
                     "Either a collaboration or a study should be specified"
                 )
-=======
-            if collaboration is None:
-                collaboration = self.parent.collaboration_id
-                if collaboration is None:
-                    raise ValueError(
-                        "No collaboration id provided, please set the "
-                        "collaboration id or use `client.setup_collaboration`"
-                    )
->>>>>>> a32ae3f2
 
             if organizations is None:
                 raise ValueError(
