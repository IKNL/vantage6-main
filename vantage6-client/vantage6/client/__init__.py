from __future__ import annotations

import logging
import time
import jwt
import pyfiglet
import itertools
import sys
import traceback

from pathlib import Path

from vantage6.common.globals import APPNAME
from vantage6.common.encryption import RSACryptor
from vantage6.common import WhoAmI
from vantage6.common.serialization import serialize
from vantage6.client.filter import post_filtering
from vantage6.common.client.utils import print_qr_code
from vantage6.client.utils import LogLevel
from vantage6.common.task_status import has_task_finished
from vantage6.common.client.client_base import ClientBase


module_name = __name__.split('.')[1]

LEGACY = 'legacy'


class UserClient(ClientBase):
    """User interface to the vantage6-server"""

    def __init__(self, *args, log_level='debug', **kwargs) -> None:
        """Create user client

        All paramters from `ClientBase` can be used here.

        Parameters
        ----------
        log_level : str, optional
            The log level to use, by default 'debug'
        """
        super(UserClient, self).__init__(*args, **kwargs)

        # Replace logger by print logger
        self.log = self._get_logger(log_level)

        # attach sub-clients
        self.util = self.Util(self)
        self.collaboration = self.Collaboration(self)
        self.organization = self.Organization(self)
        self.user = self.User(self)
        self.run = self.Run(self)
        self.result = self.Result(self)
        self.task = self.Task(self)
        self.role = self.Role(self)
        self.node = self.Node(self)
        self.rule = self.Rule(self)

        # Display welcome message
        self.log.info(" Welcome to")
        for line in pyfiglet.figlet_format(APPNAME, font='big').split('\n'):
            self.log.info(line)
        self.log.info(" --> Join us on Discord! https://discord.gg/rwRvwyK")
        self.log.info(" --> Docs: https://docs.vantage6.ai")
        self.log.info(" --> Blog: https://vantage6.ai")
        self.log.info("-" * 60)
        self.log.info("Cite us!")
        self.log.info("If you publish your findings obtained using vantage6, ")
        self.log.info("please cite the proper sources as mentioned in:")
        self.log.info("https://vantage6.ai/vantage6/references")
        self.log.info("-" * 60)

    @staticmethod
    def _get_logger(level: str) -> logging.Logger:
        """
        Create print-logger

        Parameters
        ----------
        level: str
            Desired logging level

        Returns
        -------
        logging.Logger
            Logger object
        """
        # get logger that prints to console
        logger = logging.getLogger()
        logger.handlers.clear()
        logger.addHandler(logging.StreamHandler(sys.stdout))

        # set log level
        level = level.upper()
        if level not in [lvl.value for lvl in LogLevel]:
            default_lvl = LogLevel.DEBUG.value
            logger.setLevel(default_lvl)
            logger.warn(
                f"You set unknown log level {level}. Available levels are: "
                f"{', '.join([lvl.value for lvl in LogLevel])}. ")
            logger.warn(f"Log level now set to {default_lvl}.")
        else:
            logger.setLevel(level)
        return logger

    def authenticate(self, username: str, password: str,
                     mfa_code: int | str = None) -> None:
        """Authenticate as a user

        It also collects some additional info about your user.

        Parameters
        ----------
        username : str
            Username used to authenticate
        password : str
            Password used to authenticate
        mfa_token: str | int
            Six-digit two-factor authentication code
        """
        auth_json = {
            "username": username,
            "password": password,
        }
        if mfa_code:
            auth_json["mfa_code"] = mfa_code
        auth = super(UserClient, self).authenticate(auth_json,
                                                    path="token/user")
        if not auth:
            # user is not authenticated. The super function is responsible for
            # printing useful output
            return

        # identify the user and the organization to which this user
        # belongs. This is usefull for some client side checks
        try:
            type_ = "user"
            id_ = jwt.decode(
                self.token, options={"verify_signature": False})['sub']

            user = self.request(f"user/{id_}")
            name = user.get("firstname")
            organization_id = user.get("organization").get("id")
            organization = self.request(f"organization/{organization_id}")
            organization_name = organization.get("name")

            self.whoami = WhoAmI(
                type_=type_,
                id_=id_,
                name=name,
                organization_id=organization_id,
                organization_name=organization_name
            )

            self.log.info(" --> Succesfully authenticated")
            self.log.info(f" --> Name: {name} (id={id_})")
            self.log.info(f" --> Organization: {organization_name} "
                          f"(id={organization_id})")
        except Exception:
            self.log.info('--> Retrieving additional user info failed!')
            self.log.error(traceback.format_exc())

    def wait_for_results(self, task_id: int, interval: float = 1) -> dict:
        """
        Polls the server to check when results are ready, and returns the
        results when the task is completed.

        Parameters
        ----------
        task_id: int
            ID of the task that you are waiting for
        interval: float
            Interval in seconds between checks if task is finished. Default 1.

        Returns
        -------
        dict
            A dictionary with the results of the task, after it has completed.
        """
        # Disable logging (additional logging would prevent the 'wait' message
        # from being printed on a single line)
        prev_level = self.log.level
        self.log.setLevel(logging.WARN)

        animation = itertools.cycle(['|', '/', '-', '\\'])
        t = time.time()

        while not has_task_finished(self.task.get(task_id).get('status')):
            frame = next(animation)
            sys.stdout.write(
                f'\r{frame} Waiting for task {task_id} ({int(time.time()-t)}s)'
            )
            sys.stdout.flush()
            time.sleep(interval)
        sys.stdout.write('\rDone!                  ')

        # Re-enable logging
        self.log.setLevel(prev_level)

        result = self.request('result', params={'task_id': task_id})
        result = self.result._decrypt_result(result, is_single_result=False)
        return result

    class Util(ClientBase.SubClient):
        """Collection of general utilities"""

        def get_server_version(self, attempts_on_timeout: int = None) -> dict:
            """View the version number of the vantage6-server
            Parameters
            ----------
            attempts_on_timeout : int
                Number of attempts to make when the server is not responding.
                Default is unlimited.
            Returns
            -------
            dict
                A dict containing the version number
            """
            return self.parent.request(
                'version', attempts_on_timeout=attempts_on_timeout
            )

        def get_server_health(self) -> dict:
            """View the health of the vantage6-server

            Returns
            -------
            dict
                Containing the server health information
            """
            return self.parent.request('health')

        def change_my_password(self, current_password: str,
                               new_password: str) -> dict:
            """Change your own password by providing your current password

            Parameters
            ----------
            current_password : str
                Your current password
            new_password : str
                Your new password

            Returns
            -------
            dict
                Message from the server
            """
            result = self.parent.request(
                'password/change', method='patch', json={
                    'current_password': current_password,
                    'new_password': new_password
                }
            )
            msg = result.get('msg')
            self.parent.log.info(f'--> {msg}')
            return result

        def reset_my_password(self, email: str = None,
                              username: str = None) -> dict:
            """Start reset password procedure

            Either a username of email needs to be provided.

            Parameters
            ----------
            email : str, optional
                Email address of your account, by default None
            username : str, optional
                Username of your account, by default None

            Returns
            -------
            dict
                Message from the server
            """
            assert email or username, "You need to provide username or email!"
            result = self.parent.request('recover/lost', method='post', json={
                'username': username,
                'email': email
            })
            msg = result.get('msg')
            self.parent.log.info(f'--> {msg}')
            return result

        def set_my_password(self, token: str, password: str) -> dict:
            """Set a new password using a recovery token

            Token can be obtained through `.reset_password(...)`

            Parameters
            ----------
            token : str
                Token obtained from `reset_password`
            password : str
                New password

            Returns
            -------
            dict
                Message from the server
            """
            result = self.parent.request('recover/reset', method='post', json={
                'reset_token': token,
                'password': password
            })
            msg = result.get('msg')
            self.parent.log.info(f'--> {msg}')
            return result

        def reset_two_factor_auth(
            self, password: str, email: str = None, username: str = None
        ) -> dict:
            """Start reset procedure for two-factor authentication

            The password and either username of email must be provided.

            Parameters
            ----------
            password: str
                Password of your account
            email : str, optional
                Email address of your account, by default None
            username : str, optional
                Username of your account, by default None

            Returns
            -------
            dict
                Message from the server
            """
            assert email or username, "You need to provide username or email!"
            result = self.parent.request(
                'recover/2fa/lost', method='post', json={
                    'username': username,
                    'email': email,
                    "password": password
                }, retry=False)
            msg = result.get('msg')
            self.parent.log.info(f'--> {msg}')
            return result

        def set_two_factor_auth(self, token: str) -> dict:
            """
            Setup two-factor authentication using a recovery token after you
            have lost access.

            Token can be obtained through `.reset_two_factor_auth(...)`

            Parameters
            ----------
            token : str
                Token obtained from `reset_two_factor_auth`

            Returns
            -------
            dict
                Message from the server
            """
            result = self.parent.request(
                'recover/2fa/reset', method='post', json={
                    'reset_token': token,
                }, retry=False)
            if 'qr_uri' in result:
                print_qr_code(result)
            else:
                msg = result.get('msg')
                self.parent.log.info(f'--> {msg}')
            return result

        def generate_private_key(self, file_: str = None) -> None:
            """Generate new private key

            Parameters
            ----------
            file_ : str, optional
                Path where to store the private key, by default None
            """
            if not file_:
                self.parent.log.info('--> Using current directory')
                file_ = "private_key.pem"

            if isinstance(file_, str):
                file_ = Path(file_).absolute()

            self.parent.log.info(f'--> Generating private key file: {file_}')
            private_key = RSACryptor.create_new_rsa_key(file_)

            self.parent.log.info('--> Assigning private key to client')
            self.parent.cryptor.private_key = private_key

            self.parent.log.info('--> Encrypting the client and uploading '
                                 'the public key')
            self.parent.setup_encryption(file_)

    class Collaboration(ClientBase.SubClient):
        """Collection of collaboration requests"""

        @post_filtering()
        def list(self, scope: str = 'organization',
                 name: str = None, encrypted: bool = None,
                 organization: int = None, page: int = 1,
                 per_page: int = 20) -> dict:
            """View your collaborations

            Parameters
            ----------
            scope : str, optional
                Scope of the list, accepted values are `organization` and
                `global`. In case of `organization` you get the collaborations
                in which your organization participates. If you specify global
                you get the collaborations which you are allowed to see.
            name: str, optional (with LIKE operator)
                Filter collaborations by name
            organization: int, optional
                Filter collaborations by organization id
            encrypted: bool, optional
                Filter collaborations by whether or not they are encrypted
            page: int, optional
                Pagination page, by default 1
            per_page: int, optional
                Number of items on a single page, by default 20

            Returns
            -------
            list of dicts
                Containing collabotation information

            Notes
            -----
            - Pagination does not work in combination with scope
              `organization` as pagination is missing at endpoint
              /organization/<id>/collaboration
            """
            params = {
                'page': page, 'per_page': per_page, 'name': name,
                'encrypted': encrypted, 'organization_id': organization,
            }
            if scope == 'organization':
                org_id = self.parent.whoami.organization_id
                return self.parent.request(
                    'collaboration', params={'organization_id': org_id}
                )
            elif scope == 'global':
                return self.parent.request('collaboration', params=params)
            else:
                self.parent.log.info('--> Unrecognized `scope`. Needs to be '
                                     '`organization` or `global`')

        @post_filtering(iterable=False)
        def get(self, id_: int) -> dict:
            """View specific collaboration

            Parameters
            ----------
            id_ : int
                Id from the collaboration you want to view

            Returns
            -------
            dict
                Containing the collaboration information
            """
            return self.parent.request(f'collaboration/{id_}')

        @post_filtering(iterable=False)
        def create(self, name: str, organizations: list,
                   encrypted: bool = False) -> dict:
            """Create new collaboration

            Parameters
            ----------
            name : str
                Name of the collaboration
            organizations : list
                List of organization ids which participate in the
                collaboration
            encrypted : bool, optional
                Whenever the collaboration should be encrypted or not,
                by default False

            Returns
            -------
            dict
                Containing the new collaboration meta-data
            """
            return self.parent.request('collaboration', method='post', json={
                'name': name,
                'organization_ids': organizations,
                'encrypted': encrypted
            })

    class Node(ClientBase.SubClient):
        """Collection of node requests"""

        @post_filtering(iterable=False)
        def get(self, id_: int) -> dict:
            """View specific node

            Parameters
            ----------
            id_ : int
                Id of the node you want to inspect

            Returns
            -------
            dict
                Containing the node meta-data
            """
            return self.parent.request(f'node/{id_}')

        @post_filtering()
        def list(self, name: str = None, organization: int = None,
                 collaboration: int = None, is_online: bool = None,
                 ip: str = None, last_seen_from: str = None,
                 last_seen_till: str = None, page: int = 1, per_page: int = 20,
                 ) -> list[dict]:
            """List nodes

            Parameters
            ----------
            name: str, optional
                Filter by name (with LIKE operator)
            organization: int, optional
                Filter by organization id
            collaboration: int, optional
                Filter by collaboration id
            is_online: bool, optional
                Filter on whether nodes are online or not
            ip: str, optional
                Filter by node VPN IP address
            last_seen_from: str, optional
                Filter if node has been online since date (format: yyyy-mm-dd)
            last_seen_till: str, optional
                Filter if node has been online until date (format: yyyy-mm-dd)
            page: int, optional
                Pagination page, by default 1
            per_page: int, optional
                Number of items on a single page, by default 20

            Returns
            -------

            list of dicts
                Containing meta-data of the nodes
            """
            params = {
                'page': page, 'per_page': per_page,
                'name': name, 'organization_id': organization,
                'collaboration_id': collaboration, 'ip': ip,
                'last_seen_from': last_seen_from,
                'last_seen_till': last_seen_till
            }
            if is_online is not None:
                params['status'] = 'online' if is_online else 'offline'
            return self.parent.request('node', params=params)

        @post_filtering(iterable=False)
        def create(self, collaboration: int, organization: int = None,
                   name: str = None) -> dict:
            """Register new node

            Parameters
            ----------
            collaboration : int
                Collaboration id to which this node belongs
            organization : int, optional
                Organization id to which this node belongs. If no id provided
                the users organization is used. Default value is None
            name : str, optional
                Name of the node. If no name is provided the server will
                generate one. Default value is None

            Returns
            -------
            dict
                Containing the meta-data of the new node
            """
            if not organization:
                organization = self.parent.whoami.organization_id

            return self.parent.request('node', method='post', json={
                'organization_id': organization,
                'collaboration_id': collaboration,
                'name': name
            })

        @post_filtering(iterable=False)
        def update(self, id_: int, name: str = None, organization: int = None,
                   collaboration: int = None) -> dict:
            """Update node information

            Parameters
            ----------
            id_ : int
                Id of the node you want to update
            name : str, optional
                New node name, by default None
            organization : int, optional
                Change the owning organization of the node, by default
                None
            collaboration : int, optional
                Changes the collaboration to which the node belongs, by
                default None

            Returns
            -------
            dict
                Containing the meta-data of the updated node
            """
            return self.parent.request(f'node/{id_}', method='patch', json={
                'name': name,
                'organization_id': organization,
                'collaboration_id': collaboration
            })

        def delete(self, id_: int) -> dict:
            """Deletes a node

            Parameters
            ----------
            id_ : int
                Id of the node you want to delete

            Returns
            -------
            dict
                Message from the server
            """
            return self.parent.request(f'node/{id_}', method='delete')

        def kill_tasks(self, id_: int) -> dict:
            """
            Kill all tasks currently running on a node

            Parameters
            ----------
            id_ : int
                Id of the node of which you want to kill the tasks

            Returns
            -------
            dict
                Message from the server
            """
            return self.parent.request(
                'kill/node/tasks', method='post', json={'id': id_}
            )

    class Organization(ClientBase.SubClient):
        """Collection of organization requests"""

        @post_filtering()
        def list(
            self, name: str = None, country: int = None,
            collaboration: int = None, page: int = None, per_page: int = None,
        ) -> list[dict]:
            """List organizations

            Parameters
            ----------
            name: str, optional
                Filter by name (with LIKE operator)
            country: str, optional
                Filter by country
            collaboration: int, optional
                Filter by collaboration id
            page: int, optional
                Pagination page, by default 1
            per_page: int, optional
                Number of items on a single page, by default 20

            Returns
            -------
            list[dict]
                Containing meta-data information of the organizations
            """
            params = {
                'page': page, 'per_page': per_page, 'name': name,
                'country': country, 'collaboration_id': collaboration
            }
            return self.parent.request('organization', params=params)

        @post_filtering(iterable=False)
        def get(self, id_: int = None) -> dict:
            """View specific organization

            Parameters
            ----------
            id_ : int, optional
                Organization `id` of the organization you want to view.
                In case no `id` is provided it will display your own
                organization, default value is None.

            Returns
            -------
            dict
                Containing the organization meta-data
            """
            if not id_:
                id_ = self.parent.whoami.organization_id

            return self.parent.request(f'organization/{id_}')

        @post_filtering(iterable=False)
        def update(self, id_: int = None, name: str = None,
                   address1: str = None, address2: str = None,
                   zipcode: str = None, country: str = None,
                   domain: str = None, public_key: str = None) -> dict:
            """Update organization information

            Parameters
            ----------
            id_ : int, optional
                Organization id, by default None
            name : str, optional
                New organization name, by default None
            address1 : str, optional
                Address line 1, by default None
            address2 : str, optional
                Address line 2, by default None
            zipcode : str, optional
                Zipcode, by default None
            country : str, optional
                Country, by default None
            domain : str, optional
                Domain of the organization (e.g. `iknl.nl`), by default None
            public_key : str, optional
                public key, by default None

            Returns
            -------
            dict
                The meta-data of the updated organization
            """
            if not id_:
                id_ = self.parent.whoami.organization_id

            return self.parent.request(
                f'organization/{id_}',
                method='patch',
                json={
                    'name': name,
                    'address1': address1,
                    'address2': address2,
                    'zipcode': zipcode,
                    'country': country,
                    'domain': domain,
                    'public_key': public_key
                }
            )

        def create(self, name: str, address1: str, address2: str, zipcode: str,
                   country: str, domain: str, public_key: str = None) -> dict:
            """Create new organization

            Parameters
            ----------
            name : str
                Name of the organization
            address1 : str
                Street and number
            address2 : str
                City
            zipcode : str
                Zip or postal code
            country : str
                Country
            domain : str
                Domain of the organization (e.g. vantage6.ai)
            public_key : str, optional
                Public key of the organization. This can be set later,
                by default None

            Returns
            -------
            dict
                Containing the information of the new organization
            """
            json_data = {
                'name': name,
                'address1': address1,
                'address2': address2,
                'zipcode': zipcode,
                'country': country,
                'domain': domain,
            }

            if public_key:
                json_data['public_key'] = public_key

            return self.parent.request(
                'organization',
                method='post',
                json=json_data
            )

    class User(ClientBase.SubClient):

        @post_filtering()
        def list(self, username: str = None, organization: int = None,
                 firstname: str = None, lastname: str = None,
                 email: str = None, role: int = None, rule: int = None,
                 last_seen_from: str = None, last_seen_till: str = None,
                 page: int = 1, per_page: int = 20) -> list:
            """List users

            Parameters
            ----------
            username: str, optional
                Filter by username (with LIKE operator)
            organization: int, optional
                Filter by organization id
            firstname: str, optional
                Filter by firstname (with LIKE operator)
            lastname: str, optional
                Filter by lastname (with LIKE operator)
            email: str, optional
                Filter by email (with LIKE operator)
            role: int, optional
                Show only users that have this role id
            rule: int, optional
                Show only users that have this rule id
            last_seen_from: str, optional
                Filter users that have logged on since (format yyyy-mm-dd)
            last_seen_till: str, optional
                Filter users that have logged on until (format yyyy-mm-dd)
            page: int, optional
                Pagination page, by default 1
            per_page: int, optional
                Number of items on a single page, by default 20

            Returns
            -------
            list of dicts
                Containing the meta-data of the users
            """
            params = {
                'page': page, 'per_page': per_page,
                'username': username, 'organization_id': organization,
                'firstname': firstname, 'lastname': lastname, 'email': email,
                'role_id': role, 'rule_id': rule,
                'last_seen_from': last_seen_from,
                'last_seen_till': last_seen_till,
            }
            return self.parent.request('user', params=params)

        @post_filtering(iterable=False)
        def get(self, id_: int = None) -> dict:
            """View user information

            Parameters
            ----------
            id_ : int, optional
                User `id`, by default None. When no `id` is provided
                your own user information is displayed

            Returns
            -------
            dict
                Containing user information
            """
            if not id_:
                id_ = self.parent.whoami.id_
            return self.parent.request(f'user/{id_}')

        @post_filtering(iterable=False)
        def update(self, id_: int = None, firstname: str = None,
                   lastname: str = None, organization: int = None,
                   rules: list = None, roles: list = None, email: str = None
                   ) -> dict:
            """Update user details

            In case you do not supply a user_id, your user is being
            updated.

            Parameters
            ----------
            id_ : int
                User `id` from the user you want to update
            firstname : str
                Your first name
            lastname : str
                Your last name
            organization : int
                Organization id of the organization you want to be part
                of. This can only done by super-users.
            rules : list of ints
                USE WITH CAUTION! Rule ids that should be assigned to
                this user. All previous assigned rules will be removed!
            roles : list of ints
                USE WITH CAUTION! Role ids that should be assigned to
                this user. All previous assigned roles will be removed!
            email : str
                New email from the user

            Returns
            -------
            dict
                A dict containing the updated user data
            """
            if not id_:
                id_ = self.parent.whoami.id_

            json_body = {
                "firstname": firstname,
                "lastname": lastname,
                "organization_id": organization,
                "rules": rules,
                "roles": roles,
                "email": email
            }

            # only submit supplied keys
            json_body = {k: v for k, v in json_body.items() if v is not None}

            user = self.parent.request(f'user/{id_}', method='patch',
                                       json=json_body)
            return user

        @post_filtering(iterable=False)
        def create(self, username: str, firstname: str, lastname: str,
                   password: str, email: str, organization: int = None,
                   roles: list = [], rules: list = []) -> dict:
            """Create new user

            Parameters
            ----------
            username : str
                Used to login to the service. This can not be changed
                later.
            firstname : str
                Firstname of the new user
            lastname : str
                Lastname of the new user
            password : str
                Password of the new user
            email : str
                Email address of the new user
            organization : int
                Organization `id` this user should belong to
            roles : list of ints
                Role ids that are assigned to this user. Note that you
                can only assign roles if you own the rules within this
                role.
            rules : list of ints
                Rule ids that are assigned to this user. Note that you
                can only assign rules that you own

            Returns
            -------
            dict
                Containing data of the new user
            """
            user_data = {
                'username': username,
                'firstname': firstname,
                'lastname': lastname,
                'password': password,
                'email': email,
                'organization_id': organization,
                'roles': roles,
                'rules': rules
            }
            return self.parent.request('user', json=user_data, method='post')

    class Role(ClientBase.SubClient):

        @post_filtering()
        def list(self, name: str = None, description: str = None,
                 organization: int = None, rule: int = None, user: int = None,
                 include_root: bool = None, page: int = 1, per_page: int = 20,
                 ) -> list[dict]:
            """List of roles

            Parameters
            ----------
            name: str, optional
                Filter by name (with LIKE operator)
            description: str, optional
                Filter by description (with LIKE operator)
            organization: int, optional
                Filter by organization id
            rule: int, optional
                Only show roles that contain this rule id
            user: int, optional
                Only show roles that belong to a particular user id
            include_root: bool, optional
                Include roles that are not assigned to any particular
                organization
            page: int, optional
                Pagination page, by default 1
            per_page: int, optional
                Number of items on a single page, by default 20

            Returns
            -------
            list[dict]
                Containing roles meta-data
            """
            params = {
                'page': page, 'per_page': per_page,
                'name': name, 'description': description,
                'organization_id': organization, 'rule_id': rule,
                'include_root': include_root, 'user_id': user,
            }
            return self.parent.request('role', params=params)

        @post_filtering(iterable=True)
        def get(self, id_: int) -> dict:
            """View specific role

            Parameters
            ----------
            id_ : int
                Id of the role you want to insepct

            Returns
            -------
            dict
                Containing meta-data of the role
            """
            return self.parent.request(f'role/{id_}')

        @post_filtering(iterable=True)
        def create(self, name: str, description: str, rules: list,
                   organization: int = None) -> dict:
            """Register new role

            Parameters
            ----------
            name : str
                Role name
            description : str
                Human readable description of the role
            rules : list
                Rules that this role contains
            organization : int, optional
                Organization to which this role belongs. In case this is
                not provided the users organization is used. By default
                None

            Returns
            -------
            dict
                Containing meta-data of the new role
            """
            if not organization:
                organization = self.parent.whoami.organization_id
            return self.parent.request('role', method='post', json={
                'name': name,
                'description': description,
                'rules': rules,
                'organization_id': organization
            })

        @post_filtering(iterable=True)
        def update(self, role: int, name: str = None, description: str = None,
                   rules: list = None) -> dict:
            """Update role

            Parameters
            ----------
            role : int
                Id of the role that updated
            name : str, optional
                New name of the role, by default None
            description : str, optional
                New description of the role, by default None
            rules : list, optional
                CAUTION! This will not *add* rules but replace them. If
                you remove rules from your own role you lose access. By
                default None

            Returns
            -------
            dict
                Containing the updated role data
            """
            return self.parent.request(f'role/{role}', method='patch', json={
                'name': name,
                'description': description,
                'rules': rules
            })

        def delete(self, role: int) -> dict:
            """Delete role

            Parameters
            ----------
            role : int
                CAUTION! Id of the role to be deleted. If you remove
                roles that are attached to you, you might lose access!

            Returns
            -------
            dict
                Message from the server
            """
            res = self.parent.request(f'role/{role}', method='delete')
            self.parent.log.info(f'--> {res.get("msg")}')

    class Task(ClientBase.SubClient):

        @post_filtering(iterable=False)
        def get(self, id_: int, include_results: bool = False) -> dict:
            """View specific task

            Parameters
            ----------
            id_ : int
                Id of the task you want to view
            include_results : bool, optional
                Whenever to include the results or not, by default False

            Returns
            -------
            dict
                Containing the task data
            """
            params = {}
            params['include'] = 'results' if include_results else None
            return self.parent.request(f'task/{id_}', params=params)

        @post_filtering()
        def list(
            self, initiating_org: int = None, initiating_user: int = None,
            collaboration: int = None, image: str = None, parent: int = None,
            job: int = None, name: str = None, include_results: bool = False,
            description: str = None, database: str = None, run: int = None,
            status: str = None, user_created: bool = None, page: int = 1,
            per_page: int = 20
        ) -> dict:
            """List tasks

            Parameters
            ----------
            name: str, optional
                Filter by the name of the task. It will match with a
                Like operator. I.e. E% will search for task names that
                start with an 'E'.
            initiating_org: int, optional
                Filter by initiating organization
            initiating_user: int, optional
                Filter by initiating user
            collaboration: int, optional
                Filter by collaboration
            image: str, optional
                Filter by Docker image name (with LIKE operator)
            parent: int, optional
                Filter by parent task
            job: int, optional
                Filter by job id
            include_results : bool, optional
                Whenever to include the results in the tasks, by default
                False
            description: str, optional
                Filter by description (with LIKE operator)
            database: str, optional
                Filter by database (with LIKE operator)
            run: int, optional
                Only show task that contains this run id
            status: str, optional
                Filter by task status (e.g. 'active', 'pending', 'completed',
                'crashed')
            user_created: bool, optional
                If True, show only top-level tasks created by users. If False,
                show only subtasks created by algorithm containers.
            page: int, optional
                Pagination page, by default 1
            per_page: int, optional
                Number of items on a single page, by default 20

            Returns
            -------
            dict
                dictonairy containing the key 'data' which contains the
                tasks and a key 'links' containing the pagination
                metadata
            """
            # if the param is None, it will not be passed on to the
            # request
            params = {
                'init_org_id': initiating_org, 'init_user_id': initiating_user,
                'collaboration_id': collaboration,
                'image': image, 'parent_id': parent, 'job_id': job,
                'name': name, 'page': page, 'per_page': per_page,
                'description': description, 'database': database,
                'run_id': run, 'status': status,
            }
            includes = []
            if include_results:
                includes.append('results')
            params['include'] = includes
            if user_created is not None:
                params['is_user_created'] = 1 if user_created else 0

            return self.parent.request('task', params=params)

        @post_filtering(iterable=False)
        def create(self, collaboration: int, organizations: list, name: str,
                   image: str, description: str, input_: dict,
                   databases: list[dict] = None) -> dict:
            """Create a new task

            Parameters
            ----------
            collaboration : int
                Id of the collaboration to which this task belongs
            organizations : list
                Organization ids (within the collaboration) which need
                to execute this task
            name : str
                Human readable name
            image : str
                Docker image name which contains the algorithm
            description : str
                Human readable description
            input_ : dict
                Algorithm input
            databases: list[dict], optional
                Databases to be used at the node. Each dict should contain
                at least a 'label' key. Additional keys are 'query' (if using
                SQL/SPARQL databases), 'sheet_name' (if using Excel databases),
                and 'preprocessing' information.

            Returns
            -------
            dict
                A dictionairy containing data on the created task, or a message
                from the server if the task could not be created
            """
            assert self.parent.cryptor, "Encryption has not yet been setup!"

            if organizations is None:
                raise ValueError(
                    'No organizations specified! Cannot create task without '
                    'assigning it to at least one organization.'
                )

<<<<<<< HEAD
=======
            if databases is None:
                databases = []
>>>>>>> 03803635
            databases = self._parse_arg_databases(databases)

            # Data will be serialized in JSON.
            serialized_input = serialize(input_)

            # Encrypt the input per organization using that organization's
            # public key.
            organization_json_list = []
            for org_id in organizations:
                pub_key = self.parent.request(f"organization/{org_id}")\
                    .get("public_key")
                organization_json_list.append({
                    "id": org_id,
                    "input": self.parent.cryptor.encrypt_bytes_to_str(
                        serialized_input, pub_key)
                })

            return self.parent.request('task', method='post', json={
                "name": name,
                "image": image,
                "collaboration_id": collaboration,
                "description": description,
                "organizations": organization_json_list,
                'databases': databases
            })

        @staticmethod
        def _parse_arg_databases(databases: list[dict] | str) -> list[dict]:
            """Parse the databases argument

            Parameters
            ----------
            databases: list[dict] | str
                Each dict should contain at least a 'label' key. A single str
                can be passed and will be interpreted as a single database with
                that label.

            Returns
            -------
            list[dict]
                The parsed databases argument

            Raises
            ------
            ValueError: if 'label' is missing from the database dict or an
                        invalid label is provided.

            Note
            ----
            We are looking before we leap (LBYL) rather than attempting to
            catch an exception later on (EAFP) because the task will be created
            on the server before nodes might even get a chance to complain.
            """
            if isinstance(databases, str):
                # it is not unlikely that users specify a single database as a
                # str, in that case we convert it to a list
                databases = [{"label": databases}]

            for db in databases:
                try:
                    label_input = db.get("label")
                except AttributeError:
                    raise ValueError(
                        "Databases specified should be a list of dicts with"
                        "label keys or a single str"
                    )
                if not label_input or not isinstance(label_input, str):
                    raise ValueError(
                        "Each database should have a 'label' key with a string"
                        "value."
                    )
                # Labels will become part of env var names in algo container,
                # some chars are not allowed in some shells.
                if not label_input.isidentifier():
                    raise ValueError(
                        "Database labels should be made up of letters, digits"
                        " (except first character) and underscores only. "
                        f"Invalid label: {db.get('label')}"
                    )
            return databases

        def delete(self, id_: int) -> dict:
            """Delete a task

            Also removes the related runs.

            Parameters
            ----------
            id_ : int
                Id of the task to be removed

            Returns
            -------
            dict
                Message from the server
            """
            msg = self.parent.request(f'task/{id_}', method='delete')
            self.parent.log.info(f'--> {msg}')

        def kill(self, id_: int) -> dict:
            """Kill a task running on one or more nodes

            Note that this does not remove the task from the database, but
            merely halts its execution (and prevents it from being restarted).

            Parameters
            ----------
            id_ : int
                Id of the task to be killed

            Returns
            -------
            dict
                Message from the server
            """
            msg = self.parent.request('/kill/task', method='post', json={
                'id': id_
            })
            self.parent.log.info(f'--> {msg}')

    class Run(ClientBase.SubClient):

        @post_filtering(iterable=False)
        def get(self, id_: int, include_task: bool = False) -> dict:
            """View a specific run

            Parameters
            ----------
            id_ : int
                id of the run you want to inspect
            include_task : bool, optional
                Whenever to include the task or not, by default False

            Returns
            -------
            dict
                Containing the run data
            """
            self.parent.log.info('--> Attempting to decrypt results!')

            # get run from the API
            params = {'include': 'task'} if include_task else {}
            run = self.parent.request(endpoint=f'run/{id_}', params=params)

            # decrypt input
            run = self._decrypt_input(run_data=run, is_single_run=True)

            return run

        @post_filtering()
        def list(self, task: int = None, organization: int = None,
                 state: str = None, node: int = None,
                 include_task: bool = False, started: tuple[str, str] = None,
                 assigned: tuple[str, str] = None,
                 finished: tuple[str, str] = None, port: int = None,
                 page: int = None, per_page: int = None,
                 ) -> dict | list[dict]:
            """List runs

            Parameters
            ----------
            task: int, optional
                Filter by task id
            organization: int, optional
                Filter by organization id
            state: int, optional
                Filter by state: ('open',)
            node: int, optional
                Filter by node id
            include_task : bool, optional
                Whenever to include the task or not, by default False
            started: tuple[str, str], optional
                Filter on a range of start times (format: yyyy-mm-dd)
            assigned: tuple[str, str], optional
                Filter on a range of assign times (format: yyyy-mm-dd)
            finished: tuple[str, str], optional
                Filter on a range of finished times (format: yyyy-mm-dd)
            port: int, optional
                Port on which run was computed
            page: int, optional
                Pagination page number, defaults to 1
            per_page: int, optional
                Number of items per page, defaults to 20

            Returns
            -------
            dict | list[dict]
                A dictionary containing the key 'data' which contains a list of
                runs, and a key 'links' which contains the pagination metadata.
            """
            includes = []
            if include_task:
                includes.append('task')

            s_from, s_till = started if started else (None, None)
            a_from, a_till = assigned if assigned else (None, None)
            f_from, f_till = finished if finished else (None, None)

            params = {
                'task_id': task, 'organization_id': organization,
                'state': state, 'node_id': node, 'page': page,
                'per_page': per_page, 'include': includes,
                'started_from': s_from, 'started_till': s_till,
                'assigned_from': a_from, 'assigned_till': a_till,
                'finished_from': f_from, 'finished_till': f_till,
                'port': port
            }

            # get runs from the API
            runs = self.parent.request(endpoint='run', params=params)

            # decrypt input data
            runs = self._decrypt_input(run_data=runs, is_single_run=False)

            return runs

        def from_task(
            self, task_id: int, include_task: bool = False
        ) -> list[dict]:
            """
            Get all algorithm runs from a specific task

            Parameters
            ----------
            task_id : int
                Id of the task to get results from
            include_task : bool, optional
                Whenever to include the task or not, by default False

            Returns
            -------
            list[dict]
                Containing the results
            """
            self.parent.log.info('--> Attempting to decrypt results!')

            # get all algorithm runs from a specific task
            params = {}
            if include_task:
                params['include'] = 'task'
            if task_id:
                params['task_id'] = task_id
            runs = self.parent.request(endpoint='run', params=params)

            # decrypt input data
            runs = self._decrypt_input(run_data=runs, is_single_run=False)

            return runs

        def _decrypt_input(self, run_data: dict, is_single_run: bool) -> dict:
            """
            Wrapper function to decrypt and deserialize the input of one or
            more runs

            Parameters
            ----------
            run_data : dict
                The data of the run(s) to decrypt
            is_single_run : bool
                Whether the run_data is a single run or a list of runs

            Returns
            -------
            dict
                Data on the algorithm run(s) with decrypted input
            """
            return self.parent._decrypt_field(
                data=run_data, field='input', is_single_resource=is_single_run
            )

    class Result(ClientBase.SubClient):
        """
        Client to get the results of one or multiple algorithm runs
        """
        @post_filtering(iterable=False)
        def get(self, id_: int) -> dict:
            """View a specific result

            Parameters
            ----------
            id_ : int
                id of the run you want to inspect

            Returns
            -------
            dict
                Containing the run data
            """
            self.parent.log.info('--> Attempting to decrypt results!')

            result = self.parent.request(endpoint=f'result/{id_}')
            result = self._decrypt_result(
                result_data=result, is_single_result=True
            )

            return result['result']

        def from_task(self, task_id: int):
            """
            Get all results from a specific task

            Parameters
            ----------
            task_id : int
                Id of the task to get results from

            Returns
            -------
            list[dict]
                Containing the results
            """
            self.parent.log.info('--> Attempting to decrypt results!')

            results = self.parent.request(
                'result', params={'task_id': task_id}
            )
            results = self._decrypt_result(results, False)
            return results

        def _decrypt_result(self, result_data: dict,
                            is_single_result: bool) -> dict:
            """
            Wrapper function to decrypt and deserialize the input of one or
            more runs

            Parameters
            ----------
            result_data : dict
                The data of the run(s) to decrypt
            is_single_result : bool
                Whether the result_data is a single result or a list of results

            Returns
            -------
            dict
                Data on the algorithm run(s) with decrypted input
            """
            return self.parent._decrypt_field(
                data=result_data, field='result',
                is_single_resource=is_single_result
            )

    class Rule(ClientBase.SubClient):

        @post_filtering(iterable=False)
        def get(self, id_: int) -> dict:
            """View specific rule

            Parameters
            ----------
            id_ : int
                Id of the rule you want to view

            Returns
            -------
            dict
                Containing the information about this rule
            """
            return self.parent.request(f'rule/{id_}')

        @post_filtering()
        def list(self, name: str = None, operation: str = None,
                 scope: str = None, role: int = None, page: int = 1,
                 per_page: int = 20) -> list:
            """List of all available rules

            Parameters
            ----------
            name: str, optional
                Filter by rule name
            operation: str, optional
                Filter by operation
            scope: str, optional
                Filter by scope
            role: int, optional
                Only show rules that belong to this role id
            page: int, optional
                Pagination page, by default 1
            per_page: int, optional
                Number of items on a single page, by default 20

            Returns
            -------
            list of dicts
                Containing all the rules from the vantage6 server
            """
            params = {
                'page': page, 'per_page': per_page, 'name': name,
                'operation': operation, 'scope': scope, 'role_id': role
            }
            return self.parent.request('rule', params=params)


# Alias the UserClient to Client for easy usage for Python users
Client = UserClient<|MERGE_RESOLUTION|>--- conflicted
+++ resolved
@@ -1238,11 +1238,8 @@
                     'assigning it to at least one organization.'
                 )
 
-<<<<<<< HEAD
-=======
             if databases is None:
                 databases = []
->>>>>>> 03803635
             databases = self._parse_arg_databases(databases)
 
             # Data will be serialized in JSON.
