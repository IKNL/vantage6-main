"""
vantage6 clients

This module is contains a base client. From this base client the container
client (client used by master algorithms) and the user client are derived.
"""
from __future__ import annotations

import logging
import time
import typing
import jwt
import requests
import pyfiglet
import json as json_lib
import itertools
import sys
import traceback

from pathlib import Path

from vantage6.common.exceptions import AuthenticationException
from vantage6.common.globals import APPNAME
from vantage6.common.encryption import RSACryptor, DummyCryptor
from vantage6.common import WhoAmI
from vantage6.tools import serialization, deserialization
from vantage6.client.filter import post_filtering
from vantage6.client.utils import print_qr_code, LogLevel
from vantage6.common.task_status import TaskStatus


module_name = __name__.split('.')[1]

LEGACY = 'legacy'


class ServerInfo(typing.NamedTuple):
    """
    Data-class to store the server info.

    Attributes
    ----------
    host : str
        Adress (including protocol, e.g. `https://`) of the vantage6 server
    port : int
        Port numer to which the server listens
    path : str
        Path of the api, e.g. '/api'
    """
    host: str
    port: int
    path: str


class ClientBase(object):
    """Common interface to the central server.

    Contains the basis for all other clients, e.g. UserClient, NodeClient and
    AlgorithmClient. This includes a basic interface to authenticate, send
    generic requests, create tasks and retrieve results.
    """

    def __init__(self, host: str, port: int, path: str = '/api') -> None:
        """Basic setup for the client

        Parameters
        ----------
        host : str
            Adress (including protocol, e.g. `https://`) of the vantage6 server
        port : int
            port numer to which the server listens
        path : str, optional
            path of the api, by default '/api'
        """

        self.log = logging.getLogger(module_name)

        # server settings
        self.__host = host
        self.__port = port
        self.__api_path = path

        # tokens
        self._access_token = None
        self.__refresh_token = None
        self.__refresh_url = None

        self.cryptor = None
        self.whoami = None

    @property
    def name(self) -> str:
        """
        Return the node's/client's name

        Returns
        -------
        str
            Name of the user or node
        """
        return self.whoami.name

    @property
    def headers(self) -> dict:
        """
        Defines headers that are sent with each request. This includes the
        authorization token.

        Returns
        -------
        dict
            Headers
        """
        if self._access_token:
            return {'Authorization': 'Bearer ' + self._access_token}
        else:
            return {}

    @property
    def token(self) -> str:
        """
        JWT Authorization token

        Returns
        -------
        str
            JWT token
        """
        return self._access_token

    @property
    def host(self) -> str:
        """
        Host including protocol (HTTP/HTTPS)

        Returns
        -------
        str
            Host address of the vantage6 server
        """
        return self.__host

    @property
    def port(self) -> int:
        """
        Port on which vantage6 server listens

        Returns
        -------
        int
            Port number
        """
        return self.__port

    @property
    def path(self) -> str:
        """
        Path/endpoint at the server where the api resides

        Returns
        -------
        str
            Path to the api
        """
        return self.__api_path

    @property
    def base_path(self) -> str:
        """
        Full path to the server URL. Combination of host, port and api-path

        Returns
        -------
        str
            Server URL
        """
        if self.__port:
            return f"{self.host}:{self.port}{self.__api_path}"

        return f"{self.host}{self.__api_path}"

    def generate_path_to(self, endpoint: str) -> str:
        """Generate URL to endpoint using host, port and endpoint

        Parameters
        ----------
        endpoint : str
            endpoint to which a fullpath needs to be generated

        Returns
        -------
        str
            URL to the endpoint
        """
        if endpoint.startswith('/'):
            path = self.base_path + endpoint
        else:
            path = self.base_path + '/' + endpoint

        return path

    def request(self, endpoint: str, json: dict = None, method: str = 'get',
                params: dict = None, first_try: bool = True,
                retry: bool = True) -> dict:
        """Create http(s) request to the vantage6 server

        Parameters
        ----------
        endpoint : str
            Endpoint of the server
        json : dict, optional
            payload, by default None
        method : str, optional
            Http verb, by default 'get'
        params : dict, optional
            URL parameters, by default None
        first_try : bool, optional
            Whether this is the first attempt of this request. Default True.
        retry: bool, optional
            Try request again after refreshing the token. Default True.

        Returns
        -------
        dict
            Response of the server
        """

        # get appropiate method
        rest_method = {
            'get': requests.get,
            'post': requests.post,
            'put': requests.put,
            'patch': requests.patch,
            'delete': requests.delete
        }.get(method.lower(), requests.get)

        # send request to server
        url = self.generate_path_to(endpoint)
        self.log.debug(f'Making request: {method.upper()} | {url} | {params}')

        try:
            response = rest_method(url, json=json, headers=self.headers,
                                   params=params)
        except requests.exceptions.ConnectionError as e:
            # we can safely retry as this is a connection error. And we
            # keep trying!
            self.log.error('Connection error... Retrying')
            self.log.debug(e)
            time.sleep(1)
            return self.request(endpoint, json, method, params)

        # TODO: should check for a non 2xx response
        if response.status_code > 210:
            self.log.error(
                f'Server responded with error code: {response.status_code}')
            try:
                self.log.error("msg:"+response.json().get("msg", ""))
            except json_lib.JSONDecodeError:
                self.log.error('Did not find a message from the server')
                self.log.debug(response.content)

            if retry:
                if first_try:
                    self.refresh_token()
                    return self.request(endpoint, json, method, params,
                                        first_try=False)
                else:
                    self.log.error("Nope, refreshing the token didn't fix it.")

        return response.json()

    def setup_encryption(self, private_key_file: str) -> None:
        """Enable the encryption module fot the communication

        This will attach a Crypter object to the client. It will also
        verify that the public key at the server matches the local
        private key. In case they differ, the local public key is uploaded
        to the server.

        Parameters
        ----------
        private_key_file : str
            File path of the private key file

        Raises
        ------
        AssertionError
            If the client is not authenticated
        """
        assert self._access_token, \
            "Encryption can only be setup after authentication"
        assert self.whoami.organization_id, \
            "Organization unknown... Did you authenticate?"

        if private_key_file is None:
            self.cryptor = DummyCryptor()
            return

        if isinstance(private_key_file, str):
            private_key_file = Path(private_key_file)

        cryptor = RSACryptor(private_key_file)

        # check if the public-key is the same on the server. If this is
        # not the case, this node will not be able to read any messages
        # that are send to him! If this is the case, the new public_key
        # will be uploaded to the central server
        organization = self.request(
            f"organization/{self.whoami.organization_id}")
        pub_key = organization.get("public_key")
        upload_pub_key = False

        if pub_key:
            if cryptor.verify_public_key(pub_key):
                self.log.info("Public key matches the server key! Good to go!")

            else:
                self.log.critical(
                    "Local public key does not match server public key. "
                    "You will not able to read any messages that are intended "
                    "for you!"
                )
                upload_pub_key = True
        else:
            upload_pub_key = True

        # upload public key if required
        if upload_pub_key:
            self.request(
                f"organization/{self.whoami.organization_id}",
                method="patch",
                json={"public_key": cryptor.public_key_str}
            )
            self.log.info("The public key on the server is updated!")

        self.cryptor = cryptor

    def authenticate(self, credentials: dict,
                     path: str = "token/user") -> bool:
        """Authenticate to the vantage6-server

        It allows users, nodes and containers to sign in. Credentials can
        either be a username/password combination or a JWT authorization
        token.

        Parameters
        ----------
        credentials : dict
            Credentials used to authenticate
        path : str, optional
            Endpoint used for authentication. This differs for users, nodes and
            containers, by default "token/user"

        Raises
        ------
        Exception
            Failed to authenticate

        Returns
        -------
        Bool
            Whether or not user is authenticated. Alternative is that user is
            redirected to set up two-factor authentication
        """
        if 'username' in credentials:
            self.log.debug(
                f"Authenticating user {credentials['username']}...")
        elif 'api_key' in credentials:
            self.log.debug('Authenticating node...')

        # authenticate to the central server
        url = self.generate_path_to(path)
        response = requests.post(url, json=credentials)
        data = response.json()

        # handle negative responses
        if response.status_code > 200:
            self.log.critical(f"Failed to authenticate: {data.get('msg')}")
            if response.status_code == 401:
                raise AuthenticationException("Failed to authenticate")
            else:
                raise Exception("Failed to authenticate")

        if 'qr_uri' in data:
            print_qr_code(data)
            return False
        else:
            # Check if there is an access token. If not, there is a problem
            # with authenticating
            if 'access_token' not in data:
                if 'msg' in data:
                    raise Exception(data['msg'])
                else:
                    raise Exception(
                        "No access token in authentication response!")

            # store tokens in object
            self.log.info("Successfully authenticated")
            self._access_token = data.get("access_token")
            self.__refresh_token = data.get("refresh_token")
            self.__refresh_url = data.get("refresh_url")
            return True

    def refresh_token(self) -> None:
        """Refresh an expired token using the refresh token

        Raises
        ------
        Exception
            Authentication Error!
        AssertionError
            Refresh URL not found
        """
        self.log.info("Refreshing token")
        assert self.__refresh_url, \
            "Refresh URL not found, did you authenticate?"

        # if no port is specified explicit, then it should be omit the
        # colon : in the path. Similar (but different) to the property
        # base_path
        if self.__port:
            url = f"{self.__host}:{self.__port}{self.__refresh_url}"
        else:
            url = f"{self.__host}{self.__refresh_url}"

        # send request to server
        response = requests.post(url, headers={
            'Authorization': 'Bearer ' + self.__refresh_token
        })

        # server says no!
        if response.status_code != 200:
            self.log.critical("Could not refresh token")
            raise Exception("Authentication Error!")

        self._access_token = response.json()["access_token"]
        self.__refresh_token = response.json()["refresh_token"]

    # TODO BvB 23-01-23 remove this method in v4+. It is only here for
    # backwards compatibility
    def post_task(self, name: str, image: str, collaboration_id: int,
<<<<<<< HEAD
                  input_='', description='',
                  organization_ids: list = None,
                  data_format=LEGACY, databases: list[str] = None) -> dict:
=======
                  input_='', description='', organization_ids: list = None,
                  database: str = 'default') -> dict:
>>>>>>> dbbeae60
        """Post a new task at the server

        It will also encrypt `input_` for each receiving organization.

        Parameters
        ----------
        name : str
            Human readable name for the task
        image : str
            Docker image name containing the algorithm
        collaboration_id : int
            Collaboration `id` of the collaboration for which the task is
            intended
        input_ : str, optional
            Task input, by default ''
        description : str, optional
            Human readable description of the task, by default ''
        organization_ids : list, optional
            Ids of organizations (within the collaboration) that need to
            execute this task, by default None
<<<<<<< HEAD
        data_format : str, optional
            Type of data format to use to send and receive
            data. possible values: 'json', 'pickle', 'legacy'. 'legacy'
            will use pickle serialization. Default is 'legacy'., by default
            LEGACY
        databases : list[str], optional
            Database labels to use for the task, by default ['default']
=======
        database : str, optional
            Database label to use for the task, by default 'default'
>>>>>>> dbbeae60

        Returns
        -------
        dict
            Containing the task meta-data

        Raises
        ------
        AssertionError
            Encryption has not yet been setup.
        """
        assert self.cryptor, "Encryption has not yet been setup!"

        if organization_ids is None:
            organization_ids = []
        if databases is None:
            databases = ['default']
        elif isinstance(databases, str):
            # it is not unlikely that users specify a single database as a str,
            # in that case we convert it to a list
            databases = [databases]

        # Data will be serialized in JSON.
        serialized_input = serialization.serialize(input_)

        organization_json_list = []
        for org_id in organization_ids:
            pub_key = self.request(f"organization/{org_id}").get("public_key")
            # pub_key = base64s_to_bytes(pub_key)
            # self.log.debug(pub_key)

            organization_json_list.append({
                "id": org_id,
                "input": self.cryptor.encrypt_bytes_to_str(serialized_input,
                                                           pub_key)
            })

        return self.request('task', method='post', json={
            "name": name,
            "image": image,
            "collaboration_id": collaboration_id,
            "description": description,
            "organizations": organization_json_list,
            'databases': databases
        })

    def _decrypt_input(self, input_: str) -> bytes:
        """Helper to decrypt the input of an algorithm run

        Keys are replaced, but object reference remains intact: changes are
        made *in-place*.

        Parameters
        ----------
        input_: str
            The encrypted algorithm input

        Returns
        -------
        bytes
            The decrypted algorithm run input

        Raises
        ------
        AssertionError
            Encryption has not been initialized
        """
        assert self.cryptor, "Encryption has not been initialized"
        cryptor = self.cryptor
        try:
            # TODO this only works when the runs belong to the
            # same organization... We should make different implementation
            # of get_results
            input_ = cryptor.decrypt_str_to_bytes(input_)

        except Exception as e:
            self.log.debug(e)

        return input_

    def _decrypt_field(self, data: dict, field: str,
                       is_single_resource: bool) -> dict:
        """
        Wrapper function to decrypt and deserialize the a field of one or more
        resources

        This can be used to decrypt and deserialize input and results of
        algorithm runs.

        Parameters
        ----------
        run_data : dict
            The data of which to decrypt a field
        field : str
            The field to decrypt and deserialize
        is_single_resource : bool
            Whether the data is of a single resource or a list of resources

        Returns
        -------
        dict
            Data on the algorithm run(s) with decrypted input
        """
        # TODO change in v4+ when pagination is default
        # hack: in the case that the pagination metadata is included we
        # need to strip that for decrypting
        if isinstance(data, dict) and 'data' in data:
            wrapper = data
            data = data['data']

        if is_single_resource:
            data[field] = deserialization.load_data(
                self._decrypt_input(
                    data[field]
                )
            )
        else:
            for resource in data:
                resource[field] = deserialization.load_data(
                    self._decrypt_input(resource[field])
                )

        if 'wrapper' in locals():
            wrapper['data'] = data
            data = wrapper

        return data

    class SubClient:
        """
        Create sub groups of commands using this SubClient

        Parameters
        ----------
        parent : UserClient | AlgorithmClient
            The parent client
        """
        def __init__(self, parent) -> None:
            self.parent = parent


class UserClient(ClientBase):
    """User interface to the vantage6-server"""

    def __init__(self, *args, verbose=False, log_level='debug',
                 **kwargs) -> None:
        """Create user client

        All paramters from `ClientBase` can be used here.

        Parameters
        ----------
        verbose : bool, optional
            Whenever to print (info) messages, by default False
        log_level : str, optional
            The log level to use, by default 'debug'
        """
        super(UserClient, self).__init__(*args, **kwargs)

        # Replace logger by print logger
        # TODO in v4+, remove the verbose option and only keep log_level
        self.log = self._get_logger(verbose, log_level)

        # attach sub-clients
        self.util = self.Util(self)
        self.collaboration = self.Collaboration(self)
        self.organization = self.Organization(self)
        self.user = self.User(self)
        self.run = self.Run(self)
        self.result = self.Result(self)
        self.task = self.Task(self)
        self.role = self.Role(self)
        self.node = self.Node(self)
        self.rule = self.Rule(self)

        # Display welcome message
        self.log.info(" Welcome to")
        for line in pyfiglet.figlet_format(APPNAME, font='big').split('\n'):
            self.log.info(line)
        self.log.info(" --> Join us on Discord! https://discord.gg/rwRvwyK")
        self.log.info(" --> Docs: https://docs.vantage6.ai")
        self.log.info(" --> Blog: https://vantage6.ai")
        self.log.info("-" * 60)
        self.log.info("Cite us!")
        self.log.info("If you publish your findings obtained using vantage6, ")
        self.log.info("please cite the proper sources as mentioned in:")
        self.log.info("https://vantage6.ai/vantage6/references")
        self.log.info("-" * 60)

    @staticmethod
    def _get_logger(enabled: bool, level: str) -> logging.Logger:
        """
        Create print-logger

        Parameters
        ----------
        enabled: bool
            If true, logging at most detailed level
        level: str
            Desired logging level

        Returns
        -------
        logging.Logger
            Logger object
        """
        # get logger that prints to console
        logger = logging.getLogger()
        logger.handlers.clear()
        logger.addHandler(logging.StreamHandler(sys.stdout))

        # set log level
        level = level.upper()
        if enabled:
            logger.setLevel(LogLevel.DEBUG.value)
        elif level not in [lvl.value for lvl in LogLevel]:
            default_lvl = LogLevel.DEBUG.value
            logger.setLevel(default_lvl)
            logger.warn(
                f"You set unknown log level {level}. Available levels are: "
                f"{', '.join([lvl.value for lvl in LogLevel])}. ")
            logger.warn(f"Log level now set to {default_lvl}.")
        else:
            logger.setLevel(level)
        return logger

    def authenticate(self, username: str, password: str,
                     mfa_code: int | str = None) -> None:
        """Authenticate as a user

        It also collects some additional info about your user.

        Parameters
        ----------
        username : str
            Username used to authenticate
        password : str
            Password used to authenticate
        mfa_token: str | int
            Six-digit two-factor authentication code
        """
        auth_json = {
            "username": username,
            "password": password,
        }
        if mfa_code:
            auth_json["mfa_code"] = mfa_code
        auth = super(UserClient, self).authenticate(auth_json,
                                                    path="token/user")
        if not auth:
            # user is not authenticated. The super function is responsible for
            # printing useful output
            return

        # identify the user and the organization to which this user
        # belongs. This is usefull for some client side checks
        try:
            type_ = "user"
            id_ = jwt.decode(
                self.token, options={"verify_signature": False})['sub']

            user = self.request(f"user/{id_}")
            name = user.get("firstname")
            organization_id = user.get("organization").get("id")
            organization = self.request(f"organization/{organization_id}")
            organization_name = organization.get("name")

            self.whoami = WhoAmI(
                type_=type_,
                id_=id_,
                name=name,
                organization_id=organization_id,
                organization_name=organization_name
            )

            self.log.info(" --> Succesfully authenticated")
            self.log.info(f" --> Name: {name} (id={id_})")
            self.log.info(f" --> Organization: {organization_name} "
                          f"(id={organization_id})")
        except Exception:
            self.log.info('--> Retrieving additional user info failed!')
            self.log.error(traceback.format_exc())

    def wait_for_results(self, task_id: int, sleep: float = 1) -> dict:
        """
        Polls the server to check when results are ready, and returns the
        results when the task is completed.

        Parameters
        ----------
        task_id: int
            ID of the task that you are waiting for
        sleep: float
            Interval in seconds between checks if task is finished. Default 1.

        Returns
        -------
        dict
            A dictionary with the results of the task, after it has completed.
        """
        # Disable logging (additional logging would prevent the 'wait' message
        # from being printed on a single line)
        if isinstance(self.log, logging.Logger):
            prev_level = self.log.level
            self.log.setLevel(logging.WARN)
        elif isinstance(self.log, UserClient.Log):
            prev_level = self.log.enabled
            self.log.enabled = False

        animation = itertools.cycle(['|', '/', '-', '\\'])
        t = time.time()

        while self.task.get(task_id)['status'] != TaskStatus.COMPLETED:
            frame = next(animation)
            sys.stdout.write(
                f'\r{frame} Waiting for task {task_id} ({int(time.time()-t)}s)'
            )
            sys.stdout.flush()
            time.sleep(sleep)
        sys.stdout.write('\rDone!                  ')

        # Re-enable logging
        if isinstance(self.log, logging.Logger):
            self.log.setLevel(prev_level)
        elif isinstance(self.log, UserClient.Log):
            self.log.enabled = prev_level

        result = self.request('result', params={'task_id': task_id})
        result = self.result._decrypt_result(result, is_single_result=False)
        return result

    class Util(ClientBase.SubClient):
        """Collection of general utilities"""

        def get_server_version(self) -> dict:
            """View the version number of the vantage6-server

            Returns
            -------
            dict
                A dict containing the version number
            """
            return self.parent.request('version')

        def get_server_health(self) -> dict:
            """View the health of the vantage6-server

            Returns
            -------
            dict
                Containing the server health information
            """
            return self.parent.request('health')

        def change_my_password(self, current_password: str,
                               new_password: str) -> dict:
            """Change your own password by providing your current password

            Parameters
            ----------
            current_password : str
                Your current password
            new_password : str
                Your new password

            Returns
            -------
            dict
                Message from the server
            """
            result = self.parent.request(
                'password/change', method='patch', json={
                    'current_password': current_password,
                    'new_password': new_password
                }
            )
            msg = result.get('msg')
            self.parent.log.info(f'--> {msg}')
            return result

        def reset_my_password(self, email: str = None,
                              username: str = None) -> dict:
            """Start reset password procedure

            Either a username of email needs to be provided.

            Parameters
            ----------
            email : str, optional
                Email address of your account, by default None
            username : str, optional
                Username of your account, by default None

            Returns
            -------
            dict
                Message from the server
            """
            assert email or username, "You need to provide username or email!"
            result = self.parent.request('recover/lost', method='post', json={
                'username': username,
                'email': email
            })
            msg = result.get('msg')
            self.parent.log.info(f'--> {msg}')
            return result

        def set_my_password(self, token: str, password: str) -> dict:
            """Set a new password using a recovery token

            Token can be obtained through `.reset_password(...)`

            Parameters
            ----------
            token : str
                Token obtained from `reset_password`
            password : str
                New password

            Returns
            -------
            dict
                Message from the server
            """
            result = self.parent.request('recover/reset', method='post', json={
                'reset_token': token,
                'password': password
            })
            msg = result.get('msg')
            self.parent.log.info(f'--> {msg}')
            return result

        def reset_two_factor_auth(
            self, password: str, email: str = None, username: str = None
        ) -> dict:
            """Start reset procedure for two-factor authentication

            The password and either username of email must be provided.

            Parameters
            ----------
            password: str
                Password of your account
            email : str, optional
                Email address of your account, by default None
            username : str, optional
                Username of your account, by default None

            Returns
            -------
            dict
                Message from the server
            """
            assert email or username, "You need to provide username or email!"
            result = self.parent.request(
                'recover/2fa/lost', method='post', json={
                    'username': username,
                    'email': email,
                    "password": password
                }, retry=False)
            msg = result.get('msg')
            self.parent.log.info(f'--> {msg}')
            return result

        def set_two_factor_auth(self, token: str) -> dict:
            """
            Setup two-factor authentication using a recovery token after you
            have lost access.

            Token can be obtained through `.reset_two_factor_auth(...)`

            Parameters
            ----------
            token : str
                Token obtained from `reset_two_factor_auth`

            Returns
            -------
            dict
                Message from the server
            """
            result = self.parent.request(
                'recover/2fa/reset', method='post', json={
                    'reset_token': token,
                }, retry=False)
            if 'qr_uri' in result:
                print_qr_code(result)
            else:
                msg = result.get('msg')
                self.parent.log.info(f'--> {msg}')
            return result

        def generate_private_key(self, file_: str = None) -> None:
            """Generate new private key

            Parameters
            ----------
            file_ : str, optional
                Path where to store the private key, by default None
            """
            if not file_:
                self.parent.log.info('--> Using current directory')
                file_ = "private_key.pem"

            if isinstance(file_, str):
                file_ = Path(file_).absolute()

            self.parent.log.info(f'--> Generating private key file: {file_}')
            private_key = RSACryptor.create_new_rsa_key(file_)

            self.parent.log.info('--> Assigning private key to client')
            self.parent.cryptor.private_key = private_key

            self.parent.log.info('--> Encrypting the client and uploading '
                                 'the public key')
            self.parent.setup_encryption(file_)

    class Collaboration(ClientBase.SubClient):
        """Collection of collaboration requests"""

        @post_filtering()
        def list(self, scope: str = 'organization',
                 name: str = None, encrypted: bool = None,
                 organization: int = None, page: int = 1,
                 per_page: int = 20, include_metadata: bool = True,
                 ) -> dict:
            """View your collaborations

            Parameters
            ----------
            scope : str, optional
                Scope of the list, accepted values are `organization` and
                `global`. In case of `organization` you get the collaborations
                in which your organization participates. If you specify global
                you get the collaborations which you are allowed to see.
            name: str, optional (with LIKE operator)
                Filter collaborations by name
            organization: int, optional
                Filter collaborations by organization id
            encrypted: bool, optional
                Filter collaborations by whether or not they are encrypted
            page: int, optional
                Pagination page, by default 1
            per_page: int, optional
                Number of items on a single page, by default 20
            include_metadata: bool, optional
                Whenever to include the pagination metadata. If this is
                set to False the output is no longer wrapped in a
                dictonairy, by default True

            Returns
            -------
            list of dicts
                Containing collabotation information

            Notes
            -----
            - Pagination does not work in combination with scope
              `organization` as pagination is missing at endpoint
              /organization/<id>/collaboration
            """
            includes = ['metadata'] if include_metadata else []
            params = {
                'page': page, 'per_page': per_page, 'include': includes,
                'name': name, 'encrypted': encrypted,
                'organization_id': organization,
            }
            if scope == 'organization':
                self.parent.log.info('pagination for scope `organization` '
                                     'not available')
                org_id = self.parent.whoami.organization_id
                return self.parent.request(
                    f'organization/{org_id}/collaboration'
                )
            elif scope == 'global':
                return self.parent.request('collaboration', params=params)
            else:
                self.parent.log.info('--> Unrecognized `scope`. Needs to be '
                                     '`organization` or `global`')

        @post_filtering(iterable=False)
        def get(self, id_: int) -> dict:
            """View specific collaboration

            Parameters
            ----------
            id_ : int
                Id from the collaboration you want to view

            Returns
            -------
            dict
                Containing the collaboration information
            """
            return self.parent.request(f'collaboration/{id_}')

        @post_filtering(iterable=False)
        def create(self, name: str, organizations: list,
                   encrypted: bool = False) -> dict:
            """Create new collaboration

            Parameters
            ----------
            name : str
                Name of the collaboration
            organizations : list
                List of organization ids which participate in the
                collaboration
            encrypted : bool, optional
                Whenever the collaboration should be encrypted or not,
                by default False

            Returns
            -------
            dict
                Containing the new collaboration meta-data
            """
            return self.parent.request('collaboration', method='post', json={
                'name': name,
                'organization_ids': organizations,
                'encrypted': encrypted
            })

    class Node(ClientBase.SubClient):
        """Collection of node requests"""

        @post_filtering(iterable=False)
        def get(self, id_: int) -> dict:
            """View specific node

            Parameters
            ----------
            id_ : int
                Id of the node you want to inspect

            Returns
            -------
            dict
                Containing the node meta-data
            """
            return self.parent.request(f'node/{id_}')

        @post_filtering()
        def list(self, name: str = None, organization: int = None,
                 collaboration: int = None, is_online: bool = None,
                 ip: str = None, last_seen_from: str = None,
                 last_seen_till: str = None, page: int = 1, per_page: int = 20,
                 include_metadata: bool = True,
                 ) -> list[dict]:
            """List nodes

            Parameters
            ----------
            name: str, optional
                Filter by name (with LIKE operator)
            organization: int, optional
                Filter by organization id
            collaboration: int, optional
                Filter by collaboration id
            is_online: bool, optional
                Filter on whether nodes are online or not
            ip: str, optional
                Filter by node VPN IP address
            last_seen_from: str, optional
                Filter if node has been online since date (format: yyyy-mm-dd)
            last_seen_till: str, optional
                Filter if node has been online until date (format: yyyy-mm-dd)
            page: int, optional
                Pagination page, by default 1
            per_page: int, optional
                Number of items on a single page, by default 20
            include_metadata: bool, optional
                Whenever to include the pagination metadata. If this is
                set to False the output is no longer wrapped in a
                dictonairy, by default True

            Returns
            -------

            list of dicts
                Containing meta-data of the nodes
            """
            includes = ['metadata'] if include_metadata else []
            params = {
                'page': page, 'per_page': per_page, 'include': includes,
                'name': name, 'organization_id': organization,
                'collaboration_id': collaboration, 'ip': ip,
                'last_seen_from': last_seen_from,
                'last_seen_till': last_seen_till
            }
            if is_online is not None:
                params['status'] = 'online' if is_online else 'offline'
            return self.parent.request('node', params=params)

        @post_filtering(iterable=False)
        def create(self, collaboration: int, organization: int = None,
                   name: str = None) -> dict:
            """Register new node

            Parameters
            ----------
            collaboration : int
                Collaboration id to which this node belongs
            organization : int, optional
                Organization id to which this node belongs. If no id provided
                the users organization is used. Default value is None
            name : str, optional
                Name of the node. If no name is provided the server will
                generate one. Default value is None

            Returns
            -------
            dict
                Containing the meta-data of the new node
            """
            if not organization:
                organization = self.parent.whoami.organization_id

            return self.parent.request('node', method='post', json={
                'organization_id': organization,
                'collaboration_id': collaboration,
                'name': name
            })

        @post_filtering(iterable=False)
        def update(self, id_: int, name: str = None, organization: int = None,
                   collaboration: int = None) -> dict:
            """Update node information

            Parameters
            ----------
            id_ : int
                Id of the node you want to update
            name : str, optional
                New node name, by default None
            organization : int, optional
                Change the owning organization of the node, by default
                None
            collaboration : int, optional
                Changes the collaboration to which the node belongs, by
                default None

            Returns
            -------
            dict
                Containing the meta-data of the updated node
            """
            return self.parent.request(f'node/{id_}', method='patch', json={
                'name': name,
                'organization_id': organization,
                'collaboration_id': collaboration
            })

        def delete(self, id_: int) -> dict:
            """Deletes a node

            Parameters
            ----------
            id_ : int
                Id of the node you want to delete

            Returns
            -------
            dict
                Message from the server
            """
            return self.parent.request(f'node/{id_}', method='delete')

        def kill_tasks(self, id_: int) -> dict:
            """
            Kill all tasks currently running on a node

            Parameters
            ----------
            id_ : int
                Id of the node of which you want to kill the tasks

            Returns
            -------
            dict
                Message from the server
            """
            return self.parent.request(
                'kill/node/tasks', method='post', json={'id': id_}
            )

    class Organization(ClientBase.SubClient):
        """Collection of organization requests"""

        @post_filtering()
        def list(
            self, name: str = None, country: int = None,
            collaboration: int = None, page: int = None, per_page: int = None,
            include_metadata: bool = True
        ) -> list[dict]:
            """List organizations

            Parameters
            ----------
            name: str, optional
                Filter by name (with LIKE operator)
            country: str, optional
                Filter by country
            collaboration: int, optional
                Filter by collaboration id
            page: int, optional
                Pagination page, by default 1
            per_page: int, optional
                Number of items on a single page, by default 20
            include_metadata: bool, optional
                Whenever to include the pagination metadata. If this is
                set to False the output is no longer wrapped in a
                dictonairy, by default True

            Returns
            -------
            list[dict]
                Containing meta-data information of the organizations
            """
            includes = ['metadata'] if include_metadata else []
            params = {
                'page': page, 'per_page': per_page, 'include': includes,
                'name': name, 'country': country,
                'collaboration_id': collaboration
            }
            return self.parent.request('organization', params=params)

        @post_filtering(iterable=False)
        def get(self, id_: int = None) -> dict:
            """View specific organization

            Parameters
            ----------
            id_ : int, optional
                Organization `id` of the organization you want to view.
                In case no `id` is provided it will display your own
                organization, default value is None.

            Returns
            -------
            dict
                Containing the organization meta-data
            """
            if not id_:
                id_ = self.parent.whoami.organization_id

            return self.parent.request(f'organization/{id_}')

        @post_filtering(iterable=False)
        def update(self, id_: int = None, name: str = None,
                   address1: str = None, address2: str = None,
                   zipcode: str = None, country: str = None,
                   domain: str = None, public_key: str = None) -> dict:
            """Update organization information

            Parameters
            ----------
            id_ : int, optional
                Organization id, by default None
            name : str, optional
                New organization name, by default None
            address1 : str, optional
                Address line 1, by default None
            address2 : str, optional
                Address line 2, by default None
            zipcode : str, optional
                Zipcode, by default None
            country : str, optional
                Country, by default None
            domain : str, optional
                Domain of the organization (e.g. `iknl.nl`), by default None
            public_key : str, optional
                public key, by default None

            Returns
            -------
            dict
                The meta-data of the updated organization
            """
            if not id_:
                id_ = self.parent.whoami.organization_id

            return self.parent.request(
                f'organization/{id_}',
                method='patch',
                json={
                    'name': name,
                    'address1': address1,
                    'address2': address2,
                    'zipcode': zipcode,
                    'country': country,
                    'domain': domain,
                    'public_key': public_key
                }
            )

        def create(self, name: str, address1: str, address2: str, zipcode: str,
                   country: str, domain: str, public_key: str = None) -> dict:
            """Create new organization

            Parameters
            ----------
            name : str
                Name of the organization
            address1 : str
                Street and number
            address2 : str
                City
            zipcode : str
                Zip or postal code
            country : str
                Country
            domain : str
                Domain of the organization (e.g. vantage6.ai)
            public_key : str, optional
                Public key of the organization. This can be set later,
                by default None

            Returns
            -------
            dict
                Containing the information of the new organization
            """
            json_data = {
                'name': name,
                'address1': address1,
                'address2': address2,
                'zipcode': zipcode,
                'country': country,
                'domain': domain,
            }

            if public_key:
                json_data['public_key'] = public_key

            return self.parent.request(
                'organization',
                method='post',
                json=json_data
            )

    class User(ClientBase.SubClient):

        @post_filtering()
        def list(self, username: str = None, organization: int = None,
                 firstname: str = None, lastname: str = None,
                 email: str = None, role: int = None, rule: int = None,
                 last_seen_from: str = None, last_seen_till: str = None,
                 page: int = 1, per_page: int = 20,
                 include_metadata: bool = True) -> list:
            """List users

            Parameters
            ----------
            username: str, optional
                Filter by username (with LIKE operator)
            organization: int, optional
                Filter by organization id
            firstname: str, optional
                Filter by firstname (with LIKE operator)
            lastname: str, optional
                Filter by lastname (with LIKE operator)
            email: str, optional
                Filter by email (with LIKE operator)
            role: int, optional
                Show only users that have this role id
            rule: int, optional
                Show only users that have this rule id
            last_seen_from: str, optional
                Filter users that have logged on since (format yyyy-mm-dd)
            last_seen_till: str, optional
                Filter users that have logged on until (format yyyy-mm-dd)
            page: int, optional
                Pagination page, by default 1
            per_page: int, optional
                Number of items on a single page, by default 20
            include_metadata: bool, optional
                Whenever to include the pagination metadata. If this is
                set to False the output is no longer wrapped in a
                dictonairy, by default True

            Returns
            -------
            list of dicts
                Containing the meta-data of the users
            """
            includes = ['metadata'] if include_metadata else []
            params = {
                'page': page, 'per_page': per_page, 'include': includes,
                'username': username, 'organization_id': organization,
                'firstname': firstname, 'lastname': lastname, 'email': email,
                'role_id': role, 'rule_id': rule,
                'last_seen_from': last_seen_from,
                'last_seen_till': last_seen_till,
            }
            return self.parent.request('user', params=params)

        @post_filtering(iterable=False)
        def get(self, id_: int = None) -> dict:
            """View user information

            Parameters
            ----------
            id_ : int, optional
                User `id`, by default None. When no `id` is provided
                your own user information is displayed

            Returns
            -------
            dict
                Containing user information
            """
            if not id_:
                id_ = self.parent.whoami.id_
            return self.parent.request(f'user/{id_}')

        @post_filtering(iterable=False)
        def update(self, id_: int = None, firstname: str = None,
                   lastname: str = None, organization: int = None,
                   rules: list = None, roles: list = None, email: str = None
                   ) -> dict:
            """Update user details

            In case you do not supply a user_id, your user is being
            updated.

            Parameters
            ----------
            id_ : int
                User `id` from the user you want to update
            firstname : str
                Your first name
            lastname : str
                Your last name
            organization : int
                Organization id of the organization you want to be part
                of. This can only done by super-users.
            rules : list of ints
                USE WITH CAUTION! Rule ids that should be assigned to
                this user. All previous assigned rules will be removed!
            roles : list of ints
                USE WITH CAUTION! Role ids that should be assigned to
                this user. All previous assigned roles will be removed!
            email : str
                New email from the user

            Returns
            -------
            dict
                A dict containing the updated user data
            """
            if not id_:
                id_ = self.parent.whoami.id_

            json_body = {
                "firstname": firstname,
                "lastname": lastname,
                "organization_id": organization,
                "rules": rules,
                "roles": roles,
                "email": email
            }

            # only submit supplied keys
            json_body = {k: v for k, v in json_body.items() if v is not None}

            user = self.parent.request(f'user/{id_}', method='patch',
                                       json=json_body)
            return user

        @post_filtering(iterable=False)
        def create(self, username: str, firstname: str, lastname: str,
                   password: str, email: str, organization: int = None,
                   roles: list = [], rules: list = []) -> dict:
            """Create new user

            Parameters
            ----------
            username : str
                Used to login to the service. This can not be changed
                later.
            firstname : str
                Firstname of the new user
            lastname : str
                Lastname of the new user
            password : str
                Password of the new user
            organization : int
                Organization `id` this user should belong to
            roles : list of ints
                Role ids that are assigned to this user. Note that you
                can only assign roles if you own the rules within this
                role.
            rules : list of ints
                Rule ids that are assigned to this user. Note that you
                can only assign rules that you own

            Returns
            -------
            dict
                Containing data of the new user
            """
            user_data = {
                'username': username,
                'firstname': firstname,
                'lastname': lastname,
                'password': password,
                'email': email,
                'organization_id': organization,
                'roles': roles,
                'rules': rules
            }
            return self.parent.request('user', json=user_data, method='post')

    class Role(ClientBase.SubClient):

        @post_filtering()
        def list(self, name: str = None, description: str = None,
                 organization: int = None, rule: int = None, user: int = None,
                 include_root: bool = None, page: int = 1, per_page: int = 20,
                 include_metadata: bool = True) -> list[dict]:
            """List of roles

            Parameters
            ----------
            name: str, optional
                Filter by name (with LIKE operator)
            description: str, optional
                Filter by description (with LIKE operator)
            organization: int, optional
                Filter by organization id
            rule: int, optional
                Only show roles that contain this rule id
            user: int, optional
                Only show roles that belong to a particular user id
            include_root: bool, optional
                Include roles that are not assigned to any particular
                organization
            page: int, optional
                Pagination page, by default 1
            per_page: int, optional
                Number of items on a single page, by default 20
            include_metadata: bool, optional
                Whenever to include the pagination metadata. If this is
                set to False the output is no longer wrapped in a
                dictonairy, by default True

            Returns
            -------
            list[dict]
                Containing roles meta-data
            """
            includes = ['metadata'] if include_metadata else []
            params = {
                'page': page, 'per_page': per_page, 'include': includes,
                'name': name, 'description': description,
                'organization_id': organization, 'rule_id': rule,
                'include_root': include_root, 'user_id': user,
            }
            return self.parent.request('role', params=params)

        @post_filtering(iterable=True)
        def get(self, id_: int) -> dict:
            """View specific role

            Parameters
            ----------
            id_ : int
                Id of the role you want to insepct

            Returns
            -------
            dict
                Containing meta-data of the role
            """
            return self.parent.request(f'role/{id_}')

        @post_filtering(iterable=True)
        def create(self, name: str, description: str, rules: list,
                   organization: int = None) -> dict:
            """Register new role

            Parameters
            ----------
            name : str
                Role name
            description : str
                Human readable description of the role
            rules : list
                Rules that this role contains
            organization : int, optional
                Organization to which this role belongs. In case this is
                not provided the users organization is used. By default
                None

            Returns
            -------
            dict
                Containing meta-data of the new role
            """
            if not organization:
                organization = self.parent.whoami.organization_id
            return self.parent.request('role', method='post', json={
                'name': name,
                'description': description,
                'rules': rules,
                'organization_id': organization
            })

        @post_filtering(iterable=True)
        def update(self, role: int, name: str = None, description: str = None,
                   rules: list = None) -> dict:
            """Update role

            Parameters
            ----------
            role : int
                Id of the role that updated
            name : str, optional
                New name of the role, by default None
            description : str, optional
                New description of the role, by default None
            rules : list, optional
                CAUTION! This will not *add* rules but replace them. If
                you remove rules from your own role you lose access. By
                default None

            Returns
            -------
            dict
                Containing the updated role data
            """
            return self.parent.request(f'role/{role}', method='patch', json={
                'name': name,
                'description': description,
                'rules': rules
            })

        def delete(self, role: int) -> dict:
            """Delete role

            Parameters
            ----------
            role : int
                CAUTION! Id of the role to be deleted. If you remove
                roles that are attached to you, you might lose access!

            Returns
            -------
            dict
                Message from the server
            """
            res = self.parent.request(f'role/{role}', method='delete')
            self.parent.log.info(f'--> {res.get("msg")}')

    class Task(ClientBase.SubClient):

        @post_filtering(iterable=False)
        def get(self, id_: int, include_results: bool = False) -> dict:
            """View specific task

            Parameters
            ----------
            id_ : int
                Id of the task you want to view
            include_results : bool, optional
                Whenever to include the results or not, by default False

            Returns
            -------
            dict
                Containing the task data
            """
            params = {}
            params['include'] = 'results' if include_results else None
            return self.parent.request(f'task/{id_}', params=params)

        @post_filtering()
        def list(
            self, initiating_org: int = None, initiating_user: int = None,
            collaboration: int = None, image: str = None, parent: int = None,
            job: int = None, name: str = None, include_results: bool = False,
            description: str = None, database: str = None, run: int = None,
            status: str = None, user_created: bool = None, page: int = 1,
            per_page: int = 20, include_metadata: bool = True
        ) -> dict:
            """List tasks

            Parameters
            ----------
            name: str, optional
                Filter by the name of the task. It will match with a
                Like operator. I.e. E% will search for task names that
                start with an 'E'.
            initiating_org: int, optional
                Filter by initiating organization
            initiating_user: int, optional
                Filter by initiating user
            collaboration: int, optional
                Filter by collaboration
            image: str, optional
                Filter by Docker image name (with LIKE operator)
            parent: int, optional
                Filter by parent task
            job: int, optional
                Filter by job id
            include_results : bool, optional
                Whenever to include the results in the tasks, by default
                False
            description: str, optional
                Filter by description (with LIKE operator)
            database: str, optional
                Filter by database (with LIKE operator)
            run: int, optional
                Only show task that contains this run id
            status: str, optional
                Filter by task status (e.g. 'active', 'pending', 'completed',
                'crashed')
            user_created: bool, optional
                If True, show only top-level tasks created by users. If False,
                show only subtasks created by algorithm containers.
            page: int, optional
                Pagination page, by default 1
            per_page: int, optional
                Number of items on a single page, by default 20
            include_metadata: bool, optional
                Whenever to include the pagination metadata. If this is
                set to False the output is no longer wrapped in a
                dictonairy, by default True

            Returns
            -------
            dict
                dictonairy containing the key 'data' which contains the
                tasks and a key 'links' containing the pagination
                metadata

            OR

            list
                when 'include_metadata' is set to false, it removes the
                metadata wrapper. I.e. directly returning the 'data'
                key.
            """
            # if the param is None, it will not be passed on to the
            # request
            # TODO in v4+, we should change the 'initiator' argument to
            # a name that distinguishes it better from the initiating user.
            # Then, we should also change it in the server
            params = {
                'init_org_id': initiating_org, 'init_user_id': initiating_user,
                'collaboration_id': collaboration,
                'image': image, 'parent_id': parent, 'job_id': job,
                'name': name, 'page': page, 'per_page': per_page,
                'description': description, 'database': database,
                'run_id': run, 'status': status,
            }
            includes = []
            if include_results:
                includes.append('results')
            if include_metadata:
                includes.append('metadata')
            params['include'] = includes
            if user_created is not None:
                params['is_user_created'] = 1 if user_created else 0

            return self.parent.request('task', params=params)

        @post_filtering(iterable=False)
        def create(self, collaboration: int, organizations: list, name: str,
                   image: str, description: str, input: dict,
<<<<<<< HEAD
                   data_format: str = LEGACY,
                   databases: list[str] = None) -> dict:
=======
                   database: str = 'default') -> dict:
>>>>>>> dbbeae60
            """Create a new task

            Parameters
            ----------
            collaboration : int
                Id of the collaboration to which this task belongs
            organizations : list
                Organization ids (within the collaboration) which need
                to execute this task
            name : str
                Human readable name
            image : str
                Docker image name which contains the algorithm
            description : str
                Human readable description
            input : dict
                Algorithm input
<<<<<<< HEAD
            data_format : str, optional
                IO data format used, by default LEGACY
            databases: list[str], optional
                Database names to be used at the node
=======
            database: str, optional
                Database name to be used at the node
>>>>>>> dbbeae60

            Returns
            -------
            dict
                [description]
            """
            if databases is None:
                databases = ['default']
            return self.parent.post_task(name, image, collaboration, input,
                                         description, organizations,
<<<<<<< HEAD
                                         data_format, databases)
=======
                                         database)
>>>>>>> dbbeae60

        def delete(self, id_: int) -> dict:
            """Delete a task

            Also removes the related runs.

            Parameters
            ----------
            id_ : int
                Id of the task to be removed

            Returns
            -------
            dict
                Message from the server
            """
            msg = self.parent.request(f'task/{id_}', method='delete')
            self.parent.log.info(f'--> {msg}')

        def kill(self, id_: int) -> dict:
            """Kill a task running on one or more nodes

            Note that this does not remove the task from the database, but
            merely halts its execution (and prevents it from being restarted).

            Parameters
            ----------
            id_ : int
                Id of the task to be killed

            Returns
            -------
            dict
                Message from the server
            """
            msg = self.parent.request('/kill/task', method='post', json={
                'id': id_
            })
            self.parent.log.info(f'--> {msg}')

    class Run(ClientBase.SubClient):

        @post_filtering(iterable=False)
        def get(self, id_: int, include_task: bool = False) -> dict:
            """View a specific run

            Parameters
            ----------
            id_ : int
                id of the run you want to inspect
            include_task : bool, optional
                Whenever to include the task or not, by default False

            Returns
            -------
            dict
                Containing the run data
            """
            self.parent.log.info('--> Attempting to decrypt results!')

            # get run from the API
            params = {'include': 'task'} if include_task else {}
            run = self.parent.request(endpoint=f'run/{id_}', params=params)

            # decrypt input
            run = self._decrypt_input(run_data=run, is_single_run=True)

            return run

        @post_filtering()
        def list(self, task: int = None, organization: int = None,
                 state: str = None, node: int = None,
                 include_task: bool = False, started: tuple[str, str] = None,
                 assigned: tuple[str, str] = None,
                 finished: tuple[str, str] = None, port: int = None,
                 page: int = None, per_page: int = None,
                 include_metadata: bool = True) -> dict | list[dict]:
            """List runs

            Parameters
            ----------
            task: int, optional
                Filter by task id
            organization: int, optional
                Filter by organization id
            state: int, optional
                Filter by state: ('open',)
            node: int, optional
                Filter by node id
            include_task : bool, optional
                Whenever to include the task or not, by default False
            started: tuple[str, str], optional
                Filter on a range of start times (format: yyyy-mm-dd)
            assigned: tuple[str, str], optional
                Filter on a range of assign times (format: yyyy-mm-dd)
            finished: tuple[str, str], optional
                Filter on a range of finished times (format: yyyy-mm-dd)
            port: int, optional
                Port on which run was computed
            page: int, optional
                Pagination page number, defaults to 1
            per_page: int, optional
                Number of items per page, defaults to 20
            include_metedata: bool, optional
                Whenevet to include pagination metadata, defaults to
                True

            Returns
            -------
            dict | list[dict]
                If include_metadata is True, a dictionary is returned
                containing the key 'data' which contains a list of
                runs, and a key 'links' which contains the pagination
                metadata.
                When include_metadata is False, the metadata wrapper
                is stripped and only a list of runs is returned
            """
            includes = []
            if include_metadata:
                includes.append('metadata')
            if include_task:
                includes.append('task')

            s_from, s_till = started if started else (None, None)
            a_from, a_till = assigned if assigned else (None, None)
            f_from, f_till = finished if finished else (None, None)

            params = {
                'task_id': task, 'organization_id': organization,
                'state': state, 'node_id': node, 'page': page,
                'per_page': per_page, 'include': includes,
                'started_from': s_from, 'started_till': s_till,
                'assigned_from': a_from, 'assigned_till': a_till,
                'finished_from': f_from, 'finished_till': f_till,
                'port': port
            }

            # get runs from the API
            runs = self.parent.request(endpoint='run', params=params)

            # decrypt input data
            runs = self._decrypt_input(run_data=runs, is_single_run=False)

            return runs

        def from_task(
            self, task_id: int, include_task: bool = False
        ) -> typing.List[dict]:
            """
            Get all algorithm runs from a specific task

            Parameters
            ----------
            task_id : int
                Id of the task to get results from
            include_task : bool, optional
                Whenever to include the task or not, by default False

            Returns
            -------
            list[dict]
                Containing the results
            """
            self.parent.log.info('--> Attempting to decrypt results!')

            # get all algorithm runs from a specific task
            params = {}
            if include_task:
                params['include'] = 'task'
            if task_id:
                params['task_id'] = task_id
            runs = self.parent.request(endpoint='run', params=params)

            # decrypt input data
            runs = self._decrypt_input(run_data=runs, is_single_run=False)

            return runs

        def _decrypt_input(self, run_data: dict, is_single_run: bool) -> dict:
            """
            Wrapper function to decrypt and deserialize the input of one or
            more runs

            Parameters
            ----------
            run_data : dict
                The data of the run(s) to decrypt
            is_single_run : bool
                Whether the run_data is a single run or a list of runs

            Returns
            -------
            dict
                Data on the algorithm run(s) with decrypted input
            """
            return self.parent._decrypt_field(
                data=run_data, field='input', is_single_resource=is_single_run
            )

    class Result(ClientBase.SubClient):
        """
        Client to get the results of one or multiple algorithm runs
        """
        @post_filtering(iterable=False)
        def get(self, id_: int) -> dict:
            """View a specific result

            Parameters
            ----------
            id_ : int
                id of the run you want to inspect

            Returns
            -------
            dict
                Containing the run data
            """
            self.parent.log.info('--> Attempting to decrypt results!')

            result = self.parent.request(endpoint=f'result/{id_}')
            result = self._decrypt_result(
                result_data=result, is_single_result=True
            )

            return result['result']

        def from_task(self, task_id: int):
            self.parent.log.info('--> Attempting to decrypt results!')

            results = self.parent.request('result', {'task_id': task_id})
            results = self._decrypt_result(results, False)
            return results

        def _decrypt_result(self, result_data: dict,
                            is_single_result: bool) -> dict:
            """
            Wrapper function to decrypt and deserialize the input of one or
            more runs

            Parameters
            ----------
            result_data : dict
                The data of the run(s) to decrypt
            is_single_result : bool
                Whether the result_data is a single result or a list of results

            Returns
            -------
            dict
                Data on the algorithm run(s) with decrypted input
            """
            return self.parent._decrypt_field(
                data=result_data, field='result',
                is_single_resource=is_single_result
            )

    class Rule(ClientBase.SubClient):

        @post_filtering(iterable=False)
        def get(self, id_: int) -> dict:
            """View specific rule

            Parameters
            ----------
            id_ : int
                Id of the rule you want to view

            Returns
            -------
            dict
                Containing the information about this rule
            """
            return self.parent.request(f'rule/{id_}')

        @post_filtering()
        def list(self, name: str = None, operation: str = None,
                 scope: str = None, role: int = None, page: int = 1,
                 per_page: int = 20, include_metadata: bool = True) -> list:
            """List of all available rules

            Parameters
            ----------
            name: str, optional
                Filter by rule name
            operation: str, optional
                Filter by operation
            scope: str, optional
                Filter by scope
            role: int, optional
                Only show rules that belong to this role id
            page: int, optional
                Pagination page, by default 1
            per_page: int, optional
                Number of items on a single page, by default 20
            include_metadata: bool, optional
                Whenever to include the pagination metadata. If this is
                set to False the output is no longer wrapped in a
                dictonairy, by default True

            Returns
            -------
            list of dicts
                Containing all the rules from the vantage6 server
            """
            includes = ['metadata'] if include_metadata else []
            params = {
                'page': page, 'per_page': per_page, 'include': includes,
                'name': name, 'operation': operation, 'scope': scope,
                'role_id': role
            }
            return self.parent.request('rule', params=params)


# For backwards compatibility
# TODO remove in v4+?
Client = UserClient<|MERGE_RESOLUTION|>--- conflicted
+++ resolved
@@ -439,14 +439,8 @@
     # TODO BvB 23-01-23 remove this method in v4+. It is only here for
     # backwards compatibility
     def post_task(self, name: str, image: str, collaboration_id: int,
-<<<<<<< HEAD
-                  input_='', description='',
-                  organization_ids: list = None,
-                  data_format=LEGACY, databases: list[str] = None) -> dict:
-=======
                   input_='', description='', organization_ids: list = None,
-                  database: str = 'default') -> dict:
->>>>>>> dbbeae60
+                  databases: list[str] = None) -> dict:
         """Post a new task at the server
 
         It will also encrypt `input_` for each receiving organization.
@@ -467,18 +461,9 @@
         organization_ids : list, optional
             Ids of organizations (within the collaboration) that need to
             execute this task, by default None
-<<<<<<< HEAD
-        data_format : str, optional
-            Type of data format to use to send and receive
-            data. possible values: 'json', 'pickle', 'legacy'. 'legacy'
-            will use pickle serialization. Default is 'legacy'., by default
-            LEGACY
         databases : list[str], optional
-            Database labels to use for the task, by default ['default']
-=======
-        database : str, optional
-            Database label to use for the task, by default 'default'
->>>>>>> dbbeae60
+            Database labels to use for the task, by default None which will be
+            set to ['default']
 
         Returns
         -------
@@ -1850,12 +1835,7 @@
         @post_filtering(iterable=False)
         def create(self, collaboration: int, organizations: list, name: str,
                    image: str, description: str, input: dict,
-<<<<<<< HEAD
-                   data_format: str = LEGACY,
                    databases: list[str] = None) -> dict:
-=======
-                   database: str = 'default') -> dict:
->>>>>>> dbbeae60
             """Create a new task
 
             Parameters
@@ -1873,15 +1853,8 @@
                 Human readable description
             input : dict
                 Algorithm input
-<<<<<<< HEAD
-            data_format : str, optional
-                IO data format used, by default LEGACY
             databases: list[str], optional
                 Database names to be used at the node
-=======
-            database: str, optional
-                Database name to be used at the node
->>>>>>> dbbeae60
 
             Returns
             -------
@@ -1892,11 +1865,7 @@
                 databases = ['default']
             return self.parent.post_task(name, image, collaboration, input,
                                          description, organizations,
-<<<<<<< HEAD
-                                         data_format, databases)
-=======
-                                         database)
->>>>>>> dbbeae60
+                                         databases)
 
         def delete(self, id_: int) -> dict:
             """Delete a task
