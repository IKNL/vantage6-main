--- conflicted
+++ resolved
@@ -4,22 +4,12 @@
 This module is an interface to the central server.
 """
 import logging
-<<<<<<< HEAD
 import pickle
-import typing
-
-import jwt
-import requests
-
-=======
-import requests
-import jwt
 import typing
 import jwt
 import requests
 
 from vantage6.common import bytes_to_base64s, base64s_to_bytes
->>>>>>> d9882995
 from vantage6.client import serialization, deserialization
 from vantage6.client.encryption import CryptorBase, RSACryptor, DummyCryptor
 
@@ -332,15 +322,9 @@
             :param description: human readable description of the task
             :param organization_ids: id's of the organizations that need
                 to execute the task
-<<<<<<< HEAD
-            :param data_format: Type of data format to use to send and receive data.
-                    possible values: 'json', 'pickle', 'legacy'. 'legacy' will use pickle serialization. Default is
-                    'legacy'.
-=======
             :param data_format: Type of data format to use to send and receive
                 data. possible values: 'json', 'pickle', 'legacy'. 'legacy'
                 will use pickle serialization. Default is 'legacy'.
->>>>>>> d9882995
         """
         assert self.cryptor, "Encryption has not yet been setup!"
 
@@ -352,12 +336,8 @@
         else:
             # Data will be serialized to bytes in the specified data format.
             # It will be prepended with 'DATA_FORMAT.' in unicode.
-<<<<<<< HEAD
-            serialized_input = data_format.encode() + b'.' + serialization.serialize(input_, data_format)
-=======
             serialized_input = data_format.encode() + b'.' \
                 + serialization.serialize(input_, data_format)
->>>>>>> d9882995
 
         organization_json_list = []
         for org_id in organization_ids:
@@ -500,13 +480,9 @@
         unpacked_results = []
         for result in results:
             if result.get("result"):
-<<<<<<< HEAD
-                result["result"] = deserialization.load_data(result.get('result'))
-=======
                 result["result"] = deserialization.load_data(
                     result.get('result')
                 )
->>>>>>> d9882995
             unpacked_results.append(result)
 
         return unpacked_results
