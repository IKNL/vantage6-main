"""
vantage6 clients

This module is contains a base client. From this base client the container
client (client used by master algorithms) and the user client are derived.
"""
from __future__ import annotations

import logging
import pickle
import time
import typing
import jwt
import requests
import pyfiglet
import json as json_lib
import itertools
import sys
import traceback

from pathlib import Path

from vantage6.common.exceptions import AuthenticationException
from vantage6.common.globals import APPNAME
from vantage6.common.encryption import RSACryptor, DummyCryptor
from vantage6.common import WhoAmI
from vantage6.client import serialization, deserialization
from vantage6.client.filter import post_filtering
from vantage6.client.utils import print_qr_code, LogLevel
from vantage6.common.task_status import TaskStatus


module_name = __name__.split('.')[1]

LEGACY = 'legacy'


class ServerInfo(typing.NamedTuple):
    """
    Data-class to store the server info.

    Attributes
    ----------
    host : str
        Adress (including protocol, e.g. `https://`) of the vantage6 server
    port : int
        Port numer to which the server listens
    path : str
        Path of the api, e.g. '/api'
    """
    host: str
    port: int
    path: str


class ClientBase(object):
    """Common interface to the central server.

    Contains the basis for all other clients, e.g. UserClient, NodeClient and
    AlgorithmClient. This includes a basic interface to authenticate, send
    generic requests, create tasks and retrieve results.
    """

    def __init__(self, host: str, port: int, path: str = '/api') -> None:
        """Basic setup for the client

        Parameters
        ----------
        host : str
            Adress (including protocol, e.g. `https://`) of the vantage6 server
        port : int
            port numer to which the server listens
        path : str, optional
            path of the api, by default '/api'
        """

        self.log = logging.getLogger(module_name)

        # server settings
        self.__host = host
        self.__port = port
        self.__api_path = path

        # tokens
        self._access_token = None
        self.__refresh_token = None
        self.__refresh_url = None

        self.cryptor = None
        self.whoami = None

    @property
    def name(self) -> str:
        """
        Return the node's/client's name

        Returns
        -------
        str
            Name of the user or node
        """
        return self.whoami.name

    @property
    def headers(self) -> dict:
        """
        Defines headers that are sent with each request. This includes the
        authorization token.

        Returns
        -------
        dict
            Headers
        """
        if self._access_token:
            return {'Authorization': 'Bearer ' + self._access_token}
        else:
            return {}

    @property
    def token(self) -> str:
        """
        JWT Authorization token

        Returns
        -------
        str
            JWT token
        """
        return self._access_token

    @property
    def host(self) -> str:
        """
        Host including protocol (HTTP/HTTPS)

        Returns
        -------
        str
            Host address of the vantage6 server
        """
        return self.__host

    @property
    def port(self) -> int:
        """
        Port on which vantage6 server listens

        Returns
        -------
        int
            Port number
        """
        return self.__port

    @property
    def path(self) -> str:
        """
        Path/endpoint at the server where the api resides

        Returns
        -------
        str
            Path to the api
        """
        return self.__api_path

    @property
    def base_path(self) -> str:
        """
        Full path to the server URL. Combination of host, port and api-path

        Returns
        -------
        str
            Server URL
        """
        if self.__port:
            return f"{self.host}:{self.port}{self.__api_path}"

        return f"{self.host}{self.__api_path}"

    def generate_path_to(self, endpoint: str) -> str:
        """Generate URL to endpoint using host, port and endpoint

        Parameters
        ----------
        endpoint : str
            endpoint to which a fullpath needs to be generated

        Returns
        -------
        str
            URL to the endpoint
        """
        if endpoint.startswith('/'):
            path = self.base_path + endpoint
        else:
            path = self.base_path + '/' + endpoint

        return path

    def request(self, endpoint: str, json: dict = None, method: str = 'get',
                params: dict = None, first_try: bool = True,
                retry: bool = True) -> dict:
        """Create http(s) request to the vantage6 server

        Parameters
        ----------
        endpoint : str
            Endpoint of the server
        json : dict, optional
            payload, by default None
        method : str, optional
            Http verb, by default 'get'
        params : dict, optional
            URL parameters, by default None
        first_try : bool, optional
            Whether this is the first attempt of this request. Default True.
        retry: bool, optional
            Try request again after refreshing the token. Default True.

        Returns
        -------
        dict
            Response of the server
        """

        # get appropiate method
        rest_method = {
            'get': requests.get,
            'post': requests.post,
            'put': requests.put,
            'patch': requests.patch,
            'delete': requests.delete
        }.get(method.lower(), requests.get)

        # send request to server
        url = self.generate_path_to(endpoint)
        self.log.debug(f'Making request: {method.upper()} | {url} | {params}')

        try:
            response = rest_method(url, json=json, headers=self.headers,
                                   params=params)
        except requests.exceptions.ConnectionError as e:
            # we can safely retry as this is a connection error. And we
            # keep trying!
            self.log.error('Connection error... Retrying')
            self.log.debug(e)
            time.sleep(1)
            return self.request(endpoint, json, method, params)

        # TODO: should check for a non 2xx response
        if response.status_code > 210:
            self.log.error(
                f'Server responded with error code: {response.status_code}')
            try:
                self.log.error("msg:"+response.json().get("msg", ""))
            except json_lib.JSONDecodeError:
                self.log.error('Did not find a message from the server')
                self.log.debug(response.content)

            if retry:
                if first_try:
                    self.refresh_token()
                    return self.request(endpoint, json, method, params,
                                        first_try=False)
                else:
                    self.log.error("Nope, refreshing the token didn't fix it.")

        return response.json()

    def setup_encryption(self, private_key_file: str) -> None:
        """Enable the encryption module fot the communication

        This will attach a Crypter object to the client. It will also
        verify that the public key at the server matches the local
        private key. In case they differ, the local public key is uploaded
        to the server.

        Parameters
        ----------
        private_key_file : str
            File path of the private key file

        Raises
        ------
        AssertionError
            If the client is not authenticated
        """
        assert self._access_token, \
            "Encryption can only be setup after authentication"
        assert self.whoami.organization_id, \
            "Organization unknown... Did you authenticate?"

        if private_key_file is None:
            self.cryptor = DummyCryptor()
            return

        if isinstance(private_key_file, str):
            private_key_file = Path(private_key_file)

        cryptor = RSACryptor(private_key_file)

        # check if the public-key is the same on the server. If this is
        # not the case, this node will not be able to read any messages
        # that are send to him! If this is the case, the new public_key
        # will be uploaded to the central server
        organization = self.request(
            f"organization/{self.whoami.organization_id}")
        pub_key = organization.get("public_key")
        upload_pub_key = False

        if pub_key:
            if cryptor.verify_public_key(pub_key):
                self.log.info("Public key matches the server key! Good to go!")

            else:
                self.log.critical(
                    "Local public key does not match server public key. "
                    "You will not able to read any messages that are intended "
                    "for you!"
                )
                upload_pub_key = True
        else:
            upload_pub_key = True

        # upload public key if required
        if upload_pub_key:
            self.request(
                f"organization/{self.whoami.organization_id}",
                method="patch",
                json={"public_key": cryptor.public_key_str}
            )
            self.log.info("The public key on the server is updated!")

        self.cryptor = cryptor

    def authenticate(self, credentials: dict,
                     path: str = "token/user") -> bool:
        """Authenticate to the vantage6-server

        It allows users, nodes and containers to sign in. Credentials can
        either be a username/password combination or a JWT authorization
        token.

        Parameters
        ----------
        credentials : dict
            Credentials used to authenticate
        path : str, optional
            Endpoint used for authentication. This differs for users, nodes and
            containers, by default "token/user"

        Raises
        ------
        Exception
            Failed to authenticate

        Returns
        -------
        Bool
            Whether or not user is authenticated. Alternative is that user is
            redirected to set up two-factor authentication
        """
        if 'username' in credentials:
            self.log.debug(
                f"Authenticating user {credentials['username']}...")
        elif 'api_key' in credentials:
            self.log.debug('Authenticating node...')

        # authenticate to the central server
        url = self.generate_path_to(path)
        response = requests.post(url, json=credentials)
        data = response.json()

        # handle negative responses
        if response.status_code > 200:
            self.log.critical(f"Failed to authenticate: {data.get('msg')}")
            if response.status_code == 401:
                raise AuthenticationException("Failed to authenticate")
            else:
                raise Exception("Failed to authenticate")

        if 'qr_uri' in data:
            print_qr_code(data)
            return False
        else:
            # Check if there is an access token. If not, there is a problem
            # with authenticating
            if 'access_token' not in data:
                if 'msg' in data:
                    raise Exception(data['msg'])
                else:
                    raise Exception(
                        "No access token in authentication response!")

            # store tokens in object
            self.log.info("Successfully authenticated")
            self._access_token = data.get("access_token")
            self.__refresh_token = data.get("refresh_token")
            self.__refresh_url = data.get("refresh_url")
            return True

    def refresh_token(self) -> None:
        """Refresh an expired token using the refresh token

        Raises
        ------
        Exception
            Authentication Error!
        AssertionError
            Refresh URL not found
        """
        self.log.info("Refreshing token")
        assert self.__refresh_url, \
            "Refresh URL not found, did you authenticate?"

        # if no port is specified explicit, then it should be omit the
        # colon : in the path. Similar (but different) to the property
        # base_path
        if self.__port:
            url = f"{self.__host}:{self.__port}{self.__refresh_url}"
        else:
            url = f"{self.__host}{self.__refresh_url}"

        # send request to server
        response = requests.post(url, headers={
            'Authorization': 'Bearer ' + self.__refresh_token
        })

        # server says no!
        if response.status_code != 200:
            self.log.critical("Could not refresh token")
            raise Exception("Authentication Error!")

        self._access_token = response.json()["access_token"]
        self.__refresh_token = response.json()["refresh_token"]

    # TODO BvB 23-01-23 remove this method in v4+. It is only here for
    # backwards compatibility
    def post_task(self, name: str, image: str, collaboration_id: int,
                  input_='', description='',
                  organization_ids: list = None,
                  data_format=LEGACY, database: str = 'default') -> dict:
        """Post a new task at the server

        It will also encrypt `input_` for each receiving organization.

        Parameters
        ----------
        name : str
            Human readable name for the task
        image : str
            Docker image name containing the algorithm
        collaboration_id : int
            Collaboration `id` of the collaboration for which the task is
            intended
        input_ : str, optional
            Task input, by default ''
        description : str, optional
            Human readable description of the task, by default ''
        organization_ids : list, optional
            Ids of organizations (within the collaboration) that need to
            execute this task, by default None
        data_format : str, optional
            Type of data format to use to send and receive
            data. possible values: 'json', 'pickle', 'legacy'. 'legacy'
            will use pickle serialization. Default is 'legacy'., by default
            LEGACY
        database : str, optional
            Database label to use for the task, by default 'default'

        Returns
        -------
        dict
            Containing the task meta-data

        Raises
        ------
        AssertionError
            Encryption has not yet been setup.
        """
        assert self.cryptor, "Encryption has not yet been setup!"

        if organization_ids is None:
            organization_ids = []

        if data_format == LEGACY:
            serialized_input = pickle.dumps(input_)
        else:
            # Data will be serialized to bytes in the specified data format.
            # It will be prepended with 'DATA_FORMAT.' in unicode.
            serialized_input = data_format.encode() + b'.' \
                + serialization.serialize(input_, data_format)

        organization_json_list = []
        for org_id in organization_ids:
            pub_key = self.request(f"organization/{org_id}").get("public_key")
            # pub_key = base64s_to_bytes(pub_key)
            # self.log.debug(pub_key)

            organization_json_list.append({
                "id": org_id,
                "input": self.cryptor.encrypt_bytes_to_str(serialized_input,
                                                           pub_key)
            })

        return self.request('task', method='post', json={
            "name": name,
            "image": image,
            "collaboration_id": collaboration_id,
            "description": description,
            "organizations": organization_json_list,
            'database': database
        })

<<<<<<< HEAD
    def _decrypt_input(self, input_: str) -> bytes:
        """Helper to decrypt the input of an algorithm run
=======
    # TODO BvB 23-01-23 remove this method in v4+ (or make it private?). It is
    # only here for backwards compatibility.
    def get_results(self, id_: int = None, state: str = None,
                    include_task: bool = False, task_id: int = None,
                    node_id: int = None, params: dict = {}) -> dict:
        """Get task result(s) from the central server
>>>>>>> fc4dd159

        Keys are replaced, but object reference remains intact: changes are
        made *in-place*.

        Parameters
        ----------
<<<<<<< HEAD
        input_: str
            The encrypted algorithm input

        Returns
        -------
        bytes
            The decrypted algorithm run input
=======
        id : int, optional
            Id of the result, by default None
        state : str, optional
            The state of the task (e.g. `open`), by default None
        include_task : bool, optional
            Whenever to include the originating task, by default False
        task_id : int, optional
            The id of the originating task, this will return all results
            belonging to this task, by default None
        node_id : int, optional
            The id of the node at which this result has been produced,
            this will return all results from this node, by default None
        params : dict, optional
            Additional query parameters, by default {}

        Returns
        -------
        dict
            Containing the result(s)
        """
        # Determine endpoint and create dict with query parameters
        endpoint = 'result' if not id_ else f'result/{id_}'

        extended_params = params.copy()
        if state:
            extended_params['state'] = state
        if include_task:
            extended_params['include'] = 'task'
        if task_id:
            extended_params['task_id'] = task_id
        if node_id:
            extended_params['node_id'] = node_id

        # self.log.debug(f"Retrieving results using query parameters:{params}")
        results = self.request(endpoint=endpoint, params=extended_params)

        if isinstance(results, str):
            self.log.warn("Requesting results failed")
            self.log.debug(f"Results message: {results}")
            return {}

        # hack: in the case that the pagination metadata is included we
        # need to strip that for decrypting
        if isinstance(results, dict) and 'data' in results:
            wrapper = results
            results = results['data']

        if id_:
            # Single result
            self._decrypt_result(results)

        else:
            # Multiple results
            for result in results:
                self._decrypt_result(result)

        if 'wrapper' in locals():
            wrapper['data'] = results
            results = wrapper

        return results

    def _decrypt_result(self, result: dict) -> None:
        """
        Helper to decrypt the keys 'input' and 'result' in dict.

        Keys are replaced, but object reference remains intact: changes are
        made *in-place*.

        Parameters
        ----------
        result : dict
            The result dict to decrypt
>>>>>>> fc4dd159

        Raises
        ------
        AssertionError
            Encryption has not been initialized
        """
        assert self.cryptor, "Encryption has not been initialized"
        cryptor = self.cryptor
        try:
            # TODO this only works when the runs belong to the
            # same organization... We should make different implementation
            # of get_results
            input_ = cryptor.decrypt_str_to_bytes(input_)

        except Exception as e:
            self.log.debug(e)

        return input_

    def _decrypt_field(self, data: dict, field: str,
                       is_single_resource: bool) -> dict:
        """
        Wrapper function to decrypt and deserialize the a field of one or more
        resources

        This can be used to decrypt and deserialize input and results of
        algorithm runs.

        Parameters
        ----------
        run_data : dict
            The data of which to decrypt a field
        field : str
            The field to decrypt and deserialize
        is_single_resource : bool
            Whether the data is of a single resource or a list of resources

        Returns
        -------
        dict
            Data on the algorithm run(s) with decrypted input
        """
        # TODO change in v4+ when pagination is default
        # hack: in the case that the pagination metadata is included we
        # need to strip that for decrypting
        if isinstance(data, dict) and 'data' in data:
            wrapper = data
            data = data['data']

        if is_single_resource:
            data[field] = deserialization.load_data(
                self._decrypt_input(
                    data[field]
                )
            )
        else:
            for resource in data:
                resource[field] = deserialization.load_data(
                    self._decrypt_input(resource[field])
                )

        if 'wrapper' in locals():
            wrapper['data'] = data
            data = wrapper

        return data

    class SubClient:
        """
        Create sub groups of commands using this SubClient

        Parameters
        ----------
        parent : UserClient | AlgorithmClient
            The parent client
        """
        def __init__(self, parent) -> None:
            self.parent = parent


class UserClient(ClientBase):
    """User interface to the vantage6-server"""

    def __init__(self, *args, verbose=False, log_level='debug',
                 **kwargs) -> None:
        """Create user client

        All paramters from `ClientBase` can be used here.

        Parameters
        ----------
        verbose : bool, optional
            Whenever to print (info) messages, by default False
        log_level : str, optional
            The log level to use, by default 'debug'
        """
        super(UserClient, self).__init__(*args, **kwargs)

        # Replace logger by print logger
        # TODO in v4+, remove the verbose option and only keep log_level
        self.log = self._get_logger(verbose, log_level)

        # attach sub-clients
        self.util = self.Util(self)
        self.collaboration = self.Collaboration(self)
        self.organization = self.Organization(self)
        self.user = self.User(self)
        self.run = self.Run(self)
        self.result = self.Result(self)
        self.task = self.Task(self)
        self.role = self.Role(self)
        self.node = self.Node(self)
        self.rule = self.Rule(self)

        # Display welcome message
        self.log.info(" Welcome to")
        for line in pyfiglet.figlet_format(APPNAME, font='big').split('\n'):
            self.log.info(line)
        self.log.info(" --> Join us on Discord! https://discord.gg/rwRvwyK")
        self.log.info(" --> Docs: https://docs.vantage6.ai")
        self.log.info(" --> Blog: https://vantage6.ai")
        self.log.info("-" * 60)
        self.log.info("Cite us!")
        self.log.info("If you publish your findings obtained using vantage6, ")
        self.log.info("please cite the proper sources as mentioned in:")
        self.log.info("https://vantage6.ai/vantage6/references")
        self.log.info("-" * 60)

    @staticmethod
    def _get_logger(enabled: bool, level: str) -> logging.Logger:
        """
        Create print-logger

        Parameters
        ----------
        enabled: bool
            If true, logging at most detailed level
        level: str
            Desired logging level

        Returns
        -------
        logging.Logger
            Logger object
        """
        # get logger that prints to console
        logger = logging.getLogger()
        logger.handlers.clear()
        logger.addHandler(logging.StreamHandler(sys.stdout))

        # set log level
        level = level.upper()
        if enabled:
            logger.setLevel(LogLevel.DEBUG.value)
        elif level not in [lvl.value for lvl in LogLevel]:
            default_lvl = LogLevel.DEBUG.value
            logger.setLevel(default_lvl)
            logger.warn(
                f"You set unknown log level {level}. Available levels are: "
                f"{', '.join([lvl.value for lvl in LogLevel])}. ")
            logger.warn(f"Log level now set to {default_lvl}.")
        else:
            logger.setLevel(level)
        return logger

    def authenticate(self, username: str, password: str,
                     mfa_code: int | str = None) -> None:
        """Authenticate as a user

        It also collects some additional info about your user.

        Parameters
        ----------
        username : str
            Username used to authenticate
        password : str
            Password used to authenticate
        mfa_token: str | int
            Six-digit two-factor authentication code
        """
        auth_json = {
            "username": username,
            "password": password,
        }
        if mfa_code:
            auth_json["mfa_code"] = mfa_code
        auth = super(UserClient, self).authenticate(auth_json,
                                                    path="token/user")
        if not auth:
            # user is not authenticated. The super function is responsible for
            # printing useful output
            return

        # identify the user and the organization to which this user
        # belongs. This is usefull for some client side checks
        try:
            type_ = "user"
            id_ = jwt.decode(
                self.token, options={"verify_signature": False})['sub']

            user = self.request(f"user/{id_}")
            name = user.get("firstname")
            organization_id = user.get("organization").get("id")
            organization = self.request(f"organization/{organization_id}")
            organization_name = organization.get("name")

            self.whoami = WhoAmI(
                type_=type_,
                id_=id_,
                name=name,
                organization_id=organization_id,
                organization_name=organization_name
            )

            self.log.info(" --> Succesfully authenticated")
            self.log.info(f" --> Name: {name} (id={id_})")
            self.log.info(f" --> Organization: {organization_name} "
                          f"(id={organization_id})")
        except Exception:
            self.log.info('--> Retrieving additional user info failed!')
            self.log.error(traceback.format_exc())

    def wait_for_results(self, task_id: int, sleep: float = 1) -> dict:
        """
        Polls the server to check when results are ready, and returns the
        results when the task is completed.

        Parameters
        ----------
        task_id: int
            ID of the task that you are waiting for
        sleep: float
            Interval in seconds between checks if task is finished. Default 1.

        Returns
        -------
        dict
            A dictionary with the results of the task, after it has completed.
        """
        # Disable logging (additional logging would prevent the 'wait' message
        # from being printed on a single line)
        if isinstance(self.log, logging.Logger):
            prev_level = self.log.level
            self.log.setLevel(logging.WARN)
        elif isinstance(self.log, UserClient.Log):
            prev_level = self.log.enabled
            self.log.enabled = False

        animation = itertools.cycle(['|', '/', '-', '\\'])
        t = time.time()

        while self.task.get(task_id)['status'] != TaskStatus.COMPLETED:
            frame = next(animation)
            sys.stdout.write(
                f'\r{frame} Waiting for task {task_id} ({int(time.time()-t)}s)'
            )
            sys.stdout.flush()
            time.sleep(sleep)
        sys.stdout.write('\rDone!                  ')

        # Re-enable logging
        if isinstance(self.log, logging.Logger):
            self.log.setLevel(prev_level)
        elif isinstance(self.log, UserClient.Log):
            self.log.enabled = prev_level

        result = self.request('result', params={'task_id': task_id})
        result = self.result._decrypt_result(result, is_single_result=False)
        return result

    class Util(ClientBase.SubClient):
        """Collection of general utilities"""

        def get_server_version(self) -> dict:
            """View the version number of the vantage6-server

            Returns
            -------
            dict
                A dict containing the version number
            """
            return self.parent.request('version')

        def get_server_health(self) -> dict:
            """View the health of the vantage6-server

            Returns
            -------
            dict
                Containing the server health information
            """
            return self.parent.request('health')

        def change_my_password(self, current_password: str,
                               new_password: str) -> dict:
            """Change your own password by providing your current password

            Parameters
            ----------
            current_password : str
                Your current password
            new_password : str
                Your new password

            Returns
            -------
            dict
                Message from the server
            """
            result = self.parent.request(
                'password/change', method='patch', json={
                    'current_password': current_password,
                    'new_password': new_password
                }
            )
            msg = result.get('msg')
            self.parent.log.info(f'--> {msg}')
            return result

        def reset_my_password(self, email: str = None,
                              username: str = None) -> dict:
            """Start reset password procedure

            Either a username of email needs to be provided.

            Parameters
            ----------
            email : str, optional
                Email address of your account, by default None
            username : str, optional
                Username of your account, by default None

            Returns
            -------
            dict
                Message from the server
            """
            assert email or username, "You need to provide username or email!"
            result = self.parent.request('recover/lost', method='post', json={
                'username': username,
                'email': email
            })
            msg = result.get('msg')
            self.parent.log.info(f'--> {msg}')
            return result

        def set_my_password(self, token: str, password: str) -> dict:
            """Set a new password using a recovery token

            Token can be obtained through `.reset_password(...)`

            Parameters
            ----------
            token : str
                Token obtained from `reset_password`
            password : str
                New password

            Returns
            -------
            dict
                Message from the server
            """
            result = self.parent.request('recover/reset', method='post', json={
                'reset_token': token,
                'password': password
            })
            msg = result.get('msg')
            self.parent.log.info(f'--> {msg}')
            return result

        def reset_two_factor_auth(
            self, password: str, email: str = None, username: str = None
        ) -> dict:
            """Start reset procedure for two-factor authentication

            The password and either username of email must be provided.

            Parameters
            ----------
            password: str
                Password of your account
            email : str, optional
                Email address of your account, by default None
            username : str, optional
                Username of your account, by default None

            Returns
            -------
            dict
                Message from the server
            """
            assert email or username, "You need to provide username or email!"
            result = self.parent.request(
                'recover/2fa/lost', method='post', json={
                    'username': username,
                    'email': email,
                    "password": password
                }, retry=False)
            msg = result.get('msg')
            self.parent.log.info(f'--> {msg}')
            return result

        def set_two_factor_auth(self, token: str) -> dict:
            """
            Setup two-factor authentication using a recovery token after you
            have lost access.

            Token can be obtained through `.reset_two_factor_auth(...)`

            Parameters
            ----------
            token : str
                Token obtained from `reset_two_factor_auth`

            Returns
            -------
            dict
                Message from the server
            """
            result = self.parent.request(
                'recover/2fa/reset', method='post', json={
                    'reset_token': token,
                }, retry=False)
            if 'qr_uri' in result:
                print_qr_code(result)
            else:
                msg = result.get('msg')
                self.parent.log.info(f'--> {msg}')
            return result

        def generate_private_key(self, file_: str = None) -> None:
            """Generate new private key

            Parameters
            ----------
            file_ : str, optional
                Path where to store the private key, by default None
            """
            if not file_:
                self.parent.log.info('--> Using current directory')
                file_ = "private_key.pem"

            if isinstance(file_, str):
                file_ = Path(file_).absolute()

            self.parent.log.info(f'--> Generating private key file: {file_}')
            private_key = RSACryptor.create_new_rsa_key(file_)

            self.parent.log.info('--> Assigning private key to client')
            self.parent.cryptor.private_key = private_key

            self.parent.log.info('--> Encrypting the client and uploading '
                                 'the public key')
            self.parent.setup_encryption(file_)

    class Collaboration(ClientBase.SubClient):
        """Collection of collaboration requests"""

        @post_filtering()
        def list(self, scope: str = 'organization',
                 name: str = None, encrypted: bool = None,
                 organization: int = None, page: int = 1,
                 per_page: int = 20, include_metadata: bool = True,
                 ) -> dict:
            """View your collaborations

            Parameters
            ----------
            scope : str, optional
                Scope of the list, accepted values are `organization` and
                `global`. In case of `organization` you get the collaborations
                in which your organization participates. If you specify global
                you get the collaborations which you are allowed to see.
            name: str, optional (with LIKE operator)
                Filter collaborations by name
            organization: int, optional
                Filter collaborations by organization id
            encrypted: bool, optional
                Filter collaborations by whether or not they are encrypted
            page: int, optional
                Pagination page, by default 1
            per_page: int, optional
                Number of items on a single page, by default 20
            include_metadata: bool, optional
                Whenever to include the pagination metadata. If this is
                set to False the output is no longer wrapped in a
                dictonairy, by default True

            Returns
            -------
            list of dicts
                Containing collabotation information

            Notes
            -----
            - Pagination does not work in combination with scope
              `organization` as pagination is missing at endpoint
              /organization/<id>/collaboration
            """
            includes = ['metadata'] if include_metadata else []
            params = {
                'page': page, 'per_page': per_page, 'include': includes,
                'name': name, 'encrypted': encrypted,
                'organization_id': organization,
            }
            if scope == 'organization':
                self.parent.log.info('pagination for scope `organization` '
                                     'not available')
                org_id = self.parent.whoami.organization_id
                return self.parent.request(
                    f'organization/{org_id}/collaboration'
                )
            elif scope == 'global':
                return self.parent.request('collaboration', params=params)
            else:
                self.parent.log.info('--> Unrecognized `scope`. Needs to be '
                                     '`organization` or `global`')

        @post_filtering(iterable=False)
        def get(self, id_: int) -> dict:
            """View specific collaboration

            Parameters
            ----------
            id_ : int
                Id from the collaboration you want to view

            Returns
            -------
            dict
                Containing the collaboration information
            """
            return self.parent.request(f'collaboration/{id_}')

        @post_filtering(iterable=False)
        def create(self, name: str, organizations: list,
                   encrypted: bool = False) -> dict:
            """Create new collaboration

            Parameters
            ----------
            name : str
                Name of the collaboration
            organizations : list
                List of organization ids which participate in the
                collaboration
            encrypted : bool, optional
                Whenever the collaboration should be encrypted or not,
                by default False

            Returns
            -------
            dict
                Containing the new collaboration meta-data
            """
            return self.parent.request('collaboration', method='post', json={
                'name': name,
                'organization_ids': organizations,
                'encrypted': encrypted
            })

    class Node(ClientBase.SubClient):
        """Collection of node requests"""

        @post_filtering(iterable=False)
        def get(self, id_: int) -> dict:
            """View specific node

            Parameters
            ----------
            id_ : int
                Id of the node you want to inspect

            Returns
            -------
            dict
                Containing the node meta-data
            """
            return self.parent.request(f'node/{id_}')

        @post_filtering()
        def list(self, name: str = None, organization: int = None,
                 collaboration: int = None, is_online: bool = None,
                 ip: str = None, last_seen_from: str = None,
                 last_seen_till: str = None, page: int = 1, per_page: int = 20,
                 include_metadata: bool = True,
                 ) -> list[dict]:
            """List nodes

            Parameters
            ----------
            name: str, optional
                Filter by name (with LIKE operator)
            organization: int, optional
                Filter by organization id
            collaboration: int, optional
                Filter by collaboration id
            is_online: bool, optional
                Filter on whether nodes are online or not
            ip: str, optional
                Filter by node VPN IP address
            last_seen_from: str, optional
                Filter if node has been online since date (format: yyyy-mm-dd)
            last_seen_till: str, optional
                Filter if node has been online until date (format: yyyy-mm-dd)
            page: int, optional
                Pagination page, by default 1
            per_page: int, optional
                Number of items on a single page, by default 20
            include_metadata: bool, optional
                Whenever to include the pagination metadata. If this is
                set to False the output is no longer wrapped in a
                dictonairy, by default True

            Returns
            -------

            list of dicts
                Containing meta-data of the nodes
            """
            includes = ['metadata'] if include_metadata else []
            params = {
                'page': page, 'per_page': per_page, 'include': includes,
                'name': name, 'organization_id': organization,
                'collaboration_id': collaboration, 'ip': ip,
                'last_seen_from': last_seen_from,
                'last_seen_till': last_seen_till
            }
            if is_online is not None:
                params['status'] = 'online' if is_online else 'offline'
            return self.parent.request('node', params=params)

        @post_filtering(iterable=False)
        def create(self, collaboration: int, organization: int = None,
                   name: str = None) -> dict:
            """Register new node

            Parameters
            ----------
            collaboration : int
                Collaboration id to which this node belongs
            organization : int, optional
                Organization id to which this node belongs. If no id provided
                the users organization is used. Default value is None
            name : str, optional
                Name of the node. If no name is provided the server will
                generate one. Default value is None

            Returns
            -------
            dict
                Containing the meta-data of the new node
            """
            if not organization:
                organization = self.parent.whoami.organization_id

            return self.parent.request('node', method='post', json={
                'organization_id': organization,
                'collaboration_id': collaboration,
                'name': name
            })

        @post_filtering(iterable=False)
        def update(self, id_: int, name: str = None, organization: int = None,
                   collaboration: int = None) -> dict:
            """Update node information

            Parameters
            ----------
            id_ : int
                Id of the node you want to update
            name : str, optional
                New node name, by default None
            organization : int, optional
                Change the owning organization of the node, by default
                None
            collaboration : int, optional
                Changes the collaboration to which the node belongs, by
                default None

            Returns
            -------
            dict
                Containing the meta-data of the updated node
            """
            return self.parent.request(f'node/{id_}', method='patch', json={
                'name': name,
                'organization_id': organization,
                'collaboration_id': collaboration
            })

        def delete(self, id_: int) -> dict:
            """Deletes a node

            Parameters
            ----------
            id_ : int
                Id of the node you want to delete

            Returns
            -------
            dict
                Message from the server
            """
            return self.parent.request(f'node/{id_}', method='delete')

        def kill_tasks(self, id_: int) -> dict:
            """
            Kill all tasks currently running on a node

            Parameters
            ----------
            id_ : int
                Id of the node of which you want to kill the tasks

            Returns
            -------
            dict
                Message from the server
            """
            return self.parent.request(
                'kill/node/tasks', method='post', json={'id': id_}
            )

    class Organization(ClientBase.SubClient):
        """Collection of organization requests"""

        @post_filtering()
        def list(
            self, name: str = None, country: int = None,
            collaboration: int = None, page: int = None, per_page: int = None,
            include_metadata: bool = True
        ) -> list[dict]:
            """List organizations

            Parameters
            ----------
            name: str, optional
                Filter by name (with LIKE operator)
            country: str, optional
                Filter by country
            collaboration: int, optional
                Filter by collaboration id
            page: int, optional
                Pagination page, by default 1
            per_page: int, optional
                Number of items on a single page, by default 20
            include_metadata: bool, optional
                Whenever to include the pagination metadata. If this is
                set to False the output is no longer wrapped in a
                dictonairy, by default True

            Returns
            -------
            list[dict]
                Containing meta-data information of the organizations
            """
            includes = ['metadata'] if include_metadata else []
            params = {
                'page': page, 'per_page': per_page, 'include': includes,
                'name': name, 'country': country,
                'collaboration_id': collaboration
            }
            return self.parent.request('organization', params=params)

        @post_filtering(iterable=False)
        def get(self, id_: int = None) -> dict:
            """View specific organization

            Parameters
            ----------
            id_ : int, optional
                Organization `id` of the organization you want to view.
                In case no `id` is provided it will display your own
                organization, default value is None.

            Returns
            -------
            dict
                Containing the organization meta-data
            """
            if not id_:
                id_ = self.parent.whoami.organization_id

            return self.parent.request(f'organization/{id_}')

        @post_filtering(iterable=False)
        def update(self, id_: int = None, name: str = None,
                   address1: str = None, address2: str = None,
                   zipcode: str = None, country: str = None,
                   domain: str = None, public_key: str = None) -> dict:
            """Update organization information

            Parameters
            ----------
            id_ : int, optional
                Organization id, by default None
            name : str, optional
                New organization name, by default None
            address1 : str, optional
                Address line 1, by default None
            address2 : str, optional
                Address line 2, by default None
            zipcode : str, optional
                Zipcode, by default None
            country : str, optional
                Country, by default None
            domain : str, optional
                Domain of the organization (e.g. `iknl.nl`), by default None
            public_key : str, optional
                public key, by default None

            Returns
            -------
            dict
                The meta-data of the updated organization
            """
            if not id_:
                id_ = self.parent.whoami.organization_id

            return self.parent.request(
                f'organization/{id_}',
                method='patch',
                json={
                    'name': name,
                    'address1': address1,
                    'address2': address2,
                    'zipcode': zipcode,
                    'country': country,
                    'domain': domain,
                    'public_key': public_key
                }
            )

        def create(self, name: str, address1: str, address2: str, zipcode: str,
                   country: str, domain: str, public_key: str = None) -> dict:
            """Create new organization

            Parameters
            ----------
            name : str
                Name of the organization
            address1 : str
                Street and number
            address2 : str
                City
            zipcode : str
                Zip or postal code
            country : str
                Country
            domain : str
                Domain of the organization (e.g. vantage6.ai)
            public_key : str, optional
                Public key of the organization. This can be set later,
                by default None

            Returns
            -------
            dict
                Containing the information of the new organization
            """
            json_data = {
                'name': name,
                'address1': address1,
                'address2': address2,
                'zipcode': zipcode,
                'country': country,
                'domain': domain,
            }

            if public_key:
                json_data['public_key'] = public_key

            return self.parent.request(
                'organization',
                method='post',
                json=json_data
            )

    class User(ClientBase.SubClient):

        @post_filtering()
        def list(self, username: str = None, organization: int = None,
                 firstname: str = None, lastname: str = None,
                 email: str = None, role: int = None, rule: int = None,
                 last_seen_from: str = None, last_seen_till: str = None,
                 page: int = 1, per_page: int = 20,
                 include_metadata: bool = True) -> list:
            """List users

            Parameters
            ----------
            username: str, optional
                Filter by username (with LIKE operator)
            organization: int, optional
                Filter by organization id
            firstname: str, optional
                Filter by firstname (with LIKE operator)
            lastname: str, optional
                Filter by lastname (with LIKE operator)
            email: str, optional
                Filter by email (with LIKE operator)
            role: int, optional
                Show only users that have this role id
            rule: int, optional
                Show only users that have this rule id
            last_seen_from: str, optional
                Filter users that have logged on since (format yyyy-mm-dd)
            last_seen_till: str, optional
                Filter users that have logged on until (format yyyy-mm-dd)
            page: int, optional
                Pagination page, by default 1
            per_page: int, optional
                Number of items on a single page, by default 20
            include_metadata: bool, optional
                Whenever to include the pagination metadata. If this is
                set to False the output is no longer wrapped in a
                dictonairy, by default True

            Returns
            -------
            list of dicts
                Containing the meta-data of the users
            """
            includes = ['metadata'] if include_metadata else []
            params = {
                'page': page, 'per_page': per_page, 'include': includes,
                'username': username, 'organization_id': organization,
                'firstname': firstname, 'lastname': lastname, 'email': email,
                'role_id': role, 'rule_id': rule,
                'last_seen_from': last_seen_from,
                'last_seen_till': last_seen_till,
            }
            return self.parent.request('user', params=params)

        @post_filtering(iterable=False)
        def get(self, id_: int = None) -> dict:
            """View user information

            Parameters
            ----------
            id_ : int, optional
                User `id`, by default None. When no `id` is provided
                your own user information is displayed

            Returns
            -------
            dict
                Containing user information
            """
            if not id_:
                id_ = self.parent.whoami.id_
            return self.parent.request(f'user/{id_}')

        @post_filtering(iterable=False)
        def update(self, id_: int = None, firstname: str = None,
                   lastname: str = None, organization: int = None,
                   rules: list = None, roles: list = None, email: str = None
                   ) -> dict:
            """Update user details

            In case you do not supply a user_id, your user is being
            updated.

            Parameters
            ----------
            id_ : int
                User `id` from the user you want to update
            firstname : str
                Your first name
            lastname : str
                Your last name
            organization : int
                Organization id of the organization you want to be part
                of. This can only done by super-users.
            rules : list of ints
                USE WITH CAUTION! Rule ids that should be assigned to
                this user. All previous assigned rules will be removed!
            roles : list of ints
                USE WITH CAUTION! Role ids that should be assigned to
                this user. All previous assigned roles will be removed!
            email : str
                New email from the user

            Returns
            -------
            dict
                A dict containing the updated user data
            """
            if not id_:
                id_ = self.parent.whoami.id_

            json_body = {
                "firstname": firstname,
                "lastname": lastname,
                "organization_id": organization,
                "rules": rules,
                "roles": roles,
                "email": email
            }

            # only submit supplied keys
            json_body = {k: v for k, v in json_body.items() if v is not None}

            user = self.parent.request(f'user/{id_}', method='patch',
                                       json=json_body)
            return user

        @post_filtering(iterable=False)
        def create(self, username: str, firstname: str, lastname: str,
                   password: str, email: str, organization: int = None,
                   roles: list = [], rules: list = []) -> dict:
            """Create new user

            Parameters
            ----------
            username : str
                Used to login to the service. This can not be changed
                later.
            firstname : str
                Firstname of the new user
            lastname : str
                Lastname of the new user
            password : str
                Password of the new user
            organization : int
                Organization `id` this user should belong to
            roles : list of ints
                Role ids that are assigned to this user. Note that you
                can only assign roles if you own the rules within this
                role.
            rules : list of ints
                Rule ids that are assigned to this user. Note that you
                can only assign rules that you own

            Returns
            -------
            dict
                Containing data of the new user
            """
            user_data = {
                'username': username,
                'firstname': firstname,
                'lastname': lastname,
                'password': password,
                'email': email,
                'organization_id': organization,
                'roles': roles,
                'rules': rules
            }
            return self.parent.request('user', json=user_data, method='post')

    class Role(ClientBase.SubClient):

        @post_filtering()
        def list(self, name: str = None, description: str = None,
                 organization: int = None, rule: int = None, user: int = None,
                 include_root: bool = None, page: int = 1, per_page: int = 20,
                 include_metadata: bool = True) -> list[dict]:
            """List of roles

            Parameters
            ----------
            name: str, optional
                Filter by name (with LIKE operator)
            description: str, optional
                Filter by description (with LIKE operator)
            organization: int, optional
                Filter by organization id
            rule: int, optional
                Only show roles that contain this rule id
            user: int, optional
                Only show roles that belong to a particular user id
            include_root: bool, optional
                Include roles that are not assigned to any particular
                organization
            page: int, optional
                Pagination page, by default 1
            per_page: int, optional
                Number of items on a single page, by default 20
            include_metadata: bool, optional
                Whenever to include the pagination metadata. If this is
                set to False the output is no longer wrapped in a
                dictonairy, by default True

            Returns
            -------
            list[dict]
                Containing roles meta-data
            """
            includes = ['metadata'] if include_metadata else []
            params = {
                'page': page, 'per_page': per_page, 'include': includes,
                'name': name, 'description': description,
                'organization_id': organization, 'rule_id': rule,
                'include_root': include_root, 'user_id': user,
            }
            return self.parent.request('role', params=params)

        @post_filtering(iterable=True)
        def get(self, id_: int) -> dict:
            """View specific role

            Parameters
            ----------
            id_ : int
                Id of the role you want to insepct

            Returns
            -------
            dict
                Containing meta-data of the role
            """
            return self.parent.request(f'role/{id_}')

        @post_filtering(iterable=True)
        def create(self, name: str, description: str, rules: list,
                   organization: int = None) -> dict:
            """Register new role

            Parameters
            ----------
            name : str
                Role name
            description : str
                Human readable description of the role
            rules : list
                Rules that this role contains
            organization : int, optional
                Organization to which this role belongs. In case this is
                not provided the users organization is used. By default
                None

            Returns
            -------
            dict
                Containing meta-data of the new role
            """
            if not organization:
                organization = self.parent.whoami.organization_id
            return self.parent.request('role', method='post', json={
                'name': name,
                'description': description,
                'rules': rules,
                'organization_id': organization
            })

        @post_filtering(iterable=True)
        def update(self, role: int, name: str = None, description: str = None,
                   rules: list = None) -> dict:
            """Update role

            Parameters
            ----------
            role : int
                Id of the role that updated
            name : str, optional
                New name of the role, by default None
            description : str, optional
                New description of the role, by default None
            rules : list, optional
                CAUTION! This will not *add* rules but replace them. If
                you remove rules from your own role you lose access. By
                default None

            Returns
            -------
            dict
                Containing the updated role data
            """
            return self.parent.request(f'role/{role}', method='patch', json={
                'name': name,
                'description': description,
                'rules': rules
            })

        def delete(self, role: int) -> dict:
            """Delete role

            Parameters
            ----------
            role : int
                CAUTION! Id of the role to be deleted. If you remove
                roles that are attached to you, you might lose access!

            Returns
            -------
            dict
                Message from the server
            """
            res = self.parent.request(f'role/{role}', method='delete')
            self.parent.log.info(f'--> {res.get("msg")}')

    class Task(ClientBase.SubClient):

        @post_filtering(iterable=False)
        def get(self, id_: int, include_results: bool = False) -> dict:
            """View specific task

            Parameters
            ----------
            id_ : int
                Id of the task you want to view
            include_results : bool, optional
                Whenever to include the results or not, by default False

            Returns
            -------
            dict
                Containing the task data
            """
            params = {}
            params['include'] = 'results' if include_results else None
            return self.parent.request(f'task/{id_}', params=params)

        @post_filtering()
        def list(
            self, initiating_org: int = None, initiating_user: int = None,
            collaboration: int = None, image: str = None, parent: int = None,
            job: int = None, name: str = None, include_results: bool = False,
            description: str = None, database: str = None, run: int = None,
            status: str = None, user_created: bool = None, page: int = 1,
            per_page: int = 20, include_metadata: bool = True
        ) -> dict:
            """List tasks

            Parameters
            ----------
            name: str, optional
                Filter by the name of the task. It will match with a
                Like operator. I.e. E% will search for task names that
                start with an 'E'.
            initiating_org: int, optional
                Filter by initiating organization
            initiating_user: int, optional
                Filter by initiating user
            collaboration: int, optional
                Filter by collaboration
            image: str, optional
                Filter by Docker image name (with LIKE operator)
            parent: int, optional
                Filter by parent task
            job: int, optional
                Filter by job id
            include_results : bool, optional
                Whenever to include the results in the tasks, by default
                False
            description: str, optional
                Filter by description (with LIKE operator)
            database: str, optional
                Filter by database (with LIKE operator)
            run: int, optional
                Only show task that contains this run id
            status: str, optional
                Filter by task status (e.g. 'active', 'pending', 'completed',
                'crashed')
            user_created: bool, optional
                If True, show only top-level tasks created by users. If False,
                show only subtasks created by algorithm containers.
            page: int, optional
                Pagination page, by default 1
            per_page: int, optional
                Number of items on a single page, by default 20
            include_metadata: bool, optional
                Whenever to include the pagination metadata. If this is
                set to False the output is no longer wrapped in a
                dictonairy, by default True

            Returns
            -------
            dict
                dictonairy containing the key 'data' which contains the
                tasks and a key 'links' containing the pagination
                metadata

            OR

            list
                when 'include_metadata' is set to false, it removes the
                metadata wrapper. I.e. directly returning the 'data'
                key.
            """
            # if the param is None, it will not be passed on to the
            # request
            # TODO in v4+, we should change the 'initiator' argument to
            # a name that distinguishes it better from the initiating user.
            # Then, we should also change it in the server
            params = {
                'init_org_id': initiating_org, 'init_user_id': initiating_user,
                'collaboration_id': collaboration,
                'image': image, 'parent_id': parent, 'job_id': job,
                'name': name, 'page': page, 'per_page': per_page,
                'description': description, 'database': database,
                'run_id': run, 'status': status,
            }
            includes = []
            if include_results:
                includes.append('results')
            if include_metadata:
                includes.append('metadata')
            params['include'] = includes
            if user_created is not None:
                params['is_user_created'] = 1 if user_created else 0

            return self.parent.request('task', params=params)

        @post_filtering(iterable=False)
        def create(self, collaboration: int, organizations: list, name: str,
                   image: str, description: str, input: dict,
                   data_format: str = LEGACY,
                   database: str = 'default') -> dict:
            """Create a new task

            Parameters
            ----------
            collaboration : int
                Id of the collaboration to which this task belongs
            organizations : list
                Organization ids (within the collaboration) which need
                to execute this task
            name : str
                Human readable name
            image : str
                Docker image name which contains the algorithm
            description : str
                Human readable description
            input : dict
                Algorithm input
            data_format : str, optional
                IO data format used, by default LEGACY
            database: str, optional
                Database name to be used at the node

            Returns
            -------
            dict
                [description]
            """
            return self.parent.post_task(name, image, collaboration, input,
                                         description, organizations,
                                         data_format, database)

        def delete(self, id_: int) -> dict:
            """Delete a task

            Also removes the related runs.

            Parameters
            ----------
            id_ : int
                Id of the task to be removed

            Returns
            -------
            dict
                Message from the server
            """
            msg = self.parent.request(f'task/{id_}', method='delete')
            self.parent.log.info(f'--> {msg}')

        def kill(self, id_: int) -> dict:
            """Kill a task running on one or more nodes

            Note that this does not remove the task from the database, but
            merely halts its execution (and prevents it from being restarted).

            Parameters
            ----------
            id_ : int
                Id of the task to be killed

            Returns
            -------
            dict
                Message from the server
            """
            msg = self.parent.request('/kill/task', method='post', json={
                'id': id_
            })
            self.parent.log.info(f'--> {msg}')

    class Run(ClientBase.SubClient):

        @post_filtering(iterable=False)
        def get(self, id_: int, include_task: bool = False) -> dict:
            """View a specific run

            Parameters
            ----------
            id_ : int
                id of the run you want to inspect
            include_task : bool, optional
                Whenever to include the task or not, by default False

            Returns
            -------
            dict
                Containing the run data
            """
            self.parent.log.info('--> Attempting to decrypt results!')

<<<<<<< HEAD
            # get run from the API
            params = {'include': 'task'} if include_task else {}
            run = self.parent.request(endpoint=f'run/{id_}', params=params)
=======
            # get_results also handles decryption
            result = self.parent.get_results(id_=id_,
                                             include_task=include_task)
            result_data = result.get('result')
            if result_data:
                try:
                    result['result'] = deserialization.load_data(result_data)
                except Exception as e:
                    self.parent.log.warn('--> Failed to deserialize')
                    self.parent.log.debug(e)
>>>>>>> fc4dd159

            # decrypt input
            run = self._decrypt_input(run_data=run, is_single_run=True)

            return run

        @post_filtering()
        def list(self, task: int = None, organization: int = None,
                 state: str = None, node: int = None,
                 include_task: bool = False, started: tuple[str, str] = None,
                 assigned: tuple[str, str] = None,
                 finished: tuple[str, str] = None, port: int = None,
                 page: int = None, per_page: int = None,
<<<<<<< HEAD
                 include_metadata: bool = True) -> list:
            """List runs
=======
                 include_metadata: bool = True) -> dict | list[dict]:
            """List results
>>>>>>> fc4dd159

            Parameters
            ----------
            task: int, optional
                Filter by task id
            organization: int, optional
                Filter by organization id
            state: int, optional
                Filter by state: ('open',)
            node: int, optional
                Filter by node id
            include_task : bool, optional
                Whenever to include the task or not, by default False
            started: tuple[str, str], optional
                Filter on a range of start times (format: yyyy-mm-dd)
            assigned: tuple[str, str], optional
                Filter on a range of assign times (format: yyyy-mm-dd)
            finished: tuple[str, str], optional
                Filter on a range of finished times (format: yyyy-mm-dd)
            port: int, optional
                Port on which run was computed
            page: int, optional
                Pagination page number, defaults to 1
            per_page: int, optional
                Number of items per page, defaults to 20
            include_metedata: bool, optional
                Whenevet to include pagination metadata, defaults to
                True

            Returns
            -------
            dict | list[dict]
                If include_metadata is True, a dictionary is returned
                containing the key 'data' which contains a list of
                runs, and a key 'links' which contains the pagination
                metadata.
                When include_metadata is False, the metadata wrapper
                is stripped and only a list of runs is returned
            """
            includes = []
            if include_metadata:
                includes.append('metadata')
            if include_task:
                includes.append('task')

            s_from, s_till = started if started else (None, None)
            a_from, a_till = assigned if assigned else (None, None)
            f_from, f_till = finished if finished else (None, None)

            params = {
                'task_id': task, 'organization_id': organization,
                'state': state, 'node_id': node, 'page': page,
                'per_page': per_page, 'include': includes,
                'started_from': s_from, 'started_till': s_till,
                'assigned_from': a_from, 'assigned_till': a_till,
                'finished_from': f_from, 'finished_till': f_till,
                'port': port
            }

            # get runs from the API
            runs = self.parent.request(endpoint='run', params=params)

            # decrypt input data
            runs = self._decrypt_input(run_data=runs, is_single_run=False)

            return runs

        def from_task(
            self, task_id: int, include_task: bool = False
        ) -> typing.List[dict]:
            """
            Get all algorithm runs from a specific task

            Parameters
            ----------
            task_id : int
                Id of the task to get results from
            include_task : bool, optional
                Whenever to include the task or not, by default False

            Returns
            -------
            list[dict]
                Containing the results
            """
            self.parent.log.info('--> Attempting to decrypt results!')

            # get all algorithm runs from a specific task
            params = {}
            if include_task:
                params['include'] = 'task'
            if task_id:
                params['task_id'] = task_id
            runs = self.parent.request(endpoint='run', params=params)

            # decrypt input data
            runs = self._decrypt_input(run_data=runs, is_single_run=False)

            return runs

        def _decrypt_input(self, run_data: dict, is_single_run: bool) -> dict:
            """
            Wrapper function to decrypt and deserialize the input of one or
            more runs

            Parameters
            ----------
            run_data : dict
                The data of the run(s) to decrypt
            is_single_run : bool
                Whether the run_data is a single run or a list of runs

            Returns
            -------
            dict
                Data on the algorithm run(s) with decrypted input
            """
            return self.parent._decrypt_field(
                data=run_data, field='input', is_single_resource=is_single_run
            )

    class Result(ClientBase.SubClient):
        """
        Client to get the results of one or multiple algorithm runs
        """
        @post_filtering(iterable=False)
        def get(self, id_: int) -> dict:
            """View a specific result

            Parameters
            ----------
            id_ : int
                id of the run you want to inspect

            Returns
            -------
            dict
                Containing the run data
            """
            self.parent.log.info('--> Attempting to decrypt results!')

            result = self.parent.request(endpoint=f'result/{id_}')
            result = self._decrypt_result(
                result_data=result, is_single_result=True
            )

            return result['result']

        def from_task(self, task_id: int):
            self.parent.log.info('--> Attempting to decrypt results!')

            results = self.parent.request('result', {'task_id': task_id})
            results = self._decrypt_result(results, False)
            return results

        def _decrypt_result(self, result_data: dict,
                            is_single_result: bool) -> dict:
            """
            Wrapper function to decrypt and deserialize the input of one or
            more runs

            Parameters
            ----------
            result_data : dict
                The data of the run(s) to decrypt
            is_single_result : bool
                Whether the result_data is a single result or a list of results

            Returns
            -------
            dict
                Data on the algorithm run(s) with decrypted input
            """
            return self.parent._decrypt_field(
                data=result_data, field='result',
                is_single_resource=is_single_result
            )

    class Rule(ClientBase.SubClient):

        @post_filtering(iterable=False)
        def get(self, id_: int) -> dict:
            """View specific rule

            Parameters
            ----------
            id_ : int
                Id of the rule you want to view

            Returns
            -------
            dict
                Containing the information about this rule
            """
            return self.parent.request(f'rule/{id_}')

        @post_filtering()
        def list(self, name: str = None, operation: str = None,
                 scope: str = None, role: int = None, page: int = 1,
                 per_page: int = 20, include_metadata: bool = True) -> list:
            """List of all available rules

            Parameters
            ----------
            name: str, optional
                Filter by rule name
            operation: str, optional
                Filter by operation
            scope: str, optional
                Filter by scope
            role: int, optional
                Only show rules that belong to this role id
            page: int, optional
                Pagination page, by default 1
            per_page: int, optional
                Number of items on a single page, by default 20
            include_metadata: bool, optional
                Whenever to include the pagination metadata. If this is
                set to False the output is no longer wrapped in a
                dictonairy, by default True

            Returns
            -------
            list of dicts
                Containing all the rules from the vantage6 server
            """
            includes = ['metadata'] if include_metadata else []
            params = {
                'page': page, 'per_page': per_page, 'include': includes,
                'name': name, 'operation': operation, 'scope': scope,
                'role_id': role
            }
            return self.parent.request('rule', params=params)


# For backwards compatibility
# TODO remove in v4+?
Client = UserClient<|MERGE_RESOLUTION|>--- conflicted
+++ resolved
@@ -515,24 +515,14 @@
             'database': database
         })
 
-<<<<<<< HEAD
     def _decrypt_input(self, input_: str) -> bytes:
         """Helper to decrypt the input of an algorithm run
-=======
-    # TODO BvB 23-01-23 remove this method in v4+ (or make it private?). It is
-    # only here for backwards compatibility.
-    def get_results(self, id_: int = None, state: str = None,
-                    include_task: bool = False, task_id: int = None,
-                    node_id: int = None, params: dict = {}) -> dict:
-        """Get task result(s) from the central server
->>>>>>> fc4dd159
 
         Keys are replaced, but object reference remains intact: changes are
         made *in-place*.
 
         Parameters
         ----------
-<<<<<<< HEAD
         input_: str
             The encrypted algorithm input
 
@@ -540,81 +530,6 @@
         -------
         bytes
             The decrypted algorithm run input
-=======
-        id : int, optional
-            Id of the result, by default None
-        state : str, optional
-            The state of the task (e.g. `open`), by default None
-        include_task : bool, optional
-            Whenever to include the originating task, by default False
-        task_id : int, optional
-            The id of the originating task, this will return all results
-            belonging to this task, by default None
-        node_id : int, optional
-            The id of the node at which this result has been produced,
-            this will return all results from this node, by default None
-        params : dict, optional
-            Additional query parameters, by default {}
-
-        Returns
-        -------
-        dict
-            Containing the result(s)
-        """
-        # Determine endpoint and create dict with query parameters
-        endpoint = 'result' if not id_ else f'result/{id_}'
-
-        extended_params = params.copy()
-        if state:
-            extended_params['state'] = state
-        if include_task:
-            extended_params['include'] = 'task'
-        if task_id:
-            extended_params['task_id'] = task_id
-        if node_id:
-            extended_params['node_id'] = node_id
-
-        # self.log.debug(f"Retrieving results using query parameters:{params}")
-        results = self.request(endpoint=endpoint, params=extended_params)
-
-        if isinstance(results, str):
-            self.log.warn("Requesting results failed")
-            self.log.debug(f"Results message: {results}")
-            return {}
-
-        # hack: in the case that the pagination metadata is included we
-        # need to strip that for decrypting
-        if isinstance(results, dict) and 'data' in results:
-            wrapper = results
-            results = results['data']
-
-        if id_:
-            # Single result
-            self._decrypt_result(results)
-
-        else:
-            # Multiple results
-            for result in results:
-                self._decrypt_result(result)
-
-        if 'wrapper' in locals():
-            wrapper['data'] = results
-            results = wrapper
-
-        return results
-
-    def _decrypt_result(self, result: dict) -> None:
-        """
-        Helper to decrypt the keys 'input' and 'result' in dict.
-
-        Keys are replaced, but object reference remains intact: changes are
-        made *in-place*.
-
-        Parameters
-        ----------
-        result : dict
-            The result dict to decrypt
->>>>>>> fc4dd159
 
         Raises
         ------
@@ -2017,22 +1932,9 @@
             """
             self.parent.log.info('--> Attempting to decrypt results!')
 
-<<<<<<< HEAD
             # get run from the API
             params = {'include': 'task'} if include_task else {}
             run = self.parent.request(endpoint=f'run/{id_}', params=params)
-=======
-            # get_results also handles decryption
-            result = self.parent.get_results(id_=id_,
-                                             include_task=include_task)
-            result_data = result.get('result')
-            if result_data:
-                try:
-                    result['result'] = deserialization.load_data(result_data)
-                except Exception as e:
-                    self.parent.log.warn('--> Failed to deserialize')
-                    self.parent.log.debug(e)
->>>>>>> fc4dd159
 
             # decrypt input
             run = self._decrypt_input(run_data=run, is_single_run=True)
@@ -2046,13 +1948,8 @@
                  assigned: tuple[str, str] = None,
                  finished: tuple[str, str] = None, port: int = None,
                  page: int = None, per_page: int = None,
-<<<<<<< HEAD
-                 include_metadata: bool = True) -> list:
+                 include_metadata: bool = True) -> dict | list[dict]:
             """List runs
-=======
-                 include_metadata: bool = True) -> dict | list[dict]:
-            """List results
->>>>>>> fc4dd159
 
             Parameters
             ----------
