"""
vantage6 clients

This module is contains a base client. From this base client the container
client (client used by master algorithms) and the user client are derived.
"""
import logging
import pickle
import time
import typing
import jwt
import requests
import pyfiglet
import json as json_lib

from pathlib import Path

from vantage6.common import bytes_to_base64s, base64s_to_bytes
from vantage6.common.globals import APPNAME
from vantage6.client import serialization, deserialization
from vantage6.client.filter import post_filtering
from vantage6.client.encryption import CryptorBase, RSACryptor, DummyCryptor
from vantage6.client.exceptions import DeserializationException


module_name = __name__.split('.')[1]

LEGACY = 'legacy'


class ServerInfo(typing.NamedTuple):
    """Data-class to store the server info."""
    host: str
    port: int
    path: str


class WhoAmI(typing.NamedTuple):
    """ Data-class to store Authenticable information in."""
    type_: str
    id_: int
    name: str
    organization_name: str
    organization_id: int

    def __repr__(self) -> str:
        return (f"<WhoAmI "
                f"name={self.name}, "
                f"type={self.type_}, "
                f"organization={self.organization_name}, "
                f"(id={self.organization_id})"
                ">")


class ClientBase(object):
    """Common interface to the central server.

    Contains the basis for all other clients. This includes a basic interface
    to authenticate, generic request, creating tasks and result retrieval.
    """

    def __init__(self, host: str, port: int, path: str = '/api'):
        """Basic setup for the client

        Parameters
        ----------
        host : str
            Adress (including protocol, e.g. `https://`) of the vantage6 server
        port : int
            port numer to which the server listens
        path : str, optional
            path of the api, by default '/api'
        """

        self.log = logging.getLogger(module_name)

        # server settings
        self.__host = host
        self.__port = port
        self.__api_path = path

        # tokens
        self._access_token = None
        self.__refresh_token = None
        self.__refresh_url = None

        self.cryptor = None
        self.whoami = None

    @property
    def name(self) -> str:
        """Return the node's/client's name"""
        return self.whoami.name

    @property
    def headers(self) -> dict:
        """Headers that are send with each request"""
        if self._access_token:
            return {'Authorization': 'Bearer ' + self._access_token}
        else:
            return {}

    @property
    def token(self) -> str:
        """JWT Authorization token"""
        return self._access_token

    @property
    def host(self) -> str:
        """Host including protocol (HTTP/HTTPS)"""
        return self.__host

    @property
    def port(self) -> int:
        """Port to vantage6-server listens"""
        return self.__port

    @property
    def path(self) -> str:
        """Path/endpoint at the server where the api resides"""
        return self.__api_path

    @property
    def base_path(self) -> str:
        """Combination of host, port and api-path"""
        if self.__port:
            return f"{self.host}:{self.port}{self.__api_path}"

        return f"{self.host}{self.__api_path}"

    def generate_path_to(self, endpoint: str) -> str:
        """Generate URL to endpoint using host, port and endpoint

        Parameters
        ----------
        endpoint : str
            endpoint to which a fullpath needs to be generated

        Returns
        -------
        str
            URL to the endpoint
        """
        if endpoint.startswith('/'):
            path = self.base_path + endpoint
        else:
            path = self.base_path + '/' + endpoint

        return path

    def request(self, endpoint: str, json: dict = None, method: str = 'get',
                params: dict = None, first_try: bool = True) -> dict:
        """Create http(s) request to the vantage6 server

        Parameters
        ----------
        endpoint : str
            Endpoint of the server
        json : dict, optional
            payload, by default None
        method : str, optional
            Http verb, by default 'get'
        params : dict, optional
            URL parameters, by default None
        first_try : bool, optional
            Whenever this is the first attemt of this request, by default True

        Returns
        -------
        dict
            Response of the server
        """

        # get appropiate method
        rest_method = {
            'get': requests.get,
            'post': requests.post,
            'put': requests.put,
            'patch': requests.patch,
            'delete': requests.delete
        }.get(method.lower(), requests.get)

        # send request to server
        url = self.generate_path_to(endpoint)
        self.log.debug(f'Making request: {method.upper()} | {url} | {params}')

        try:
            response = rest_method(url, json=json, headers=self.headers,
                                   params=params)
        except requests.exceptions.ConnectionError as e:
            # we can safely retry as this is a connection error. And we
            # keep trying!
            self.log.error('Connection error... Retrying')
            self.log.debug(e)
            time.sleep(1)
            return self.request(endpoint, json, method, params)

        # TODO: should check for a non 2xx response
        if response.status_code > 210:
            self.log.error(
                    f'Server responded with error code: {response.status_code}')
            try:
                self.log.error("msg:"+response.json().get("msg", ""))
            except json_lib.JSONDecodeError:
                self.log.error('Did not find a message from the server')
                self.log.debug(response.content)

            if first_try:
                self.refresh_token()
                return self.request(endpoint, json, method, params,
                                    first_try=False)
            else:
                self.log.error("Nope, refreshing the token didn't fix it.")

        return response.json()

    def setup_encryption(self, private_key_file: str) -> None:
        """Enable the encryption module fot the communication

        This will attach a Crypter object to the client. It will also
        verify that the public key at the server matches the local
        private key. In case they differ, the local public key is uploaded
        to the server.

        Parameters
        ----------
        private_key_file : str
            File path of the private key file

        """
        assert self._access_token, \
            "Encryption can only be setup after authentication"
        assert self.whoami.organization_id, \
            "Organization unknown... Did you authenticate?"

        if private_key_file is None:
            self.cryptor = DummyCryptor()
            return

        if isinstance(private_key_file, str):
            private_key_file = Path(private_key_file)

        cryptor = RSACryptor(private_key_file)

        # check if the public-key is the same on the server. If this is
        # not the case, this node will not be able to read any messages
        # that are send to him! If this is the case, the new public_key
        # will be uploaded to the central server
        organization = self.request(
            f"organization/{self.whoami.organization_id}")
        pub_key = organization.get("public_key")
        upload_pub_key = False

        if pub_key:
            if cryptor.verify_public_key(pub_key):
                self.log.info("Public key matches the server key! Good to go!")

            else:
                self.log.critical(
                    "Local public key does not match server public key. "
                    "You will not able to read any messages that are intended "
                    "for you!"
                )
                upload_pub_key = True
        else:
            upload_pub_key = True

        # upload public key if required
        if upload_pub_key:
            self.request(
                f"organization/{self.whoami.organization_id}",
                method="patch",
                json={"public_key": cryptor.public_key_str}
            )
            self.log.info("The public key on the server is updated!")

        self.cryptor = cryptor

    def authenticate(self, credentials: dict, path: str="token/user") -> None:
        """Authenticate to the vantage6-server

        It allows users, nodes and containers to sign in. Credentials can
        either be a username/password combination or a JWT authorization
        token.

        Parameters
        ----------
        credentials : dict
            Credentials used to authenticate
        path : str, optional
            Endpoint used for authentication. This differs for users, nodes and
            containers, by default "token/user"

        Raises
        ------
        Exception
            Failed to authenticate
        """
        self.log.debug(f"Authenticating using {credentials}")

        # authenticate to the central server
        url = self.generate_path_to(path)
        response = requests.post(url, json=credentials)
        data = response.json()

        # handle negative responses
        if response.status_code > 200:
            self.log.critical(f"Failed to authenticate {data.get('msg')}")
            raise Exception("Failed to authenticate")

        # store tokens in object
        self.log.info("Successfully authenticated")
        self._access_token = data.get("access_token")
        self.__refresh_token = data.get("refresh_token")
        self.__refresh_url = data.get("refresh_url")

    def refresh_token(self) -> None:
        """Refresh an expired token using the refresh token

        Raises
        ------
        Exception
            Authentication Error!
        """
        self.log.info("Refreshing token")
        assert self.__refresh_url, \
            "Refresh URL not found, did you authenticate?"

        # if no port is specified explicit, then it should be omnit the
        # colon : in the path. Similar (but different) to the property
        # base_path
        if self.__port:
            url = f"{self.__host}:{self.__port}{self.__refresh_url}"
        else:
            url = f"{self.__host}{self.__refresh_url}"

        # send request to server
        response = requests.post(url, headers={
            'Authorization': 'Bearer ' + self.__refresh_token
        })

        # server says no!
        if response.status_code != 200:
            self.log.critical("Could not refresh token")
            raise Exception("Authentication Error!")

        self._access_token = response.json()["access_token"]

    def post_task(self, name: str, image: str, collaboration_id: int,
                  input_='', description='',
                  organization_ids: list = None,
                  data_format=LEGACY) -> dict:
        """Post a new task at the server

        It will also encrypt `input_` for each receiving organization.

        Parameters
        ----------
        name : str
            Human readable name for the task
        image : str
            Docker image name containing the algorithm
        collaboration_id : int
            Collaboration `id` of the collaboration for which the task is
            intended
        input_ : str, optional
            Task input, by default ''
        description : str, optional
            Human readable description of the task, by default ''
        organization_ids : list, optional
            Ids of organizations (within the collaboration) that need to
            execute this task, by default None
        data_format : str, optional
            Type of data format to use to send and receive
            data. possible values: 'json', 'pickle', 'legacy'. 'legacy'
            will use pickle serialization. Default is 'legacy'., by default
            LEGACY

        Returns
        -------
        dict
            Containing the task meta-data
        """
        assert self.cryptor, "Encryption has not yet been setup!"

        if organization_ids is None:
            organization_ids = []

        if data_format == LEGACY:
            serialized_input = pickle.dumps(input_)
        else:
            # Data will be serialized to bytes in the specified data format.
            # It will be prepended with 'DATA_FORMAT.' in unicode.
            serialized_input = data_format.encode() + b'.' \
                + serialization.serialize(input_, data_format)

        organization_json_list = []
        for org_id in organization_ids:
            pub_key = self.request(f"organization/{org_id}").get("public_key")
            # pub_key = base64s_to_bytes(pub_key)
            # self.log.debug(pub_key)

            organization_json_list.append({
                "id": org_id,
                "input": self.cryptor.encrypt_bytes_to_str(serialized_input,
                                                           pub_key)
            })

        return self.request('task', method='post', json={
            "name": name,
            "image": image,
            "collaboration_id": collaboration_id,
            "description": description,
            "organizations": organization_json_list
        })

    def get_results(self, id: int = None, state: str = None,
                    include_task: bool = False, task_id: int = None,
                    node_id: int = None) -> dict:
        """Get task result(s) from the central server

        Depending if a `id` is specified or not, either a single or a
        list of results is returned. The input and result field of the
        result are attempted te be decrypted. This fails if the public
        key at the server is not derived from the currently private key
        or when the result is not from your organization.

        Parameters
        ----------
        id : int, optional
            Id of the result, by default None
        state : str, optional
            The state of the task (e.g. `open`), by default None
        include_task : bool, optional
            Whenever to include the orginating task, by default False
        task_id : int, optional
            The id of the originating task, this will return all results
            belonging to this task, by default None
        node_id : int, optional
            The id of the node at which this result has been produced,
            this will return all results from this node, by default None

        Returns
        -------
        dict
            Containing the result(s)
        """
        # Determine endpoint and create dict with query parameters
        endpoint = 'result' if not id else f'result/{id}'
        params = dict()

        if state:
            params['state'] = state
        if include_task:
            params['include'] = 'task'
        if task_id:
            params['task_id'] = task_id
        if node_id:
            params['node_id'] = node_id

        # self.log.debug(f"Retrieving results using query parameters:{params}")
        results = self.request(endpoint=endpoint, params=params)

        if isinstance(results, str):
            self.log.warn("Requesting results failed")
            self.log.debug(f"Results message: {results}")
            return {}

        if id:
            # Single result
            self._decrypt_result(results)

        else:
            # Multiple results
            for result in results:
                self._decrypt_result(result)

        return results

    def _decrypt_result(self, result):
        """Helper to decrypt the keys 'input' and 'result' in dict.

        Keys are replaced, but object reference remains intact: changes are
        made *in-place*.
        """
        cryptor = self.cryptor
        try:
            self.log.info('Decrypting input')
            # TODO this only works when the results belong to the
            # same organization... We should make different implementation
            # of get_results
            result["input"] = cryptor.decrypt_str_to_bytes(result["input"])

        except Exception as e:
            self.log.debug(e)

        try:
            if result["result"]:
                self.log.info('Decrypting result')
                result["result"] = \
                    cryptor.decrypt_str_to_bytes(result["result"])

        except ValueError as e:
            self.log.error("Could not decrypt/decode input or result.")
            self.log.error(e)
            # raise

    class SubClient:
        """Create sub groups of commands using this SubClient"""
        def __init__(self, parent):
            self.parent = parent


class UserClient(ClientBase):
    """User interface to the vantage6-server"""

    def __init__(self, *args, verbose=False, **kwargs):
        """Create user client

        All paramters from `ClientBase` can be used here.

        Parameters
        ----------
        verbose : bool, optional
            Whenever to print (info) messages, by default False
        """
        super(UserClient, self).__init__(*args, **kwargs)

        # Replace logger by print logger
        self.log = self.Log(verbose)

        # attach sub-clients
        self.util = self.Util(self)
        self.collaboration = self.Collaboration(self)
        self.organization = self.Organization(self)
        self.user = self.User(self)
        self.result = self.Result(self)
        self.task = self.Task(self)
        self.role = self.Role(self)
        self.node = self.Node(self)
        self.rule = self.Rule(self)

        # Display welcome message
        self.log.info(" Welcome to")
        for line in pyfiglet.figlet_format(APPNAME, font='big').split('\n'):
            self.log.info(line)
        self.log.info(" --> Join us on Discord! https://discord.gg/rwRvwyK")
        self.log.info(" --> Docs: https://docs.vantage6.ai")
        self.log.info(" --> Blog: https://vantage6.ai")
        self.log.info("-" * 45)

    class Log:
        """Replaces the default logging meganism by print statements"""
        def __init__(self, enabled: bool):
            """Create print-logger

            Parameters
            ----------
            enabled : bool
                Whenever to enable logging
            """
            self.enabled = enabled
            for level in ['debug', 'info', 'warn', 'warning', 'error',
                          'critical']:
                self.__setattr__(level, self.print)

        def print(self, msg: str) -> None:
            if self.enabled:
                print(f'{msg}')

    def authenticate(self, username: str, password: str) -> None:
        """Authenticate as a user

        It also collects some additional info about your user.

        Parameters
        ----------
        username : str
            Username used to authenticate
        password : str
            Password used to authenticate
        """
        super(UserClient, self).authenticate({
            "username": username,
            "password": password
        }, path="token/user")

        # identify the user and the organization to which this user
        # belongs. This is usefull for some client side checks
        try:
            type_ = "user"
            id_ = jwt.decode(self.token, verify=False)['identity']
            user = self.request(f"user/{id_}")
            name = user.get("firstname")
            organization_id = user.get("organization").get("id")
            organization = self.request(f"organization/{organization_id}")
            organization_name = organization.get("name")

            self.whoami = WhoAmI(
                type_=type_,
                id_=id_,
                name=name,
                organization_id=organization_id,
                organization_name=organization_name
            )

            self.log.info(f" --> Succesfully authenticated")
            self.log.info(f" --> Name: {name} (id={id_})")
            self.log.info(f" --> Organization: {organization_name} (id={organization_id})")
        except Exception as e:
            self.log.info(f'--> Retrieving additional user info failed!')
            self.log.debug(e)

    class Util(ClientBase.SubClient):
        """Collection of general utilities"""

        def get_server_version(self) -> dict:
            r"""View the version number of the vantage6-server

            Returns
            -------
            dict
                A dict containing the version number
            """
            return self.parent.request('version')

        def get_server_health(self) -> dict:
            """View the health of the vantage6-server

            Returns
            -------
            dict
                Containing the server health information
            """
            return self.parent.request('health')

        def reset_my_password(self, email: str=None, username: str=None) -> dict:
            """Start reset password procedure

            Either a username of email needs to be provided.

            Parameters
            ----------
            email : str, optional
                Email address of your account, by default None
            username : str, optional
                Username of your account, by default None

            Returns
            -------
            dict
                Message from the server
            """
            assert email or username, "You need to provide username or email!"
            result = self.parent.request('recover/lost', method='post', json={
                'username': username,
                'email': email
            })
            msg = result.get('msg')
            self.parent.log.info(f'--> {msg}')
            return result

        def set_my_password(self, token: str, password: str) -> dict:
            """Set a new password using a recovery token

            Token kan be obtained through `.reset_password(...)`

            Parameters
            ----------
            token : str
                Token obtained from `reset_password`
            password : str
                New password

            Returns
            -------
            dict
                Message from the server
            """
            result = self.parent.request('recover/reset', method='post', json={
                'reset_token': token,
                'password': password
            })
            msg = result.get('msg')
            self.parent.log.info(f'--> {msg}')
            return result

        def generate_private_key(self, file_: str=None) -> None:
            """Generate new private key

            ....

            Parameters
            ----------
            file_ : str, optional
                Path where to store the private key, by default None
            """

            if not file_:
                self.parent.log.info('--> Using current directory')
                file_ = "private_key.pem"

            if isinstance(file_, str):
                file_ = Path(file_).absolute()

            self.parent.log.info(f'--> Generating private key file: {file_}')
            private_key = RSACryptor.create_new_rsa_key(file_)

            self.parent.log.info('--> Assigning private key to client')
            self.parent.cryptor.private_key = private_key

            self.parent.log.info('--> Encrypting the client and uploading '
                                 'the public key')
            self.parent.setup_encryption(file_)

    class Collaboration(ClientBase.SubClient):
        """Collection of collaboration requests"""

        @post_filtering()
        def list(self, scope: str='organization') -> dict:
            """View your collaborations

            Parameters
            ----------
            scope : str
                Scope of the list, accepted values are `organization` and
                `global`. In case of `organization` you get the collaborations
                in which your organization participates. If you specify global
                you get the collaborations which you are allowed to see.

            Returns
            -------
            list of dicts
                Containing collabotation information
            """
            if scope == 'organization':
                org_id = self.parent.whoami.organization_id
                return self.parent.request(f'organization/{org_id}/collaboration')
            elif scope == 'global':
                return self.parent.request(f'collaboration')
            else:
                self.parent.log.info('--> Unrecognized `scope`. Need to be '
                                     '`organization` or `global`')

        @post_filtering(iterable=False)
        def get(self, id_: int) -> dict:
            """View specific collaboration

            Parameters
            ----------
            id_ : int
                Id from the collaboration you want to view

            Returns
            -------
            dict
                Containing the collaboration information
            """
            return self.parent.request(f'collaboration/{id_}')

        @post_filtering(iterable=False)
        def create(self, name: str, organizations: list,
                   encrypted: bool=False) -> dict:
            """Create new collaboration

            Parameters
            ----------
            name : str
                Name of the collaboration
            organizations : list
                List of organization ids which participate in the
                collaboration
            encrypted : bool, optional
                Whenever the collaboration should be encrypted or not,
                by default False

            Returns
            -------
            dict
                Containing the new collaboration meta-data
            """
            return self.parent.request('collaboration', method='post', json={
                'name': name,
                'organization_ids': organizations,
                'encrypted': encrypted
            })

    class Node(ClientBase.SubClient):
        """Collection of node requests"""

        @post_filtering(iterable=False)
        def get(self, id_: int) -> dict:
            """View specific node

            Parameters
            ----------
            id_ : int
                Id of the node you want to inspect

            Returns
            -------
            dict
                Containing the node meta-data
            """
            return self.parent.request(f'node/{id_}')

        @post_filtering()
        def list(self) -> list:
            """List nodes

            Returns
            -------
            list of dicts
                Containing meta-data of the nodes
            """
            return self.parent.request('node')

        @post_filtering(iterable=False)
        def create(self, collaboration: int, organization: int=None) -> dict:
            """Register new node

            Parameters
            ----------
            collaboration : int
                Collaboration id to which this node belongs
            organization : int, optional
                Organization id to which this node belongs. If no id provided
                the users organization is used. By default None

            Returns
            -------
            dict
                Containing the meta-data of the new node
            """
            if not organization:
                organization = self.parent.whoami.organization_id

            return self.parent.request('node', method='post', json={
                'organization_id': organization,
                'collaboration_id': collaboration
            })

        @post_filtering(iterable=False)
        def update(self, id_: int, name: str=None, organization: int=None,
                   collaboration: int=None) -> dict:
            """Update node information

            Parameters
            ----------
            id_ : int
                Id of the node you want to update
            name : str, optional
                New node name, by default None
            organization : int, optional
                Change the owning organization of the node, by default
                None
            collaboration : int, optional
                Changes the collaboration to which the node belongs, by
                default None

            Returns
            -------
            dict
                Containing the meta-data of the updated node
            """
            return self.parent.request(f'node/{id_}', method='patch', json={
                'name': name,
                'organization_id': organization,
                'collaboration_id': collaboration
            })

        def delete(self, id_: int) -> dict:
            """Deletes a node

            Parameters
            ----------
            id_ : int
                Id of the node you want to delete

            Returns
            -------
            dict
                Message from the server
            """
            return self.parent.request(f'node/{id_}', method='delete')

    class Organization(ClientBase.SubClient):
        """Collection of organization requests"""

        @post_filtering()
        def list(self) -> list:
            """List of organizations

            Returns
            -------
            list of dicts
                Containing meta-data information of the organizations
            """
            return self.parent.request(f'organization')

        @post_filtering(iterable=False)
        def get(self, id_: int=None) -> dict:
            """View specific organization

            Parameters
            ----------
            id_ : int, optional
                Organization `id` of the organization you want to view.
                In case no `id` is profided it will display your own
                organization, default value is None.

            Returns
            -------
            dict
                Containing the organization meta-data
            """
            if not id_:
                id_ = self.parent.whoami.organization_id

            return self.parent.request(f'organization/{id_}')

        @post_filtering(iterable=False)
        def update(self, id_:int=None, name: str=None, address1: str=None,
                   address2: str=None, zipcode: str=None, country: str=None,
                   domain: str=None, public_key: str=None) -> dict:
            """Update organization information

            Parameters
            ----------
            id_ : int, optional
                Organization id, by default None
            name : str, optional
                New organization name, by default None
            address1 : str, optional
                Address line 1, by default None
            address2 : str, optional
                Address line 2, by default None
            zipcode : str, optional
                Zipcode, by default None
            country : str, optional
                Country, by default None
            domain : str, optional
                Domain of the organization (e.g. `iknl.nl`), by default None
            public_key : str, optional
                public key, by default None

            Returns
            -------
            dict
                The meta-data of the updated organization
            """
            if not id_:
                id_ = self.parent.whoami.organization_id

            return self.parent.request(
                f'organization/{id_}',
                method='patch',
                json={
                    'name': name,
                    'address1': address1,
                    'address2': address2,
                    'zipcode': zipcode,
                    'country': country,
                    'domain': domain,
                    'public_key': public_key
                }
            )

        def create(self, name: str, address1: str, address2: str, zipcode: str,
                   country: str, domain: str, public_key: str=None) -> dict:
            """Create new organization

            Parameters
            ----------
            name : str
                Name of the organization
            address1 : str
                Street and number
            address2 : str
                City
            zipcode : str
                Zip or postal code
            country : str
                Country
            domain : str
                Domain of the organization (e.g. vantage6.ai)
            public_key : str, optional
                Public key of the organization. This can be set later,
                by default None

            Returns
            -------
            dict
                Containing the information of the new organization
            """
            json_data = {
                'name': name,
                'address1': address1,
                'address2': address2,
                'zipcode': zipcode,
                'country': country,
                'domain': domain,
            }

            if public_key:
                json_data['public_key'] = public_key

            return self.parent.request(
                'organization',
                method='post',
                json=json_data
            )

    class User(ClientBase.SubClient):

        @post_filtering()
        def list(self) -> list:
            """List of users

            Returns
            -------
            list of dicts
                Containing the meta-data of the users
            """
            return self.parent.request('user')

        @post_filtering(iterable=False)
        def get(self, id_: int=None) -> dict:
            """View user information

            Parameters
            ----------
            id_ : int, optional
                User `id`, by default None. When no `id` is provided
                your own user information is displayed

            Returns
            -------
            dict
                Containing user information
            """
            if not id_:
                id_ = self.parent.whoami.id_
            return self.parent.request(f'user/{id_}')

        @post_filtering(iterable=False)
        def update(self, id_: int=None, firstname: str=None,
                   lastname: str=None, password: str=None,
                   organization: int=None, rules: list=None,
                   roles: list=None, email: str=None) -> dict:
            """Update user details

            In case you do not supply a user_id, your user is being
            updated.

            Parameters
            ----------
            user_id : int
                User `id` from the user you want to update
            firstname : str
                Your first name
            lastname : str
                Your last name
            password : str
                The password you use to login
            organization : int
                Organization id of the organization you want to be part
                of. This can only done by super-users.
            rules : list of ints
                USE WITH CAUTION! Rule ids that should be assigned to
                this user. All previous assigned rules will be removed!
            roles : list of ints
                USE WITH CAUTION! Role ids that should be assigned to
                this user. All previous assigned roles will be removed!
            email : str
                New email from the user

            Returns
            -------
            dict
                A dict containing the updated user data
            """
            if not id_:
                id_ = self.parent.whoami.id_

            json_body = {
                "firstname": firstname,
                "lastname": lastname,
                "password": password,
                "organization_id": organization,
                "rules": rules,
                "roles": roles,
                "email": email
            }

            # only submit supplied keys
            json_body = {k: v for k, v in json_body.items() if v is not None}

            user = self.parent.request(f'user/{id_}', method='patch',
                                       json=json_body)
            return user

        @post_filtering(iterable=False)
        def create(self, username: str, firstname: str, lastname: str,
                   password: str, email: str, organization: int=None,
                   roles: list=[], rules: list=[]) -> dict:
            """Create new user

            Parameters
            ----------
            username : str
                Used to login to the service. This can not be changed
                later.
            firstname : str
                Firstname of the new user
            lastname : str
                Lastname of the new user
            password : str
                Password of the new user
            organization : int
                Organization `id` this user should belong to
            roles : list of ints
                Role ids that are assigned to this user. Note that you
                can only assign roles if you own the rules within this
                role.
            rules : list of ints
                Rule ids that are assigned to this user. Note that you
                can only assign rules that you own

            Return
            ----------
            dict
                Containing data of the new user
            """
            user_data = {
                'username': username,
                'firstname': firstname,
                'lastname': lastname,
                'password': password,
                'email': email,
                'organization_id': organization,
                'roles': roles,
                'rules': rules
            }
            return self.parent.request('user', json=user_data, method='post')

    class Role(ClientBase.SubClient):

        @post_filtering()
        def list(self) -> list:
            """List of roles

            Returns
            -------
            list of dicts
                Containing roles meta-data
            """
            return self.parent.request('role')

        @post_filtering(iterable=True)
        def get(self, id_: int) -> dict:
            """View specific role

            Parameters
            ----------
            id_ : int
                Id of the role you want to insepct

            Returns
            -------
            dict
                Containing meta-data of the role
            """
            return self.parent.request(f'role/{id_}')

        @post_filtering(iterable=True)
        def create(self, name: str, description: str, rules: list,
                   organization: int=None) -> dict:
            """Register new role

            Parameters
            ----------
            name : str
                Role name
            description : str
                Human readable description of the role
            rules : list
                Rules that this role contains
            organization : int, optional
                Organization to which this role belongs. In case this is
                not provided the users organization is used. By default
                None

            Returns
            -------
            dict
                Containing meta-data of the new role
            """
            if not organization:
                organization = self.parent.whoami.organization_id
            return self.parent.request('role', method='post', json={
                'name': name,
                'description': description,
                'rules': rules,
                'organization_id': organization
            })

        @post_filtering(iterable=True)
        def update(self, role: int, name: str=None, description: str=None,
                   rules: list=None) -> dict:
            """Update role

            Parameters
            ----------
            role : int
                Id of the role that updated
            name : str, optional
                New name of the role, by default None
            description : str, optional
                New description of the role, by default None
            rules : list, optional
                CAUTION! This will not *add* rules but replace them. If
                you remove rules from your own role you lose access. By
                default None

            Returns
            -------
            dict
                Containing the updated role data
            """
            return self.parent.request(f'role/{role}', method='patch', json={
                'name': name,
                'description': description,
                'rules': rules
            })

        def delete(self, role: int) -> dict:
            """Delete role

            Parameters
            ----------
            role : int
                CAUTION! Id of the role to be deleted. If you remove
                roles that are attached to you, you might lose access!

            Returns
            -------
            dict
                Message from the server
            """
            res = self.parent.request(f'role/{role}', method='delete')
            self.parent.log.info(f'--> {res.get("msg")}')

    class Task(ClientBase.SubClient):

        @post_filtering(iterable=False)
        def get(self, id_: int, include_results: bool=False) -> dict:
            """View specific task

            Parameters
            ----------
            id_ : int
                Id of the task you want to view
            include_results : bool, optional
                Whenever to include the results or not, by default False

            Returns
            -------
            dict
                Containing the task data
            """
            params = {}
            params['include'] = 'results' if include_results else None
            return self.parent.request(f'task/{id_}', params=params)

        @post_filtering()
        def list(self, include_results: bool=False) -> list:
            """List tasks

            Parameters
            ----------
            include_results : bool, optional
                Whenever to include the results in the tasks, by default
                False

            Returns
            -------
            list of dicts
                Containing data of the tasks
            """
            params = {}
            params['include'] = 'results' if include_results else None
            return self.parent.request('task', params=params)

        @post_filtering(iterable=False)
        def create(self, collaboration: int, organizations: list, name: str,
                   image: str, description: str, input: dict,
                   data_format: str=LEGACY) -> dict:
            """Create a new task

            Parameters
            ----------
            collaboration : int
                Id of the collaboration to which this task belongs
            organizations : list
                Organization ids (within the collaboration) which need
                to execute this task
            name : str
                Human readable name
            image : str
                Docker image name which contains the algorithm
            description : str
                Human readable description
            input : dict
                Algorithm input
            data_format : str, optional
                IO data format used, by default LEGACY

            Returns
            -------
            dict
                [description]
            """
            return self.parent.post_task(name, image, collaboration, input,
                                         description, organizations,
                                         data_format)

        def delete(self, id_: int) -> dict:
            """Delete a task

            Also removes the related results.

            Parameters
            ----------
            id_ : int
                Id of the task to be removed

            Returns
            -------
            dict
                Message from the server
            """
            msg = self.parent.request(f'task/{id_}', method='delete')
            self.parent.log.info(f'--> {msg}')

    class Result(ClientBase.SubClient):

        @post_filtering(iterable=False)
        def get(self, id_: int, include_task: bool=False) -> dict:
            """View a specific result

            Parameters
            ----------
            id_ : int
                id of the result you want to inspect
            include_task : bool, optional
                Whenever to include the task or not, by default False

            Returns
            -------
            dict
                Containing the result data
            """
            self.parent.log.info('--> Attempting to decrypt results!')

            # get_results also handles decryption
            result = self.parent.get_results(id=id_, include_task=include_task)
            result_data = result.get('result')
            if result_data:
                try:
                    result['result'] = deserialization.load_data(result_data)
                except Exception as e:
                    self.parent.log.warn('--> Failed to deserialize')
                    self.parent.log.debug(e)

            return result

        @post_filtering()
        def list(self, include_task: bool=False) -> list:
            """List results

            Parameters
            ----------
            include_task : bool, optional
                Whenever to include the task or not, by default False

            Returns
            -------
            list of dicts
                Containing the results data
            """
            results = self.parent.get_results(include_task=include_task)
            cleaned_results = []
            for result in results:
                if result.get('result'):
                    try:
                        des_res = deserialization.load_data(result.get('result'))
                    except Exception as e:
                        id_ = result.get('id')
                        self.parent.log.warn(f'Could not deserialize result id='
                                             f'{id_}')
                        self.parent.log.debug(e)
                        continue
                    result['result'] = des_res
                cleaned_results.append(result)

            return cleaned_results

        def from_task(self, task_id: int, include_task: bool=False):
            self.parent.log.info('--> Attempting to decrypt results!')

            # get_results also handles decryption
            results = self.parent.get_results(task_id=task_id,
                                             include_task=include_task)
            cleaned_results = []
            for result in results:
                if result.get('result'):
                    des_res = deserialization.load_data(result.get('result'))
                    result['result'] = des_res
                cleaned_results.append(result)

            return cleaned_results

    class Rule(ClientBase.SubClient):

        @post_filtering(iterable=False)
        def get(self, id_: int) -> dict:
            """View specific rule

            Parameters
            ----------
            id_ : int
                Id of the rule you want to view

            Returns
            -------
            dict
                Containing the information about this rule
            """
            return self.parent.request(f'rule/{id_}')

        @post_filtering()
        def list(self) -> list:
            """List of all available rules

            Returns
            -------
            list of dicts
                Containing all the rules from the vantage6 server
            """
            return self.parent.request('rule')

class ContainerClient(ClientBase):
    """ Container interface to the local proxy server (central server).

        An algorithm container should never communicate directly to the
        central server. Therefore the algorithm container has no
        internet connection. The algorithm can, however, talk to a local
        proxy server which has interface to the central server. This way
        we make sure that the algorithm container does not share stuff
        with others, and we also can encrypt the results for a specific
        receiver. Thus this not a interface to the central server but to
        the local proxy server. However the interface is identical thus
        we are happy that we can ignore this detail.
    """

    def __init__(self, token: str, *args, **kwargs):
        """Container client.
        A client which can be used by algorithms. All permissions of the
        container are derived from the token.

        Parameters
        ----------
        token : str
            JWT (container) token, generated by the node
                the algorithm container runs on
        """
        super().__init__(*args, **kwargs)

        # obtain the identity from the token
        container_identity = jwt.decode(token, verify=False)['identity']
        self.image = container_identity.get("image")
        self.host_node_id = container_identity.get("node_id")
        self.collaboration_id = container_identity.get("collaboration_id")
        self.log.info(
            f"Container in collaboration_id={self.collaboration_id} \n"
            f"Key created by node_id {self.host_node_id} \n"
            f"Can only use image={self.image}"
        )

        self._access_token = token
        self.log.debug(f"Access token={self._access_token}")

    def authenticate(self):
        """ Containers obtain their key via their host Node."""
        self.log.warn("Containers do not authenticate?!")
        return

    def refresh_token(self):
        """ Containers cannot refresh their token.

            TODO we might want to notify node/server about this...
            TODO make a more usefull exception
        """
        raise Exception("Containers cannot refresh!")

    def get_results(self, task_id: int):
        """ Obtain results from a specific task at the server

            Containers are allowed to obtain the results of their
            children (having the same run_id at the server). The
            permissions are checked at te central server.

            :param task_id: id of the task from which you want to obtain
                the results
        """
        results = self.request(
            f"task/{task_id}/result"
        )

        res = []
        for result in results:
            self._decrypt_result(result)
            res.append(result.get("result"))
<<<<<<< HEAD

        return res

    def get_other_node_ip_and_port(self, task_id: int):
        """
        Return IP address and port number of other nodes involved in a task
        so that VPN can be used for communication
        """
        results = self.request(f"task/{task_id}/result")
=======
>>>>>>> 646d6ddd

        res = []
        for result in results:
            d = {'ip' : result['node']['ip'], 'port': result['port']}
            res.append(d)
        return res

    def get_task(self, task_id: int):
        return self.request(
            f"task/{task_id}"
        )

    def create_new_task(self, input_, organization_ids=[]):
        """ Create a new (child) task at the central server.

            Containers are allowed to create child tasks (having the
            same run_id) at the central server. The docker image must
            be the same as the docker image of this container self.

            :param input_: input to the task
            :param organization_ids: organization ids which need to
                execute this task
        """
        self.log.debug(f"create new task for {organization_ids}")

        return self.post_task(
            name="subtask",
            description=f"task from container on node_id={self.host_node_id}",
            collaboration_id=self.collaboration_id,
            organization_ids=organization_ids,
            input_=input_,
            image=self.image
        )

    def get_organizations_in_my_collaboration(self):
        """ Obtain all organization in the collaboration.

            The container runs in a Node which is part of a single
            collaboration. This method retrieves all organization data
            that are within that collaboration. This can be used to
            target specific organizations in a collaboration.
        """
        organizations = self.request(
            f"collaboration/{self.collaboration_id}/organization")
        return organizations

    def post_task(self, name: str, image: str, collaboration_id: int,
                  input_: str = '', description='',
                  organization_ids: list = []) -> dict:
        """ Post a new task at the central server.

            ! To create a new task from the algorithm container you
            should use the `create_new_task` function !

            Creating a task from a container does need to be encrypted.
            This is done because the container should never have access
            to the private key of this organization. The encryption
            takes place in the local proxy server to which the algorithm
            communicates (indirectly to the central server). Therefore
            we needed to overload the post_task function.

            :param name: human-readable name
            :param image: docker image name of the task
            :param collaboration_id: id of the collaboration in which
                the task should run
            :param input_: input to the task
            :param description: human-readable description
            :param organization_ids: ids of the organizations where this
                task should run
        """
        self.log.debug("post task without encryption (is handled by proxy)")

        serialized_input = bytes_to_base64s(pickle.dumps(input_))

        organization_json_list = []
        for org_id in organization_ids:
            organization_json_list.append(
                {
                    "id": org_id,
                    "input": serialized_input
                }
            )

        return self.request('task', method='post', json={
            "name": name,
            "image": image,
            "collaboration_id": collaboration_id,
            "description": description,
            "organizations": organization_json_list
        })


# For backwards compatibility
ClientContainerProtocol = ContainerClient
Client = UserClient
ClientBaseProtocol = ClientBase<|MERGE_RESOLUTION|>--- conflicted
+++ resolved
@@ -1522,7 +1522,6 @@
         for result in results:
             self._decrypt_result(result)
             res.append(result.get("result"))
-<<<<<<< HEAD
 
         return res
 
@@ -1532,8 +1531,6 @@
         so that VPN can be used for communication
         """
         results = self.request(f"task/{task_id}/result")
-=======
->>>>>>> 646d6ddd
 
         res = []
         for result in results:
