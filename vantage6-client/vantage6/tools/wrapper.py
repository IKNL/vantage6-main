--- conflicted
+++ resolved
@@ -46,13 +46,8 @@
 _SPARQL_RETURN_FORMAT = CSV
 
 
-<<<<<<< HEAD
-def auto_wrapper(module: str, load_data: bool = True) -> None:
-=======
 def auto_wrapper(module: str, load_data: bool = True,
-                 use_new_client: bool = False,
                  log_traceback: bool = False) -> None:
->>>>>>> fc4dd159
     """
     Wrap an algorithm module to provide input and output handling for the
     vantage6 infrastructure. This function will automatically select the
@@ -64,16 +59,11 @@
         Python module name of the algorithm to wrap.
     load_data : bool, optional
         Wether to load the data or not, by default True
-<<<<<<< HEAD
-=======
-    use_new_client : bool, optional
-        Wether to use the new client or not, by default False
     log_traceback: bool, optional
         Whether to print the full error message from algorithms or not, by
         default False. Algorithm developers should only use this option if
         they are sure that the error message does not contain any sensitive
         information. By default False.
->>>>>>> fc4dd159
     """
 
     # Get the database label from the environment variable, this variable is
@@ -108,19 +98,11 @@
         return
 
     # Execute the algorithm with the correct data wrapper
-<<<<<<< HEAD
-    wrapper.wrap_algorithm(module, load_data)
-
-
-def docker_wrapper(module: str, load_data: bool = True) -> None:
-=======
-    wrapper.wrap_algorithm(module, load_data, use_new_client, log_traceback)
+    wrapper.wrap_algorithm(module, load_data, log_traceback)
 
 
 def docker_wrapper(module: str, load_data: bool = True,
-                   use_new_client: bool = False,
                    log_traceback: bool = False) -> None:
->>>>>>> fc4dd159
     """
     Specific wrapper for CSV only data sources. Use the ``auto_wrapper``
     to automatically select the correct wrapper based on the database type.
@@ -132,16 +114,6 @@
     load_data : bool, optional
         Whether to load the data into a pandas DataFrame or not, by default
         True
-<<<<<<< HEAD
-    """
-    wrapper = DockerWrapper()
-    wrapper.wrap_algorithm(module, load_data)
-
-
-def sparql_wrapper(module: str) -> None:
-=======
-    use_new_client : bool, optional
-        Whether to use the new or old client, by default False
     log_traceback: bool, optional
         Whether to print the full error message from algorithms or not, by
         default False. Algorithm developers should only use this option if
@@ -149,12 +121,10 @@
         information. By default False.
     """
     wrapper = DockerWrapper()
-    wrapper.wrap_algorithm(module, load_data, use_new_client, log_traceback)
-
-
-def sparql_wrapper(module: str, use_new_client: bool = False,
-                   log_traceback: bool = False) -> None:
->>>>>>> fc4dd159
+    wrapper.wrap_algorithm(module, load_data, log_traceback)
+
+
+def sparql_wrapper(module: str, log_traceback: bool = False) -> None:
     """
     Specific wrapper for SPARQL only data sources. Use the ``auto_wrapper``
     to automatically select the correct wrapper based on the database type.
@@ -163,16 +133,6 @@
     ----------
     module : str
         Module name of the algorithm package.
-<<<<<<< HEAD
-    """
-    wrapper = SparqlDockerWrapper()
-    wrapper.wrap_algorithm(module)
-
-
-def parquet_wrapper(module: str) -> None:
-=======
-    use_new_client : bool, optional
-        Whether to use the new or old client, by default False
     log_traceback: bool, optional
         Whether to print the full error message from algorithms or not, by
         default False. Algorithm developers should only use this option if
@@ -180,12 +140,10 @@
         information. By default False.
     """
     wrapper = SparqlDockerWrapper()
-    wrapper.wrap_algorithm(module, use_new_client, log_traceback)
-
-
-def parquet_wrapper(module: str, use_new_client: bool = False,
-                    log_traceback: bool = False) -> None:
->>>>>>> fc4dd159
+    wrapper.wrap_algorithm(module, log_traceback)
+
+
+def parquet_wrapper(module: str, log_traceback: bool = False) -> None:
     """
     Specific wrapper for Parquet only data sources. Use the ``auto_wrapper``
     to automatically select the correct wrapper based on the database type.
@@ -194,16 +152,6 @@
     ----------
     module : str
         Module name of the algorithm package.
-<<<<<<< HEAD
-    """
-    wrapper = ParquetWrapper()
-    wrapper.wrap_algorithm(module)
-
-
-def multidb_wrapper(module: str) -> None:
-=======
-    use_new_client : bool, optional
-        Whether to use the new or old client, by default False
     log_traceback: bool, optional
         Whether to print the full error message from algorithms or not, by
         default False. Algorithm developers should only use this option if
@@ -211,12 +159,10 @@
         information. By default False.
     """
     wrapper = ParquetWrapper()
-    wrapper.wrap_algorithm(module, use_new_client, log_traceback)
-
-
-def multidb_wrapper(module: str, use_new_client: bool = False,
-                    log_traceback: bool = False) -> None:
->>>>>>> fc4dd159
+    wrapper.wrap_algorithm(module, log_traceback)
+
+
+def multidb_wrapper(module: str, log_traceback: bool = False) -> None:
     """
     Specific wrapper for multiple data sources.
 
@@ -224,13 +170,6 @@
     ----------
     module : str
         Module name of the algorithm package.
-<<<<<<< HEAD
-    """
-    wrapper = MultiDBWrapper()
-    wrapper.wrap_algorithm(module)
-=======
-    use_new_client : bool, optional
-        Whether to use the new or old client, by default False
     log_traceback: bool, optional
         Whether to print the full error message from algorithms or not, by
         default False. Algorithm developers should only use this option if
@@ -238,19 +177,13 @@
         information. By default False.
     """
     wrapper = MultiDBWrapper()
-    wrapper.wrap_algorithm(module, use_new_client, log_traceback)
->>>>>>> fc4dd159
+    wrapper.wrap_algorithm(module, log_traceback)
 
 
 class WrapperBase(ABC):
 
-<<<<<<< HEAD
-    def wrap_algorithm(self, module: str, load_data: bool = True) -> None:
-=======
     def wrap_algorithm(self, module: str, load_data: bool = True,
-                       use_new_client: bool = False,
                        log_traceback: bool = False) -> None:
->>>>>>> fc4dd159
         """
         Wrap an algorithm module to provide input and output handling for the
         vantage6 infrastructure.
@@ -294,9 +227,6 @@
         load_data : bool, optional
             Whether to load the data into a pandas DataFrame or not, by default
             True
-        use_new_client: bool
-            Whether to use the new AlgorithmClient or the old ContainerClient,
-            by default False
         log_traceback: bool
             Whether to print the full error message from algorithms or not, by
             default False. Algorithm developers should only use this option if
@@ -332,12 +262,7 @@
 
         # make the actual call to the method/function
         info("Dispatching ...")
-<<<<<<< HEAD
-        output = dispatch_rpc(data, input_data, module, token)
-=======
-        output = dispatch_rpc(data, input_data, module, token, use_new_client,
-                              log_traceback)
->>>>>>> fc4dd159
+        output = dispatch_rpc(data, input_data, module, token, log_traceback)
 
         # write output from the method to mounted output file. Which will be
         # transferred back to the server by the node-instance.
