import os
import importlib
import jwt
import traceback

from typing import Any

from vantage6.client import ContainerClient
from vantage6.client.algorithm_client import AlgorithmClient
from vantage6.tools.util import info, warn, error


<<<<<<< HEAD
def dispatch_rpc(data: any, input_data: dict, module: str, token: str) -> any:
    """
    Calls the right function in the algorithm module, based on the input data.

    Parameters
    ----------
    data: any
        The data to be passed to the algorithm
    input_data: dict
        The input data of the task
    module: str
        The name of the module to be imported
    token: str
        The JWT token

    Returns
    -------
    any
        The result of the algorithm
    """
=======
def dispatch_rpc(data: Any, input_data: dict, module: str, token: str,
                 use_new_client: bool = False, log_traceback=False) -> Any:
    """
    Load the algorithm module and call the correct method to run an algorithm.

    Parameters
    ----------
    data : Any
        The data that is passed to the algorithm.
    input_data : dict
        The input data that is passed to the algorithm. This should at least
        contain the key 'method' which is the name of the method that should be
        called. Another often used key is 'master' which indicates that this
        container is a master container. Other keys depend on the algorithm.
    module : str
        The name of the module that contains the algorithm.
    token : str
        The JWT token that is used to authenticate from the algorithm container
        to the server.
    use_new_client : bool, optional
        Whether to use the new client or the old client, by default False
    log_traceback: bool, optional
        Whether to print the full error message from algorithms or not, by
        default False. Algorithm developers should only use this option if
        they are sure that the error message does not contain any sensitive
        information. By default False.
>>>>>>> fc4dd159

    Returns
    -------
    Any
        The result of the algorithm.
    """
    # import algorithm module
    try:
        lib = importlib.import_module(module)
        info(f"Module '{module}' imported!")
    except ModuleNotFoundError:
        error(f"Module '{module}' can not be imported! Exiting...")
        exit(1)

    # in case of a master container, we have to do a little extra
    master = input_data.get("master")
    if master:
        info("Running a master-container")
        # read env
        host = os.environ["HOST"]
        port = os.environ["PORT"]
        api_path = os.environ["API_PATH"]

        # init Docker Client
        # TODO In v4+ we should always use the new client, delete option then
        if use_new_client:
            client = AlgorithmClient(token=token, host=host, port=port,
                                     path=api_path)
        else:
            client = ContainerClient(token=token, host=host, port=port,
                                     path=api_path)

        # read JWT token, to log te collaboration id. The
        # AlgorithmClient automatically sets the collaboration_id
        claims = jwt.decode(token, options={"verify_signature": False})

        # Backwards comptability from < 3.3.0
        if 'identity' in claims:
            id_ = claims['identity']['collaboration_id']
        elif 'sub' in claims:
            id_ = claims['sub']['collaboration_id']

        info(f"Working with collaboration_id <{id_}>")

        method_name = input_data["method"]

    else:
        info("Running a regular container")
        method_name = f"RPC_{input_data['method']}"

    # attempt to load the method
    try:
        method = getattr(lib, method_name)
    except AttributeError:
        warn(f"method '{method_name}' not found!\n")
        exit(1)

    # get the args and kwargs input for this function.
    args = input_data.get("args", [])
    kwargs = input_data.get("kwargs", {})

    # try to run the method
    try:
        result = method(client, data, *args, **kwargs) if master else \
                 method(data, *args, **kwargs)
    except Exception as e:
        error(f"Error encountered while calling {method_name}: {e}")
        if log_traceback:
            error(traceback.print_exc())
        exit(1)

    return result<|MERGE_RESOLUTION|>--- conflicted
+++ resolved
@@ -10,28 +10,6 @@
 from vantage6.tools.util import info, warn, error
 
 
-<<<<<<< HEAD
-def dispatch_rpc(data: any, input_data: dict, module: str, token: str) -> any:
-    """
-    Calls the right function in the algorithm module, based on the input data.
-
-    Parameters
-    ----------
-    data: any
-        The data to be passed to the algorithm
-    input_data: dict
-        The input data of the task
-    module: str
-        The name of the module to be imported
-    token: str
-        The JWT token
-
-    Returns
-    -------
-    any
-        The result of the algorithm
-    """
-=======
 def dispatch_rpc(data: Any, input_data: dict, module: str, token: str,
                  use_new_client: bool = False, log_traceback=False) -> Any:
     """
@@ -58,7 +36,6 @@
         default False. Algorithm developers should only use this option if
         they are sure that the error message does not contain any sensitive
         information. By default False.
->>>>>>> fc4dd159
 
     Returns
     -------
