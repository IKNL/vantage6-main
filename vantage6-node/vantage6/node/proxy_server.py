--- conflicted
+++ resolved
@@ -9,6 +9,7 @@
 
 import requests
 import logging
+import traceback
 
 from time import sleep
 from http import HTTPStatus
@@ -142,12 +143,11 @@
 
         except Exception:
             log.exception(
-<<<<<<< HEAD
-                "On attempt %s, the proxy request raised an exception: <%s>", i, url
-=======
-                f"On attempt {i} to reach {url}, the proxy request raised an exception"
->>>>>>> 46dc70fa
+                "On attempt %s to reach %s, the proxy request raised an exception",
+                i,
+                url,
             )
+            log.debug("Exception details: %s", traceback.format_exc())
             sleep(1)
 
     # if all attempts fail, raise an exception to be handled by its parent
@@ -280,13 +280,7 @@
             base64s_to_bytes(input_), public_key
         )
 
-<<<<<<< HEAD
         log.debug("Input succesfully encrypted for organization %s!", organization_id)
-=======
-        log.debug(
-            "Input successfully encrypted for organization " f"{organization_id}!"
-        )
->>>>>>> 46dc70fa
         return organization
 
     if client.is_encrypted_collaboration():
