"""
Docker manager

The docker manager is responsible for communicating with the docker-daemon and
is a wrapper around the docker module. It has methods
for creating docker networks, docker volumes, start containers and retrieve
results from finished containers.
"""
import os
import time
import logging
import docker
import re
import shutil

from typing import NamedTuple
from pathlib import Path

from vantage6.common import logger_name
from vantage6.common import get_database_config
from vantage6.common.docker.addons import get_container, running_in_docker
from vantage6.common.globals import APPNAME
from vantage6.common.task_status import TaskStatus, has_task_failed
from vantage6.common.docker.network_manager import NetworkManager
from vantage6.cli.context import NodeContext
from vantage6.node.context import DockerNodeContext
from vantage6.node.docker.docker_base import DockerBaseManager
from vantage6.node.docker.vpn_manager import VPNManager
from vantage6.node.docker.task_manager import DockerTaskManager
from vantage6.node.docker.squid import Squid
from vantage6.node.node_client import NodeClient
from vantage6.node.docker.exceptions import (
    UnknownAlgorithmStartFail,
    PermanentAlgorithmStartFail,
    AlgorithmContainerNotFound
)

log = logging.getLogger(logger_name(__name__))


class Result(NamedTuple):
    """
    Data class to store the result of the docker image.

    Attributes
    ----------
    run_id: int
        ID of the current algorithm run
    logs: str
        Logs attached to current algorithm run
    data: str
        Output data of the algorithm
    status_code: int
        Status code of the algorithm run
    """
    run_id: int
    task_id: int
    logs: str
    data: str
    status: str
    parent_id: int | None


class ToBeKilled(NamedTuple):
    """ Data class to store which tasks should be killed """
    task_id: int
    run_id: int
    organization_id: int


class KilledRun(NamedTuple):
    """ Data class to store which algorithms have been killed """
    run_id: int
    task_id: int
    parent_id: int


class DockerManager(DockerBaseManager):
    """
    Wrapper for the docker-py module.

    This class manages tasks related to Docker, such as logging in to
    docker registries, managing input/output files, logs etc. Results
    can be retrieved through `get_result()` which returns the first available
    algorithm result.
    """
    log = logging.getLogger(logger_name(__name__))

    def __init__(self, ctx: DockerNodeContext | NodeContext,
                 isolated_network_mgr: NetworkManager,
                 vpn_manager: VPNManager, tasks_dir: Path, client: NodeClient,
                 proxy: Squid | None = None) -> None:
        """ Initialization of DockerManager creates docker connection and
            sets some default values.

            Parameters
            ----------
            ctx: DockerNodeContext | NodeContext
                Context object from which some settings are obtained
            isolated_network_mgr: NetworkManager
                Manager for the isolated network
            vpn_manager: VPNManager
                VPN Manager object
            tasks_dir: Path
                Directory in which this task's data are stored
            client: NodeClient
                Client object to communicate with the server
            proxy: Squid | None
                Squid proxy object
        """
        self.log.debug("Initializing DockerManager")
        super().__init__(isolated_network_mgr)

        self.data_volume_name = ctx.docker_volume_name
        config = ctx.config
        self.algorithm_env = config.get('algorithm_env', {})
        self.vpn_manager = vpn_manager
        self.client = client
        self.__tasks_dir = tasks_dir
        self.alpine_image = config.get('alpine')
        self.proxy = proxy

        # keep track of the running containers
        self.active_tasks: list[DockerTaskManager] = []

        # keep track of the containers that have failed to start
        self.failed_tasks: list[DockerTaskManager] = []

<<<<<<< HEAD
        # before a task is executed it gets exposed to these policies
=======
        # before a task is executed it gets exposed to these regex
>>>>>>> 1eac29f1
        self._policies = config.get("policies", {})

        # node name is used to identify algorithm containers belonging
        # to this node. This is required as multiple nodes may run at
        # a single machine sharing the docker daemon while using a
        # different server. Using a different server means that there
        # could be duplicate result_id's running at the node at the same
        # time.
        self.node_name = ctx.name

        # name of the container that is running the node
        self.node_container_name = ctx.docker_container_name

        # login to the registries
        docker_registries = ctx.config.get("docker_registries", [])
        self.login_to_registries(docker_registries)

        # set database uri and whether or not it is a file
        self._set_database(ctx.databases)

        # keep track of linked docker services
        self.linked_services: list[str] = []

        # set algorithm device requests
        self.algorithm_device_requests = []
        if 'algorithm_device_requests' in config:
            self._set_algorithm_device_requests(
                config['algorithm_device_requests']
            )

    def _set_database(self, databases: dict | list) -> None:
        """
        Set database location and whether or not it is a file

        Parameters
        ----------
        databases: dict | list
            databases as specified in the config file
        """
        db_labels = [db['label'] for db in databases]

        # If we're running in a docker container, database_uri would point
        # to a path on the *host* (since it's been read from the config
        # file). That's no good here. Therefore, we expect the CLI to set
        # the environment variables for us. This has the added bonus that we
        # can override the URI from the command line as well.
        self.databases = {}
        for label in db_labels:
            label_upper = label.upper()
            db_config = get_database_config(databases, label)
            if running_in_docker():
                uri = os.environ[f'{label_upper}_DATABASE_URI']
            else:
                uri = db_config['uri']

            if running_in_docker():
                db_is_file = Path(f'/mnt/{uri}').exists()
                if db_is_file:
                    uri = f'/mnt/{uri}'
            else:
                db_is_file = Path(uri).exists()

            if db_is_file:
                # We'll copy the file to the folder `data` in our task_dir.
                self.log.info(f'Copying {uri} to {self.__tasks_dir}')
                shutil.copy(uri, self.__tasks_dir)
                uri = self.__tasks_dir / os.path.basename(uri)

            self.databases[label] = {'uri': uri, 'is_file': db_is_file,
                                     'type': db_config['type']}
        self.log.debug(f"Databases: {self.databases}")

    def _set_algorithm_device_requests(self, device_requests_config: dict) \
            -> None:
        """
        Configure device access for the algorithm container.

        Parameters
        ----------
        device_requests_config: dict
           A dictionary containing configuration options for device access.
           Supported keys:
           - 'gpu': A boolean value indicating whether GPU access is required.
        """
        device_requests = []
        if device_requests_config.get('gpu', False):
            device = docker.types.DeviceRequest(count=-1,
                                                capabilities=[['gpu']])
            device_requests.append(device)
        self.algorithm_device_requests = device_requests

    def create_volume(self, volume_name: str) -> None:
        """
        Create a temporary volume for a single run.

        A single run can consist of multiple algorithm containers. It is
        important to note that all algorithm containers having the same job_id
        have access to this container.

        Parameters
        ----------
        volume_name: str
            Name of the volume to be created
        """
        try:
            self.docker.volumes.get(volume_name)
            self.log.debug(f"Volume {volume_name} already exists.")

        except docker.errors.NotFound:
            self.log.debug(f"Creating volume {volume_name}")
            self.docker.volumes.create(volume_name)

    def is_docker_image_allowed(
        self, docker_image_name: str, task_info: dict
    ) -> bool:
        """
        Checks the docker image name.

        Against a list of regular expressions as defined in the configuration
        file. If no expressions are defined, all docker images are accepted.

        Parameters
        ----------
        docker_image_name: str
            uri to the docker image
        task_info: dict
            Dictionary with information about the task

        Returns
        -------
        bool
            Whether docker image is allowed or not
        """
        # in case of subtasks, don't check anymore, as parent has already
        # been checked
        if task_info['parent'] is not None:
            return True

        # check if algorithm matches any of the regex cases
        allowed_algorithms = self._policies.get('allowed_algorithms')
        if allowed_algorithms:
            if isinstance(allowed_algorithms, str):
                allowed_algorithms = [allowed_algorithms]
            found = False
            for regex_expr in allowed_algorithms:
                expr_ = re.compile(regex_expr)
                if expr_.match(docker_image_name):
                    found = True
            if not found:
                self.log.warn("A task was sent with a docker image that this"
                              " node does not allow to run.")
                return False

        # check if user or their organization is allowed
        allowed_users = self._policies.get('allowed_users', [])
        allowed_orgs = self._policies.get('allowed_organizations', [])
        if allowed_users or allowed_orgs:
            is_allowed = self.client.check_user_allowed_to_send_task(
                allowed_users, allowed_orgs, task_info['init_org']['id'],
                task_info['init_user']['id']
            )
            if not is_allowed:
<<<<<<< HEAD
                self.log.warn("A task was sent by a user or organization that "
                              "this node does not allow to start tasks.")
            return is_allowed

        # No policies found that would prevent the task from being run
=======
                self.log.warn(
                    "A task was sent by a user or organization that this node"
                    " does not allow to start tasks.")
                return False

        # if no limits are declared, log warning
        if not self._policies:
            self.log.warn("All docker images are allowed on this Node!")

>>>>>>> 1eac29f1
        return True

    def is_running(self, run_id: int) -> bool:
        """
        Check if a container is already running for <run_id>.

        Parameters
        ----------
        run_id: int
            run_id of the algorithm container to be found

        Returns
        -------
        bool
            Whether or not algorithm container is running already
        """
        running_containers = self.docker.containers.list(filters={
            "label": [
                f"{APPNAME}-type=algorithm",
                f"node={self.node_name}",
                f"run_id={run_id}"
            ]
        })
        return bool(running_containers)

    def cleanup_tasks(self) -> list[KilledRun]:
        """
        Stop all active tasks

        Returns
        -------
        list[KilledRun]:
            List of information on tasks that have been killed
        """
        run_ids_killed = []
        if self.active_tasks:
            self.log.debug(f'Killing {len(self.active_tasks)} active task(s)')
        while self.active_tasks:
            task = self.active_tasks.pop()
            task.cleanup()
            run_ids_killed.append(KilledRun(
                run_id=task.run_id,
                task_id=task.task_id,
                parent_id=task.parent_id
            ))
        return run_ids_killed

    def cleanup(self) -> None:
        """
        Stop all active tasks and delete the isolated network

        Note: the temporary docker volumes are kept as they may still be used
        by a master container
        """
        # note: the function `cleanup_tasks` returns a list of tasks that were
        # killed, but we don't register them as killed so they will be run
        # again when the node is restarted
        self.cleanup_tasks()
        for service in self.linked_services:
            self.isolated_network_mgr.disconnect(service)

        # remove the node container from the network, it runs this code.. so
        # it does not make sense to delete it just yet
        self.isolated_network_mgr.disconnect(self.node_container_name)

        # remove the connected containers and the network
        self.isolated_network_mgr.delete(kill_containers=True)

    def run(self, run_id: int, task_info: dict, image: str,
            docker_input: bytes, tmp_vol_name: str, token: str,
            databases_to_use: list[str]
            ) -> tuple[TaskStatus, list[dict] | None]:
        """
        Checks if docker task is running. If not, creates DockerTaskManager to
        run the task

        Parameters
        ----------
        run_id: int
            Server run identifier
        task_info: dict
            Dictionary with task information
        image: str
            Docker image name
        docker_input: bytes
            Input that can be read by docker container
        tmp_vol_name: str
            Name of temporary docker volume assigned to the algorithm
        token: str
            Bearer token that the container can use
        databases_to_use: list[str]
            Labels of the databases to use

        Returns
        -------
        TaskStatus, list[dict] | None
            Returns a tuple with the status of the task and a description of
            each port on the VPN client that forwards traffic to the algorithm
            container (``None`` if VPN is not set up).
        """
        # Verify that an allowed image is used
        if not self.is_docker_image_allowed(image, task_info):
            msg = f"Docker image {image} is not allowed on this Node!"
            self.log.critical(msg)
            return TaskStatus.NOT_ALLOWED,  None

        # Check that this task is not already running
        if self.is_running(run_id):
            self.log.warn("Task is already being executed, discarding task")
            self.log.debug(f"run_id={run_id} is discarded")
            return TaskStatus.ACTIVE, None

        task = DockerTaskManager(
            image=image,
            run_id=run_id,
            task_info=task_info,
            vpn_manager=self.vpn_manager,
            node_name=self.node_name,
            tasks_dir=self.__tasks_dir,
            isolated_network_mgr=self.isolated_network_mgr,
            databases=self.databases,
            docker_volume_name=self.data_volume_name,
            alpine_image=self.alpine_image,
            proxy=self.proxy,
            device_requests=self.algorithm_device_requests
        )

        # attempt to kick of the task. If it fails do to unknown reasons we try
        # again. If it fails permanently we add it to the failed tasks to be
        # handled by the speaking worker of the node
        attempts = 1
        while not (task.status == TaskStatus.ACTIVE) and attempts < 3:
            try:
                vpn_ports = task.run(
                    docker_input=docker_input, tmp_vol_name=tmp_vol_name,
                    token=token, algorithm_env=self.algorithm_env,
                    databases_to_use=databases_to_use
                )

            except UnknownAlgorithmStartFail:
                self.log.exception(f'Failed to start run {run_id} for an '
                                   'unknown reason. Retrying...')
                time.sleep(1)  # add some time before retrying the next attempt

            except PermanentAlgorithmStartFail:
                break

            attempts += 1

        # keep track of the active container
        if has_task_failed(task.status):
            self.failed_tasks.append(task)
            return task.status, None
        else:
            self.active_tasks.append(task)
            return task.status, vpn_ports

    def get_result(self) -> Result:
        """
        Returns the oldest (FIFO) finished docker container.

        This is a blocking method until a finished container shows up. Once the
        container is obtained and the results are read, the container is
        removed from the docker environment.

        Returns
        -------
        Result
            result of the docker image
        """

        # get finished results and get the first one, if no result is available
        # this is blocking
        finished_tasks = []
        while (not finished_tasks) and (not self.failed_tasks):
            for task in self.active_tasks:

                try:
                    if task.is_finished():
                        finished_tasks.append(task)
                        self.active_tasks.remove(task)
                        break
                except AlgorithmContainerNotFound:
                    self.log.exception(f'Failed to find container for '
                                       f'result {task.result_id}')
                    self.failed_tasks.append(task)
                    self.active_tasks.remove(task)
                    break

            # sleep for a second before checking again
            time.sleep(1)

        if finished_tasks:
            # at least one task is finished

            finished_task = finished_tasks.pop()
            self.log.debug(f"Run id={finished_task.run_id} is finished")

            # Check exit status and report
            logs = finished_task.report_status()

            # Cleanup containers
            finished_task.cleanup()

            # Retrieve results from file
            results = finished_task.get_results()

            # remove the VPN ports of this run from the database
            self.client.request(
                'port', params={'run_id': finished_task.run_id},
                method="DELETE"
            )
        else:
            # at least one task failed to start
            finished_task = self.failed_tasks.pop()
            logs = 'Container failed'
            results = b''

        return Result(
            run_id=finished_task.run_id,
            task_id=finished_task.task_id,
            logs=logs,
            data=results,
            status=finished_task.status,
            parent_id=finished_task.parent_id,
        )

    def login_to_registries(self, registries: list = []) -> None:
        """
        Login to the docker registries

        Parameters
        ----------
        registries: list
            list of registries to login to
        """
        for registry in registries:
            try:
                self.docker.login(
                    username=registry.get("username"),
                    password=registry.get("password"),
                    registry=registry.get("registry")
                )
                self.log.info(f"Logged in to {registry.get('registry')}")
            except docker.errors.APIError as e:
                self.log.warn(f"Could not login to {registry.get('registry')}")
                self.log.debug(e)

    def link_container_to_network(self, container_name: str,
                                  config_alias: str) -> None:
        """
        Link a docker container to the isolated docker network

        Parameters
        ----------
        container_name: str
            Name of the docker container to be linked to the network
        config_alias: str
            Alias of the docker container defined in the config file
        """
        container = get_container(
            docker_client=self.docker, name=container_name
        )
        if not container:
            self.log.error(f"Could not link docker container {container_name} "
                           "that was specified in the configuration file to "
                           "the isolated docker network.")
            self.log.error("Container not found!")
            return
        self.isolated_network_mgr.connect(
            container_name=container_name,
            aliases=[config_alias]
        )
        self.linked_services.append(container_name)

    def kill_selected_tasks(
        self, org_id: int, kill_list: list[ToBeKilled] = None
    ) -> list[KilledRun]:
        """
        Kill tasks specified by a kill list, if they are currently running on
        this node

        Parameters
        ----------
        org_id: int
            The organization id of this node
        kill_list: list[ToBeKilled]
            A list of info about tasks that should be killed.

        Returns
        -------
        list[KilledRun]
            List with information on killed tasks
        """
        killed_list = []
        for container_to_kill in kill_list:
            if container_to_kill['organization_id'] != org_id:
                continue  # this run is on another node
            # find the task
            task = next((
                t for t in self.active_tasks
                if t.run_id == container_to_kill['run_id']
            ), None)
            if task:
                self.log.info(
                    f"Killing containers for run_id={task.run_id}")
                self.active_tasks.remove(task)
                task.cleanup()
                killed_list.append(KilledRun(
                    run_id=task.run_id,
                    task_id=task.task_id,
                    parent_id=task.parent_id,
                ))
            else:
                self.log.warn(
                    "Received instruction to kill run_id="
                    f"{container_to_kill['run_id']}, but it was not "
                    "found running on this node.")
        return killed_list

    def kill_tasks(self, org_id: int,
                   kill_list: list[ToBeKilled] = None) -> list[KilledRun]:
        """
        Kill tasks currently running on this node.

        Parameters
        ----------
        org_id: int
            The organization id of this node
        kill_list: list[ToBeKilled] (optional)
            A list of info on tasks that should be killed. If the list
            is not specified, all running algorithm containers will be killed.

        Returns
        -------
        list[KilledRun]
            List of dictionaries with information on killed tasks
        """
        if kill_list:
            killed_runs = self.kill_selected_tasks(org_id=org_id,
                                                   kill_list=kill_list)
        else:
            # received instruction to kill all tasks on this node
            self.log.warn(
                "Received instruction from server to kill all algorithms "
                "running on this node. Executing that now...")
            killed_runs = self.cleanup_tasks()
            if len(killed_runs):
                self.log.warn(
                    "Killed the following run ids as instructed via socket:"
                    f" {', '.join([str(r.run_id) for r in killed_runs])}"
                )
            else:
                self.log.warn(
                    "Instructed to kill tasks but none were running"
                )
        return killed_runs<|MERGE_RESOLUTION|>--- conflicted
+++ resolved
@@ -126,11 +126,7 @@
         # keep track of the containers that have failed to start
         self.failed_tasks: list[DockerTaskManager] = []
 
-<<<<<<< HEAD
         # before a task is executed it gets exposed to these policies
-=======
-        # before a task is executed it gets exposed to these regex
->>>>>>> 1eac29f1
         self._policies = config.get("policies", {})
 
         # node name is used to identify algorithm containers belonging
@@ -293,23 +289,14 @@
                 task_info['init_user']['id']
             )
             if not is_allowed:
-<<<<<<< HEAD
                 self.log.warn("A task was sent by a user or organization that "
                               "this node does not allow to start tasks.")
-            return is_allowed
-
-        # No policies found that would prevent the task from being run
-=======
-                self.log.warn(
-                    "A task was sent by a user or organization that this node"
-                    " does not allow to start tasks.")
                 return False
 
         # if no limits are declared, log warning
         if not self._policies:
             self.log.warn("All docker images are allowed on this Node!")
 
->>>>>>> 1eac29f1
         return True
 
     def is_running(self, run_id: int) -> bool:
