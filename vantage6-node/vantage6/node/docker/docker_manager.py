--- conflicted
+++ resolved
@@ -301,15 +301,6 @@
             Whether docker image is allowed or not
         """
         # check if algorithm matches any of the regex cases
-<<<<<<< HEAD
-        allow_basics = self._policies.get("allow_basics_algorithm", True)
-        allowed_algorithms = self._policies.get("allowed_algorithms")
-        allowed_stores = self._policies.get("allowed_algorithm_stores")
-        allow_either_whitelist_or_store = self._policies.get(
-            "allow_either_whitelist_or_store", False
-        )
-        if docker_image_name.startswith(BASIC_PROCESSING_IMAGE):
-=======
         allow_basics = self._policies.get(NodePolicy.ALLOW_BASICS_ALGORITHM, True)
         allowed_algorithms = self._policies.get(NodePolicy.ALLOWED_ALGORITHMS)
         allowed_stores = self._policies.get(NodePolicy.ALLOWED_ALGORITHM_STORES)
@@ -317,7 +308,6 @@
             "allow_either_whitelist_or_store", False
         )
         if evaluated_img.startswith(BASIC_PROCESSING_IMAGE):
->>>>>>> 7ae38659
             if not allow_basics:
                 self.log.warn(
                     "A task was sent with a basics algorithm that "
@@ -347,21 +337,6 @@
         if allowed_algorithms:
             if isinstance(allowed_algorithms, str):
                 allowed_algorithms = [allowed_algorithms]
-<<<<<<< HEAD
-            for algorithm in allowed_algorithms:
-                if not self._is_regex_pattern(algorithm):
-                    # check if string matches exactly
-                    if algorithm == docker_image_name:
-                        algorithm_whitelisted = True
-                    # if allowed algorithm is "some/image", but the docker image
-                    # includes the hash (e.g. "some/image@sha256:..."), we also
-                    # want to allow it
-                    elif docker_image_name.startswith(f"{algorithm}@sha256:"):
-                        algorithm_whitelisted = True
-                else:
-                    expr_ = re.compile(algorithm)
-                    if expr_.match(docker_image_name):
-=======
             evaluated_img_wo_tag, _ = parse_repository_tag(evaluated_img)
             for allowed_algo in allowed_algorithms:
                 if not self._is_regex_pattern(allowed_algo):
@@ -408,7 +383,6 @@
                 else:
                     expr_ = re.compile(allowed_algo)
                     if expr_.match(evaluated_img):
->>>>>>> 7ae38659
                         algorithm_whitelisted = True
 
         store_whitelisted = False
@@ -447,11 +421,7 @@
 
         if not allowed:
             self.log.warning(
-<<<<<<< HEAD
-                "This node does not allow the algorithm %s to run!", docker_image_name
-=======
                 "This node does not allow the algorithm %s to run!", evaluated_img
->>>>>>> 7ae38659
             )
 
         return allowed
