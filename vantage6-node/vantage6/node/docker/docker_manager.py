"""
Docker manager

The docker manager is responsible for communicating with the docker-daemon and
is a wrapper around the docker module. It has methods
for creating docker networks, docker volumes, start containers and retrieve
results from finished containers.
"""
import os
import time
import logging
import docker
import re
import shutil

from typing import Dict, List, NamedTuple, Union
from pathlib import Path

from vantage6.common.docker.addons import get_container, running_in_docker
from vantage6.common.globals import APPNAME
from vantage6.common.task_status import TaskStatus, has_task_failed
from vantage6.common.docker.network_manager import NetworkManager
from vantage6.cli.context import NodeContext
from vantage6.node.context import DockerNodeContext
from vantage6.node.docker.docker_base import DockerBaseManager
from vantage6.node.docker.vpn_manager import VPNManager
from vantage6.node.docker.task_manager import DockerTaskManager
from vantage6.node.util import logger_name
from vantage6.node.server_io import NodeClient
<<<<<<< HEAD
=======

>>>>>>> e249b499

from vantage6.node.docker.exceptions import (
    UnknownAlgorithmStartFail,
    PermanentAlgorithmStartFail
)

log = logging.getLogger(logger_name(__name__))


class Result(NamedTuple):
    # """ Data class to store the result of the docker image."""
    """
    Data class to store the result of the docker image.

    Attributes
    ----------
    result_id: int
        ID of the current algorithm run
    logs: str
        Logs attached to current algorithm run
    data: str
        Output data of the algorithm
    status_code: int
        Status code of the algorithm run
    """
    result_id: int
    task_id: int
    logs: str
    data: str
    status: str
    parent_id: Union[int, None]


class ToBeKilled(NamedTuple):
    """ Data class to store which tasks should be killed """
    task_id: int
    result_id: int
    organization_id: int


class KilledResult(NamedTuple):
    """ Data class to store which algorithms have been killed """
    result_id: int
    task_id: int
    parent_id: int


class DockerManager(DockerBaseManager):
    """
    Wrapper for the docker-py module.

    This classes manages tasks related to Docker, such as logging in to
    docker registries, managing input/output files, logs etc. Results
    can be retrieved through `get_result()` which returns the first available
    algorithm result.
    """
    log = logging.getLogger(logger_name(__name__))

    def __init__(self, ctx: Union[DockerNodeContext, NodeContext],
                 isolated_network_mgr: NetworkManager, vpn_manager: VPNManager,
                 tasks_dir: Path, client: NodeClient) -> None:
        """ Initialization of DockerManager creates docker connection and
            sets some default values.

            Parameters
            ----------
            ctx: DockerNodeContext or NodeContext
                Context object from which some settings are obtained
            isolated_network_mgr: NetworkManager
                Manager for the isolated network
            vpn_manager: VPNManager
                VPN Manager object
            tasks_dir: Path
                Directory in which this task's data are stored
            client: NodeClient
                Client object to communicate with the server
        """
        self.log.debug("Initializing DockerManager")
        super().__init__(isolated_network_mgr)

        self.data_volume_name = ctx.docker_volume_name
        config = ctx.config
        self.algorithm_env = config.get('algorithm_env', {})
        self.vpn_manager = vpn_manager
        self.client = client
        self.__tasks_dir = tasks_dir
        self.alpine_image = config.get('alpine')

        # keep track of the running containers
        self.active_tasks: List[DockerTaskManager] = []

        # keep track of the containers that have failed to start
        self.failed_tasks: List[DockerTaskManager] = []

        # before a task is executed it gets exposed to these regex
        # TODO remove in v4+ as it is supersed by the 'policies' block
        self._allowed_images = config.get("allowed_images")
        self._policies = config.get("policies", {})

        # node name is used to identify algorithm containers belonging
        # to this node. This is required as multiple nodes may run at
        # a single machine sharing the docker daemon while using a
        # different server. Using a different server means that there
        # could be duplicate result_id's running at the node at the same
        # time.
        self.node_name = ctx.name

        # name of the container that is running the node
        self.node_container_name = ctx.docker_container_name

        # login to the registries
        docker_registries = ctx.config.get("docker_registries", [])
        self.login_to_registries(docker_registries)

        # set database uri and whether or not it is a file
        self._set_database(config)

        # keep track of linked docker services
        self.linked_services: List[str] = []

    def _set_database(self, config: Dict) -> None:
        """"
        Set database location and whether or not it is a file

        Parameters
        ----------
        config: Dict
            Configuration of the app
        """

        # Check that the `default` database label is present. If this is
        # not the case, older algorithms will break
        db_labels = config['databases'].keys()
        if 'default' not in db_labels:
            self.log.error("'default' database not specified in the config!")
            self.log.debug(f'databases in config={db_labels}')

        # If we're running in a docker container, database_uri would point
        # to a path on the *host* (since it's been read from the config
        # file). That's no good here. Therefore, we expect the CLI to set
        # the environment variables for us. This has the added bonus that we
        # can override the URI from the command line as well.
        self.databases = {}
        for label in db_labels:
            label_upper = label.upper()
            if running_in_docker():
                uri_env = os.environ[f'{label_upper}_DATABASE_URI']
                uri = f'/mnt/{uri_env}'
            else:
                uri = config['databases'][label]

            db_is_file = Path(uri).exists()
            if db_is_file:
                # We'll copy the file to the folder `data` in our task_dir.
                self.log.info(f'Copying {uri} to {self.__tasks_dir}')
                shutil.copy(uri, self.__tasks_dir)
                uri = self.__tasks_dir / os.path.basename(uri)

            self.databases[label] = {'uri': uri, 'is_file': db_is_file}
        self.log.debug(f"Databases: {self.databases}")

    def create_volume(self, volume_name: str) -> None:
        """
        Create a temporary volume for a single run.

        A single run can consist of multiple algorithm containers. It is
        important to note that all algorithm containers having the same run_id
        have access to this container.

        Parameters
        ----------
        volume_name: str
            Name of the volume to be created
        """
        try:
            self.docker.volumes.get(volume_name)
            self.log.debug(f"Volume {volume_name} already exists.")

        except docker.errors.NotFound:
            self.log.debug(f"Creating volume {volume_name}")
            self.docker.volumes.create(volume_name)

    def is_docker_image_allowed(
        self, docker_image_name: str, task_info: dict
    ) -> bool:
        """
        Checks the docker image name.

        Against a list of regular expressions as defined in the configuration
        file. If no expressions are defined, all docker images are accepted.

        Parameters
        ----------
        docker_image_name: str
            uri to the docker image
        task_info: dict
            Dictionary with information about the task

        Returns
        -------
        bool
            Whether docker image is allowed or not
        """
        # in case of subtasks, don't check anymore, as parent has already
        # been checked
        if task_info['parent'] is not None:
            return True

        # check if algorithm matches any of the regex cases
        allowed_algorithms = self._policies.get('allowed_algorithms')
        if allowed_algorithms:
            if isinstance(allowed_algorithms, str):
                allowed_algorithms = [allowed_algorithms]
            found = False
            for regex_expr in allowed_algorithms:
                expr_ = re.compile(regex_expr)
                if expr_.match(docker_image_name):
                    found = True
            if not found:
                self.log.warn("A task was sent with a docker image that this"
                               " node does not allow to run.")
                return False

        # check if user or their organization is allowed
        allowed_users = self._policies.get('allowed_users', [])
        allowed_orgs = self._policies.get('allowed_organizations', [])
        if allowed_users or allowed_orgs:
            # TODO in v4+, simpify this logic when part below is removed (
            # simply return the result of the check_user_allowed_to_send_task)
            is_allowed = self.client.check_user_allowed_to_send_task(
                allowed_users, allowed_orgs, task_info['initiator'],
                task_info['init_user']
            )
            if not is_allowed:
                self.log.warn(
                    "A task was sent by a user or organization that this node"
                    " does not allow to start tasks.")
                return False

        # --------------------------------------------------------------------
        # TODO in v4+, remove part below as it is superseded by the 'policies'
        # block
        # --------------------------------------------------------------------
        # if no limits are declared
        if not self._allowed_images:
            self.log.warn("All docker images are allowed on this Node!")
            return True

        # check if it matches any of the regex cases
        for regex_expr in self._allowed_images:
            expr_ = re.compile(regex_expr)
            if expr_.match(docker_image_name):
                return True

        # if not, it is considered an illegal image
        return False

    def is_running(self, result_id: int) -> bool:
        """
        Check if a container is already running for <result_id>.

        Parameters
        ----------
        result_id: int
            result_id of the algorithm container to be found

        Returns
        -------
        bool
            Whether or not algorithm container is running already
        """
        running_containers = self.docker.containers.list(filters={
            "label": [
                f"{APPNAME}-type=algorithm",
                f"node={self.node_name}",
                f"result_id={result_id}"
            ]
        })
        return bool(running_containers)

    def cleanup_tasks(self) -> List[KilledResult]:
        """
        Stop all active tasks

        Returns
        -------
        List[KilledResult]:
            List of information on tasks that have been killed
        """
        result_ids_killed = []
        if self.active_tasks:
            self.log.debug(f'Killing {len(self.active_tasks)} active task(s)')
        while self.active_tasks:
            task = self.active_tasks.pop()
            task.cleanup()
            result_ids_killed.append(KilledResult(
                result_id=task.result_id,
                task_id=task.task_id,
                parent_id=task.parent_id
            ))
        return result_ids_killed

    def cleanup(self) -> None:
        """
        Stop all active tasks and delete the isolated network

        Note: the temporary docker volumes are kept as they may still be used
        by a master container
        """
        # note: the function `cleanup_tasks` returns a list of tasks that were
        # killed, but we don't register them as killed so they will be run
        # again when the node is restarted
        self.cleanup_tasks()
        for service in self.linked_services:
            self.isolated_network_mgr.disconnect(service)

        # remove the node container from the network, it runs this code.. so
        # it does not make sense to delete it just yet
        self.isolated_network_mgr.disconnect(self.node_container_name)

        # remove the connected containers and the network
        self.isolated_network_mgr.delete(kill_containers=True)

    def run(self, result_id: int, task_info: Dict, image: str,
            docker_input: bytes, tmp_vol_name: str, token: str, database: str
            ) -> Union[List[Dict], None]:
        """
        Checks if docker task is running. If not, creates DockerTaskManager to
        run the task

        Parameters
        ----------
        result_id: int
            Server result identifier
        task_info: Dict
            Dictionary with task information
        image: str
            Docker image name
        docker_input: bytes
            Input that can be read by docker container
        tmp_vol_name: str
            Name of temporary docker volume assigned to the algorithm
        token: str
            Bearer token that the container can use
        database: str
            Name of the Database to use

        Returns
        -------
        List[Dict] or None
            Description of each port on the VPN client that forwards traffic to
            the algo container. None if VPN is not set up.
        """
        # Verify that an allowed image is used
        if not self.is_docker_image_allowed(image, task_info):
            msg = f"Docker image {image} is not allowed on this Node!"
            self.log.critical(msg)
            return TaskStatus.NOT_ALLOWED,  None

        # Check that this task is not already running
        if self.is_running(result_id):
            self.log.warn("Task is already being executed, discarding task")
            self.log.debug(f"result_id={result_id} is discarded")
            return TaskStatus.ACTIVE, None

        task = DockerTaskManager(
            image=image,
            result_id=result_id,
            task_info=task_info,
            vpn_manager=self.vpn_manager,
            node_name=self.node_name,
            tasks_dir=self.__tasks_dir,
            isolated_network_mgr=self.isolated_network_mgr,
            databases=self.databases,
            docker_volume_name=self.data_volume_name,
            alpine_image=self.alpine_image
        )
        database = database if (database and len(database)) else 'default'

        # attempt to kick of the task. If it fails do to unknown reasons we try
        # again. If it fails permanently we add it to the failed tasks to be
        # handled by the speaking worker of the node
        attempts = 1
        while not (task.status == TaskStatus.ACTIVE) and attempts < 3:
            try:
                vpn_ports = task.run(
                    docker_input=docker_input, tmp_vol_name=tmp_vol_name,
                    token=token, algorithm_env=self.algorithm_env,
                    database=database
                )

            except UnknownAlgorithmStartFail:
                self.log.exception(f'Failed to start result {result_id} due '
                                   'to unknown reason. Retrying')
                time.sleep(1)  # add some time before retrying the next attempt

            except PermanentAlgorithmStartFail:
                break

            attempts += 1

        # keep track of the active container
        if has_task_failed(task.status):
            self.failed_tasks.append(task)
            return task.status, None
        else:
            self.active_tasks.append(task)
            return task.status, vpn_ports

    def get_result(self) -> Result:
        """
        Returns the oldest (FIFO) finished docker container.

        This is a blocking method until a finished container shows up. Once the
        container is obtained and the results are read, the container is
        removed from the docker environment.

        Returns
        -------
        Result
            result of the docker image
        """

        # get finished results and get the first one, if no result is available
        # this is blocking
        finished_tasks = []
        while (not finished_tasks) and (not self.failed_tasks):
            finished_tasks = [t for t in self.active_tasks if t.is_finished()]
            time.sleep(1)

        if finished_tasks:
            # at least one task is finished

            finished_task = finished_tasks.pop()
            self.log.debug(f"Result id={finished_task.result_id} is finished")

            # Check exit status and report
            logs = finished_task.report_status()

            # Cleanup containers
            finished_task.cleanup()

            # Retrieve results from file
            results = finished_task.get_results()

            # remove finished tasks from active task list
            self.active_tasks.remove(finished_task)

            # remove the VPN ports of this run from the database
            self.client.request(
                'port', params={'result_id': finished_task.result_id},
                method="DELETE"
            )
        else:
            # at least one task failed to start
            finished_task = self.failed_tasks.pop()
            logs = 'Container failed to start'
            results = b''

        return Result(
            result_id=finished_task.result_id,
            task_id=finished_task.task_id,
            logs=logs,
            data=results,
            status=finished_task.status,
            parent_id=finished_task.parent_id,
        )

    def login_to_registries(self, registries: list = []) -> None:
        """
        Login to the docker registries

        Parameters
        ----------
        registries: list
            list of registries to login to
        """
        for registry in registries:
            try:
                self.docker.login(
                    username=registry.get("username"),
                    password=registry.get("password"),
                    registry=registry.get("registry")
                )
                self.log.info(f"Logged in to {registry.get('registry')}")
            except docker.errors.APIError as e:
                self.log.warn(f"Could not login to {registry.get('registry')}")
                self.log.debug(e)

    def link_container_to_network(self, container_name: str,
                                  config_alias: str) -> None:
        """
        Link a docker container to the isolated docker network

        Parameters
        ----------
        container_name: str
            Name of the docker container to be linked to the network
        config_alias: str
            Alias of the docker container defined in the config file
        """
        container = get_container(
            docker_client=self.docker, name=container_name
        )
        if not container:
            self.log.error(f"Could not link docker container {container_name} "
                           "that was specified in the configuration file to "
                           "the isolated docker network.")
            self.log.error("Container not found!")
            return
        self.isolated_network_mgr.connect(
            container_name=container_name,
            aliases=[config_alias]
        )
        self.linked_services.append(container_name)

    def kill_selected_tasks(
        self, org_id: int, kill_list: List[ToBeKilled] = None
    ) -> List[KilledResult]:
        """
        Kill tasks specified by a kill list, if they are currently running on
        this node

        Parameters
        ----------
        org_id: int
            The organization id of this node
        kill_list: List[ToBeKilled]
            A list of info about tasks that should be killed.

        Returns
        -------
        List[KilledResult]
            List with information on killed tasks
        """
        killed_list = []
        for container_to_kill in kill_list:
            if container_to_kill['organization_id'] != org_id:
                continue  # this result is on another node
            # find the task
            task = next((
                t for t in self.active_tasks
                if t.result_id == container_to_kill['result_id']
            ), None)
            if task:
                self.log.info(
                    f"Killing containers for result_id={task.result_id}")
                self.active_tasks.remove(task)
                task.cleanup()
                killed_list.append(KilledResult(
                    result_id=task.result_id,
                    task_id=task.task_id,
                    parent_id=task.parent_id,
                ))
            else:
                self.log.warn(
                    "Received instruction to kill result_id="
                    f"{container_to_kill['result_id']}, but it was not "
                    "found running on this node.")
        return killed_list

    def kill_tasks(self, org_id: int,
                   kill_list: List[ToBeKilled] = None) -> List[KilledResult]:
        """
        Kill tasks currently running on this node.

        Parameters
        ----------
        org_id: int
            The organization id of this node
        kill_list: List[ToBeKilled] (optional)
            A list of info on tasks that should be killed. If the list
            is not specified, all running algorithm containers will be killed.

        Returns
        -------
        List[KilledResult]
            List of dictionaries with information on killed tasks
        """
        if kill_list:
            killed_results = self.kill_selected_tasks(org_id=org_id,
                                                      kill_list=kill_list)
        else:
            # received instruction to kill all tasks on this node
            self.log.warn(
                "Received instruction from server to kill all algorithms "
                "running on this node. Executing that now...")
            killed_results = self.cleanup_tasks()
            if len(killed_results):
                self.log.warn(
                    "Killed the following result ids as instructed via socket:"
                    f" {', '.join([str(r.result_id) for r in killed_results])}"
                )
            else:
                self.log.warn(
                    "Instructed to kill tasks but none were running"
                )
        return killed_results<|MERGE_RESOLUTION|>--- conflicted
+++ resolved
@@ -27,11 +27,6 @@
 from vantage6.node.docker.task_manager import DockerTaskManager
 from vantage6.node.util import logger_name
 from vantage6.node.server_io import NodeClient
-<<<<<<< HEAD
-=======
-
->>>>>>> e249b499
-
 from vantage6.node.docker.exceptions import (
     UnknownAlgorithmStartFail,
     PermanentAlgorithmStartFail
