"""
Docker manager

The docker manager is responsible for communicating with the docker-daemon and
is a wrapper around the docker module. It has methods
for creating docker networks, docker volumes, start containers and retrieve
results from finished containers.
"""
import os
import time
import logging
import docker
import re
import shutil

from typing import NamedTuple
from pathlib import Path

from vantage6.common import logger_name
from vantage6.common import get_database_config
from vantage6.common.docker.addons import get_container, running_in_docker
from vantage6.common.globals import APPNAME
from vantage6.common.task_status import TaskStatus, has_task_failed
from vantage6.common.docker.network_manager import NetworkManager
from vantage6.cli.context import NodeContext
from vantage6.node.context import DockerNodeContext
from vantage6.node.docker.docker_base import DockerBaseManager
from vantage6.node.docker.vpn_manager import VPNManager
from vantage6.node.docker.task_manager import DockerTaskManager
<<<<<<< HEAD
=======
from vantage6.node.docker.squid import Squid
>>>>>>> 8f62995b
from vantage6.node.server_io import NodeClient
from vantage6.node.docker.exceptions import (
    UnknownAlgorithmStartFail,
    PermanentAlgorithmStartFail,
    AlgorithmContainerNotFound
)

log = logging.getLogger(logger_name(__name__))


class Result(NamedTuple):
    # """ Data class to store the result of the docker image."""
    """
    Data class to store the result of the docker image.

    Attributes
    ----------
    result_id: int
        ID of the current algorithm run
    logs: str
        Logs attached to current algorithm run
    data: str
        Output data of the algorithm
    status_code: int
        Status code of the algorithm run
    """
    result_id: int
    task_id: int
    logs: str
    data: str
    status: str
    parent_id: int | None


class ToBeKilled(NamedTuple):
    """ Data class to store which tasks should be killed """
    task_id: int
    result_id: int
    organization_id: int


class KilledResult(NamedTuple):
    """ Data class to store which algorithms have been killed """
    result_id: int
    task_id: int
    parent_id: int


class DockerManager(DockerBaseManager):
    """
    Wrapper for the docker-py module.

    This classes manages tasks related to Docker, such as logging in to
    docker registries, managing input/output files, logs etc. Results
    can be retrieved through `get_result()` which returns the first available
    algorithm result.
    """
    log = logging.getLogger(logger_name(__name__))

    def __init__(self, ctx: DockerNodeContext | NodeContext,
<<<<<<< HEAD
                 isolated_network_mgr: NetworkManager, vpn_manager: VPNManager,
                 tasks_dir: Path, client: NodeClient) -> None:
=======
                 isolated_network_mgr: NetworkManager,
                 vpn_manager: VPNManager, tasks_dir: Path, client: NodeClient,
                 proxy: Squid | None = None) -> None:
>>>>>>> 8f62995b
        """ Initialization of DockerManager creates docker connection and
            sets some default values.

            Parameters
            ----------
            ctx: DockerNodeContext | NodeContext
                Context object from which some settings are obtained
            isolated_network_mgr: NetworkManager
                Manager for the isolated network
            vpn_manager: VPNManager
                VPN Manager object
            tasks_dir: Path
                Directory in which this task's data are stored
            client: NodeClient
                Client object to communicate with the server
            proxy: Squid | None
                Squid proxy object
        """
        self.log.debug("Initializing DockerManager")
        super().__init__(isolated_network_mgr)

        self.data_volume_name = ctx.docker_volume_name
        config = ctx.config
        self.algorithm_env = config.get('algorithm_env', {})
        self.vpn_manager = vpn_manager
        self.client = client
        self.__tasks_dir = tasks_dir
        self.alpine_image = config.get('alpine')
        self.proxy = proxy

        # keep track of the running containers
        self.active_tasks: list[DockerTaskManager] = []

        # keep track of the containers that have failed to start
        self.failed_tasks: list[DockerTaskManager] = []

        # before a task is executed it gets exposed to these regex
        # TODO remove in v4+ as it is supersed by the 'policies' block
        self._allowed_images = config.get("allowed_images")
        self._policies = config.get("policies", {})

        # node name is used to identify algorithm containers belonging
        # to this node. This is required as multiple nodes may run at
        # a single machine sharing the docker daemon while using a
        # different server. Using a different server means that there
        # could be duplicate result_id's running at the node at the same
        # time.
        self.node_name = ctx.name

        # name of the container that is running the node
        self.node_container_name = ctx.docker_container_name

        # login to the registries
        docker_registries = ctx.config.get("docker_registries", [])
        self.login_to_registries(docker_registries)

        # set database uri and whether or not it is a file
        self._set_database(ctx.databases)

        # keep track of linked docker services
        self.linked_services: list[str] = []

<<<<<<< HEAD
    def _set_database(self, databases: dict | list) -> None:
        """"
=======
        # set algorithm device requests
        self.algorithm_device_requests = []
        if 'algorithm_device_requests' in config:
            self._set_algorithm_device_requests(
                config['algorithm_device_requests']
            )

    def _set_database(self, databases: dict | list) -> None:
        """
>>>>>>> 8f62995b
        Set database location and whether or not it is a file

        Parameters
        ----------
        databases: dict | list
            databases as specified in the config file
        """

        # Check wether the new or old database config is used.
        # TODO: we should remove the old way in v4+
        old_format = isinstance(databases, dict)

        # Check that the `default` database label is present. If this is
        # not the case, older algorithms will break
        if old_format:
            db_labels = databases.keys()
        else:
            db_labels = [db['label'] for db in databases]

        if 'default' not in db_labels:
            self.log.error("'default' database not specified in the config!")
            self.log.debug(f'databases in config={db_labels}')

        # If we're running in a docker container, database_uri would point
        # to a path on the *host* (since it's been read from the config
        # file). That's no good here. Therefore, we expect the CLI to set
        # the environment variables for us. This has the added bonus that we
        # can override the URI from the command line as well.
        self.databases = {}
        for label in db_labels:
            label_upper = label.upper()
            db_config = get_database_config(databases, label)
            if running_in_docker():
                uri = os.environ[f'{label_upper}_DATABASE_URI']
            else:
                uri = db_config['uri']

            db_is_file = Path(uri).exists()
            if running_in_docker() and db_is_file:
                uri = f'/mnt/{uri}'

            if db_is_file:
                # We'll copy the file to the folder `data` in our task_dir.
                self.log.info(f'Copying {uri} to {self.__tasks_dir}')
                shutil.copy(uri, self.__tasks_dir)
                uri = self.__tasks_dir / os.path.basename(uri)

            self.databases[label] = {'uri': uri, 'is_file': db_is_file,
                                     'type': db_config['type']}
        self.log.debug(f"Databases: {self.databases}")

    def _set_algorithm_device_requests(self, device_requests_config: dict) \
            -> None:
        """
        Configure device access for the algorithm container.

        Parameters
        ----------
        device_requests_config: dict
           A dictionary containing configuration options for device access.
           Supported keys:
           - 'gpu': A boolean value indicating whether GPU access is required.
        """
        device_requests = []
        if device_requests_config.get('gpu', False):
            device = docker.types.DeviceRequest(count=-1,
                                                capabilities=[['gpu']])
            device_requests.append(device)
        self.algorithm_device_requests = device_requests

    def create_volume(self, volume_name: str) -> None:
        """
        Create a temporary volume for a single run.

        A single run can consist of multiple algorithm containers. It is
        important to note that all algorithm containers having the same run_id
        have access to this container.

        Parameters
        ----------
        volume_name: str
            Name of the volume to be created
        """
        try:
            self.docker.volumes.get(volume_name)
            self.log.debug(f"Volume {volume_name} already exists.")

        except docker.errors.NotFound:
            self.log.debug(f"Creating volume {volume_name}")
            self.docker.volumes.create(volume_name)

    def is_docker_image_allowed(
        self, docker_image_name: str, task_info: dict
    ) -> bool:
        """
        Checks the docker image name.

        Against a list of regular expressions as defined in the configuration
        file. If no expressions are defined, all docker images are accepted.

        Parameters
        ----------
        docker_image_name: str
            uri to the docker image
        task_info: dict
            Dictionary with information about the task

        Returns
        -------
        bool
            Whether docker image is allowed or not
        """
        # in case of subtasks, don't check anymore, as parent has already
        # been checked
        if task_info['parent'] is not None:
            return True

        # check if algorithm matches any of the regex cases
        allowed_algorithms = self._policies.get('allowed_algorithms')
        if allowed_algorithms:
            if isinstance(allowed_algorithms, str):
                allowed_algorithms = [allowed_algorithms]
            found = False
            for regex_expr in allowed_algorithms:
                expr_ = re.compile(regex_expr)
                if expr_.match(docker_image_name):
                    found = True
            if not found:
                self.log.warn("A task was sent with a docker image that this"
                              " node does not allow to run.")
                return False

        # check if user or their organization is allowed
        allowed_users = self._policies.get('allowed_users', [])
        allowed_orgs = self._policies.get('allowed_organizations', [])
        if allowed_users or allowed_orgs:
            # TODO in v4+, simpify this logic when part below is removed (
            # simply return the result of the check_user_allowed_to_send_task)
            is_allowed = self.client.check_user_allowed_to_send_task(
                allowed_users, allowed_orgs, task_info['initiator'],
                task_info['init_user']
            )
            if not is_allowed:
                self.log.warn(
                    "A task was sent by a user or organization that this node"
                    " does not allow to start tasks.")
                return False

        # --------------------------------------------------------------------
        # TODO in v4+, remove part below as it is superseded by the 'policies'
        # block
        # --------------------------------------------------------------------
        # if no limits are declared
        if not self._allowed_images:
            self.log.warn("All docker images are allowed on this Node!")
            return True

        # check if it matches any of the regex cases
        for regex_expr in self._allowed_images:
            expr_ = re.compile(regex_expr)
            if expr_.match(docker_image_name):
                return True

        # if not, it is considered an illegal image
        return False

    def is_running(self, result_id: int) -> bool:
        """
        Check if a container is already running for <result_id>.

        Parameters
        ----------
        result_id: int
            result_id of the algorithm container to be found

        Returns
        -------
        bool
            Whether or not algorithm container is running already
        """
        running_containers = self.docker.containers.list(filters={
            "label": [
                f"{APPNAME}-type=algorithm",
                f"node={self.node_name}",
                f"result_id={result_id}"
            ]
        })
        return bool(running_containers)

    def cleanup_tasks(self) -> list[KilledResult]:
        """
        Stop all active tasks

        Returns
        -------
        list[KilledResult]:
            List of information on tasks that have been killed
        """
        result_ids_killed = []
        if self.active_tasks:
            self.log.debug(f'Killing {len(self.active_tasks)} active task(s)')
        while self.active_tasks:
            task = self.active_tasks.pop()
            task.cleanup()
            result_ids_killed.append(KilledResult(
                result_id=task.result_id,
                task_id=task.task_id,
                parent_id=task.parent_id
            ))
        return result_ids_killed

    def cleanup(self) -> None:
        """
        Stop all active tasks and delete the isolated network

        Note: the temporary docker volumes are kept as they may still be used
        by a master container
        """
        # note: the function `cleanup_tasks` returns a list of tasks that were
        # killed, but we don't register them as killed so they will be run
        # again when the node is restarted
        self.cleanup_tasks()
        for service in self.linked_services:
            self.isolated_network_mgr.disconnect(service)

        # remove the node container from the network, it runs this code.. so
        # it does not make sense to delete it just yet
        self.isolated_network_mgr.disconnect(self.node_container_name)

        # remove the connected containers and the network
        self.isolated_network_mgr.delete(kill_containers=True)

    def run(self, result_id: int, task_info: dict, image: str,
            docker_input: bytes, tmp_vol_name: str, token: str, database: str
            ) -> list[dict] | None:
        """
        Checks if docker task is running. If not, creates DockerTaskManager to
        run the task

        Parameters
        ----------
        result_id: int
            Server result identifier
        task_info: dict
            Dictionary with task information
        image: str
            Docker image name
        docker_input: bytes
            Input that can be read by docker container
        tmp_vol_name: str
            Name of temporary docker volume assigned to the algorithm
        token: str
            Bearer token that the container can use
        database: str
            Name of the Database to use

        Returns
        -------
        list[dict] | None
            Description of each port on the VPN client that forwards traffic to
            the algo container. None if VPN is not set up.
        """
        # Verify that an allowed image is used
        if not self.is_docker_image_allowed(image, task_info):
            msg = f"Docker image {image} is not allowed on this Node!"
            self.log.critical(msg)
            return TaskStatus.NOT_ALLOWED,  None

        # Check that this task is not already running
        if self.is_running(result_id):
            self.log.warn("Task is already being executed, discarding task")
            self.log.debug(f"result_id={result_id} is discarded")
            return TaskStatus.ACTIVE, None

        task = DockerTaskManager(
            image=image,
            result_id=result_id,
            task_info=task_info,
            vpn_manager=self.vpn_manager,
            node_name=self.node_name,
            tasks_dir=self.__tasks_dir,
            isolated_network_mgr=self.isolated_network_mgr,
            databases=self.databases,
            docker_volume_name=self.data_volume_name,
            alpine_image=self.alpine_image,
            proxy=self.proxy,
            device_requests=self.algorithm_device_requests
        )
        database = database if (database and len(database)) else 'default'

        # attempt to kick of the task. If it fails do to unknown reasons we try
        # again. If it fails permanently we add it to the failed tasks to be
        # handled by the speaking worker of the node
        attempts = 1
        while not (task.status == TaskStatus.ACTIVE) and attempts < 3:
            try:
                vpn_ports = task.run(
                    docker_input=docker_input, tmp_vol_name=tmp_vol_name,
                    token=token, algorithm_env=self.algorithm_env,
                    database=database
                )

            except UnknownAlgorithmStartFail:
                self.log.exception(f'Failed to start result {result_id} due '
                                   'to unknown reason. Retrying')
                time.sleep(1)  # add some time before retrying the next attempt

            except PermanentAlgorithmStartFail:
                break

            attempts += 1

        # keep track of the active container
        if has_task_failed(task.status):
            self.failed_tasks.append(task)
            return task.status, None
        else:
            self.active_tasks.append(task)
            return task.status, vpn_ports

    def get_result(self) -> Result:
        """
        Returns the oldest (FIFO) finished docker container.

        This is a blocking method until a finished container shows up. Once the
        container is obtained and the results are read, the container is
        removed from the docker environment.

        Returns
        -------
        Result
            result of the docker image
        """

        # get finished results and get the first one, if no result is available
        # this is blocking
        finished_tasks = []
        while (not finished_tasks) and (not self.failed_tasks):
            for task in self.active_tasks:

                try:
                    if task.is_finished():
                        finished_tasks.append(task)
                        self.active_tasks.remove(task)
                        break
                except AlgorithmContainerNotFound:
                    self.log.exception(f'Failed to find container for '
                                       f'result {task.result_id}')
                    self.failed_tasks.append(task)
                    self.active_tasks.remove(task)
                    break

            # sleep for a second before checking again
            time.sleep(1)

        if finished_tasks:
            # at least one task is finished

            finished_task = finished_tasks.pop()
            self.log.debug(f"Result id={finished_task.result_id} is finished")

            # Check exit status and report
            logs = finished_task.report_status()

            # Cleanup containers
            finished_task.cleanup()

            # Retrieve results from file
            results = finished_task.get_results()

            # remove the VPN ports of this run from the database
            self.client.request(
                'port', params={'result_id': finished_task.result_id},
                method="DELETE"
            )
        else:
            # at least one task failed to start
            finished_task = self.failed_tasks.pop()
            logs = 'Container failed'
            results = b''

        return Result(
            result_id=finished_task.result_id,
            task_id=finished_task.task_id,
            logs=logs,
            data=results,
            status=finished_task.status,
            parent_id=finished_task.parent_id,
        )

    def login_to_registries(self, registries: list = []) -> None:
        """
        Login to the docker registries

        Parameters
        ----------
        registries: list
            list of registries to login to
        """
        for registry in registries:
            try:
                self.docker.login(
                    username=registry.get("username"),
                    password=registry.get("password"),
                    registry=registry.get("registry")
                )
                self.log.info(f"Logged in to {registry.get('registry')}")
            except docker.errors.APIError as e:
                self.log.warn(f"Could not login to {registry.get('registry')}")
                self.log.debug(e)

    def link_container_to_network(self, container_name: str,
                                  config_alias: str) -> None:
        """
        Link a docker container to the isolated docker network

        Parameters
        ----------
        container_name: str
            Name of the docker container to be linked to the network
        config_alias: str
            Alias of the docker container defined in the config file
        """
        container = get_container(
            docker_client=self.docker, name=container_name
        )
        if not container:
            self.log.error(f"Could not link docker container {container_name} "
                           "that was specified in the configuration file to "
                           "the isolated docker network.")
            self.log.error("Container not found!")
            return
        self.isolated_network_mgr.connect(
            container_name=container_name,
            aliases=[config_alias]
        )
        self.linked_services.append(container_name)

    def kill_selected_tasks(
        self, org_id: int, kill_list: list[ToBeKilled] = None
    ) -> list[KilledResult]:
        """
        Kill tasks specified by a kill list, if they are currently running on
        this node

        Parameters
        ----------
        org_id: int
            The organization id of this node
        kill_list: list[ToBeKilled]
            A list of info about tasks that should be killed.

        Returns
        -------
        list[KilledResult]
            List with information on killed tasks
        """
        killed_list = []
        for container_to_kill in kill_list:
            if container_to_kill['organization_id'] != org_id:
                continue  # this result is on another node
            # find the task
            task = next((
                t for t in self.active_tasks
                if t.result_id == container_to_kill['result_id']
            ), None)
            if task:
                self.log.info(
                    f"Killing containers for result_id={task.result_id}")
                self.active_tasks.remove(task)
                task.cleanup()
                killed_list.append(KilledResult(
                    result_id=task.result_id,
                    task_id=task.task_id,
                    parent_id=task.parent_id,
                ))
            else:
                self.log.warn(
                    "Received instruction to kill result_id="
                    f"{container_to_kill['result_id']}, but it was not "
                    "found running on this node.")
        return killed_list

    def kill_tasks(self, org_id: int,
                   kill_list: list[ToBeKilled] = None) -> list[KilledResult]:
        """
        Kill tasks currently running on this node.

        Parameters
        ----------
        org_id: int
            The organization id of this node
        kill_list: list[ToBeKilled] (optional)
            A list of info on tasks that should be killed. If the list
            is not specified, all running algorithm containers will be killed.

        Returns
        -------
        list[KilledResult]
            List of dictionaries with information on killed tasks
        """
        if kill_list:
            killed_results = self.kill_selected_tasks(org_id=org_id,
                                                      kill_list=kill_list)
        else:
            # received instruction to kill all tasks on this node
            self.log.warn(
                "Received instruction from server to kill all algorithms "
                "running on this node. Executing that now...")
            killed_results = self.cleanup_tasks()
            if len(killed_results):
                self.log.warn(
                    "Killed the following result ids as instructed via socket:"
                    f" {', '.join([str(r.result_id) for r in killed_results])}"
                )
            else:
                self.log.warn(
                    "Instructed to kill tasks but none were running"
                )
        return killed_results<|MERGE_RESOLUTION|>--- conflicted
+++ resolved
@@ -27,10 +27,7 @@
 from vantage6.node.docker.docker_base import DockerBaseManager
 from vantage6.node.docker.vpn_manager import VPNManager
 from vantage6.node.docker.task_manager import DockerTaskManager
-<<<<<<< HEAD
-=======
 from vantage6.node.docker.squid import Squid
->>>>>>> 8f62995b
 from vantage6.node.server_io import NodeClient
 from vantage6.node.docker.exceptions import (
     UnknownAlgorithmStartFail,
@@ -91,14 +88,9 @@
     log = logging.getLogger(logger_name(__name__))
 
     def __init__(self, ctx: DockerNodeContext | NodeContext,
-<<<<<<< HEAD
-                 isolated_network_mgr: NetworkManager, vpn_manager: VPNManager,
-                 tasks_dir: Path, client: NodeClient) -> None:
-=======
                  isolated_network_mgr: NetworkManager,
                  vpn_manager: VPNManager, tasks_dir: Path, client: NodeClient,
                  proxy: Squid | None = None) -> None:
->>>>>>> 8f62995b
         """ Initialization of DockerManager creates docker connection and
             sets some default values.
 
@@ -161,10 +153,6 @@
         # keep track of linked docker services
         self.linked_services: list[str] = []
 
-<<<<<<< HEAD
-    def _set_database(self, databases: dict | list) -> None:
-        """"
-=======
         # set algorithm device requests
         self.algorithm_device_requests = []
         if 'algorithm_device_requests' in config:
@@ -174,7 +162,6 @@
 
     def _set_database(self, databases: dict | list) -> None:
         """
->>>>>>> 8f62995b
         Set database location and whether or not it is a file
 
         Parameters
