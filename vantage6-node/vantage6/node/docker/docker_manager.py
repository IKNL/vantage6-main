"""
Docker manager

The docker manager is responsible for communicating with the docker-daemon and
is a wrapper around the docker module. It has methods
for creating docker networks, docker volumes, start containers and retrieve
results from finished containers.
"""
import os
import time
import logging
import docker
import re
import shutil

from typing import Dict, List, NamedTuple, Union
from pathlib import Path

from vantage6.common import get_database_config
from vantage6.common.docker.addons import get_container, running_in_docker
from vantage6.common.globals import APPNAME
from vantage6.common.task_status import TaskStatus, has_task_failed
from vantage6.common.docker.network_manager import NetworkManager
from vantage6.cli.context import NodeContext
from vantage6.node.context import DockerNodeContext
from vantage6.node.docker.docker_base import DockerBaseManager
from vantage6.node.docker.vpn_manager import VPNManager
from vantage6.node.docker.task_manager import DockerTaskManager
from vantage6.node.util import logger_name
from vantage6.node.server_io import NodeClient
from vantage6.node.docker.exceptions import (
    UnknownAlgorithmStartFail,
    PermanentAlgorithmStartFail
)

log = logging.getLogger(logger_name(__name__))


class Result(NamedTuple):
    """
    Data class to store the result of the docker image.

    Attributes
    ----------
    run_id: int
        ID of the current algorithm run
    logs: str
        Logs attached to current algorithm run
    data: str
        Output data of the algorithm
    status_code: int
        Status code of the algorithm run
    """
    run_id: int
    task_id: int
    logs: str
    data: str
    status: str
    parent_id: Union[int, None]


class ToBeKilled(NamedTuple):
    """ Data class to store which tasks should be killed """
    task_id: int
    run_id: int
    organization_id: int


class KilledRun(NamedTuple):
    """ Data class to store which algorithms have been killed """
    run_id: int
    task_id: int
    parent_id: int


class DockerManager(DockerBaseManager):
    """
    Wrapper for the docker-py module.

    This class manages tasks related to Docker, such as logging in to
    docker registries, managing input/output files, logs etc. Results
    can be retrieved through `get_result()` which returns the first available
    algorithm result.
    """
    log = logging.getLogger(logger_name(__name__))

    def __init__(self, ctx: Union[DockerNodeContext, NodeContext],
                 isolated_network_mgr: NetworkManager, vpn_manager: VPNManager,
                 tasks_dir: Path, client: NodeClient) -> None:
        """ Initialization of DockerManager creates docker connection and
            sets some default values.

            Parameters
            ----------
            ctx: DockerNodeContext or NodeContext
                Context object from which some settings are obtained
            isolated_network_mgr: NetworkManager
                Manager for the isolated network
            vpn_manager: VPNManager
                VPN Manager object
            tasks_dir: Path
                Directory in which this task's data are stored
            client: NodeClient
                Client object to communicate with the server
        """
        self.log.debug("Initializing DockerManager")
        super().__init__(isolated_network_mgr)

        self.data_volume_name = ctx.docker_volume_name
        config = ctx.config
        self.algorithm_env = config.get('algorithm_env', {})
        self.vpn_manager = vpn_manager
        self.client = client
        self.__tasks_dir = tasks_dir
        self.alpine_image = config.get('alpine')

        # keep track of the running containers
        self.active_tasks: List[DockerTaskManager] = []

        # keep track of the containers that have failed to start
        self.failed_tasks: List[DockerTaskManager] = []

        # before a task is executed it gets exposed to these regex
        # TODO remove in v4+ as it is supersed by the 'policies' block
        self._allowed_images = config.get("allowed_images")
        self._policies = config.get("policies", {})

        # node name is used to identify algorithm containers belonging
        # to this node. This is required as multiple nodes may run at
        # a single machine sharing the docker daemon while using a
        # different server. Using a different server means that there
        # could be duplicate result_id's running at the node at the same
        # time.
        self.node_name = ctx.name

        # name of the container that is running the node
        self.node_container_name = ctx.docker_container_name

        # login to the registries
        docker_registries = ctx.config.get("docker_registries", [])
        self.login_to_registries(docker_registries)

        # set database uri and whether or not it is a file
        self._set_database(ctx.databases)

        # keep track of linked docker services
        self.linked_services: List[str] = []

    def _set_database(self, databases: Union[Dict, List]) -> None:
        """"
        Set database location and whether or not it is a file

        Parameters
        ----------
        config: Dict
            Configuration of the app
        """

        # Check wether the new or old database config is used.
        # TODO: we should remove the old way in v4+
        old_format = isinstance(databases, dict)

        # Check that the `default` database label is present. If this is
        # not the case, older algorithms will break
        if old_format:
            db_labels = databases.keys()
        else:
            db_labels = [db['label'] for db in databases]

        if 'default' not in db_labels:
            self.log.error("'default' database not specified in the config!")
            self.log.debug(f'databases in config={db_labels}')

        # If we're running in a docker container, database_uri would point
        # to a path on the *host* (since it's been read from the config
        # file). That's no good here. Therefore, we expect the CLI to set
        # the environment variables for us. This has the added bonus that we
        # can override the URI from the command line as well.
        self.databases = {}
        for label in db_labels:
            label_upper = label.upper()
            db_config = get_database_config(databases, label)
            if running_in_docker():
                uri_env = os.environ[f'{label_upper}_DATABASE_URI']
                uri = f'/mnt/{uri_env}'
            else:
                uri = db_config['uri']

            db_type = db_config['type']

            db_is_file = Path(uri).exists()
            if db_is_file:
                # We'll copy the file to the folder `data` in our task_dir.
                self.log.info(f'Copying {uri} to {self.__tasks_dir}')
                shutil.copy(uri, self.__tasks_dir)
                uri = self.__tasks_dir / os.path.basename(uri)

            self.databases[label] = {'uri': uri, 'is_file': db_is_file,
                                     'type': db_type}
        self.log.debug(f"Databases: {self.databases}")

    def create_volume(self, volume_name: str) -> None:
        """
        Create a temporary volume for a single run.

        A single run can consist of multiple algorithm containers. It is
        important to note that all algorithm containers having the same job_id
        have access to this container.

        Parameters
        ----------
        volume_name: str
            Name of the volume to be created
        """
        try:
            self.docker.volumes.get(volume_name)
            self.log.debug(f"Volume {volume_name} already exists.")

        except docker.errors.NotFound:
            self.log.debug(f"Creating volume {volume_name}")
            self.docker.volumes.create(volume_name)

    def is_docker_image_allowed(
        self, docker_image_name: str, task_info: dict
    ) -> bool:
        """
        Checks the docker image name.

        Against a list of regular expressions as defined in the configuration
        file. If no expressions are defined, all docker images are accepted.

        Parameters
        ----------
        docker_image_name: str
            uri to the docker image
        task_info: dict
            Dictionary with information about the task

        Returns
        -------
        bool
            Whether docker image is allowed or not
        """
        # in case of subtasks, don't check anymore, as parent has already
        # been checked
        if task_info['parent'] is not None:
            return True

        # check if algorithm matches any of the regex cases
        allowed_algorithms = self._policies.get('allowed_algorithms')
        if allowed_algorithms:
            if isinstance(allowed_algorithms, str):
                allowed_algorithms = [allowed_algorithms]
            found = False
            for regex_expr in allowed_algorithms:
                expr_ = re.compile(regex_expr)
                if expr_.match(docker_image_name):
                    found = True
            if not found:
                self.log.warn("A task was sent with a docker image that this"
                               " node does not allow to run.")
                return False

        # check if user or their organization is allowed
        allowed_users = self._policies.get('allowed_users', [])
        allowed_orgs = self._policies.get('allowed_organizations', [])
        if allowed_users or allowed_orgs:
            # TODO in v4+, simpify this logic when part below is removed (
            # simply return the result of the check_user_allowed_to_send_task)
            is_allowed = self.client.check_user_allowed_to_send_task(
                allowed_users, allowed_orgs, task_info['initiator'],
                task_info['init_user']
            )
            if not is_allowed:
                self.log.warn(
                    "A task was sent by a user or organization that this node"
                    " does not allow to start tasks.")
                return False

        # --------------------------------------------------------------------
        # TODO in v4+, remove part below as it is superseded by the 'policies'
        # block
        # --------------------------------------------------------------------
        # if no limits are declared
        if not self._allowed_images:
            self.log.warn("All docker images are allowed on this Node!")
            return True

        # check if it matches any of the regex cases
        for regex_expr in self._allowed_images:
            expr_ = re.compile(regex_expr)
            if expr_.match(docker_image_name):
                return True

        # if not, it is considered an illegal image
        return False

    def is_running(self, run_id: int) -> bool:
        """
        Check if a container is already running for <run_id>.

        Parameters
        ----------
        run_id: int
            run_id of the algorithm container to be found

        Returns
        -------
        bool
            Whether or not algorithm container is running already
        """
        running_containers = self.docker.containers.list(filters={
            "label": [
                f"{APPNAME}-type=algorithm",
                f"node={self.node_name}",
                f"run_id={run_id}"
            ]
        })
        return bool(running_containers)

    def cleanup_tasks(self) -> List[KilledRun]:
        """
        Stop all active tasks

        Returns
        -------
        List[KilledRun]:
            List of information on tasks that have been killed
        """
        run_ids_killed = []
        if self.active_tasks:
            self.log.debug(f'Killing {len(self.active_tasks)} active task(s)')
        while self.active_tasks:
            task = self.active_tasks.pop()
            task.cleanup()
            run_ids_killed.append(KilledRun(
                run_id=task.run_id,
                task_id=task.task_id,
                parent_id=task.parent_id
            ))
        return run_ids_killed

    def cleanup(self) -> None:
        """
        Stop all active tasks and delete the isolated network

        Note: the temporary docker volumes are kept as they may still be used
        by a master container
        """
        # note: the function `cleanup_tasks` returns a list of tasks that were
        # killed, but we don't register them as killed so they will be run
        # again when the node is restarted
        self.cleanup_tasks()
        for service in self.linked_services:
            self.isolated_network_mgr.disconnect(service)

        # remove the node container from the network, it runs this code.. so
        # it does not make sense to delete it just yet
        self.isolated_network_mgr.disconnect(self.node_container_name)

        # remove the connected containers and the network
        self.isolated_network_mgr.delete(kill_containers=True)

    def run(self, run_id: int, task_info: Dict, image: str,
            docker_input: bytes, tmp_vol_name: str, token: str, database: str
            ) -> Union[List[Dict], None]:
        """
        Checks if docker task is running. If not, creates DockerTaskManager to
        run the task

        Parameters
        ----------
        run_id: int
            Server run identifier
        task_info: Dict
            Dictionary with task information
        image: str
            Docker image name
        docker_input: bytes
            Input that can be read by docker container
        tmp_vol_name: str
            Name of temporary docker volume assigned to the algorithm
        token: str
            Bearer token that the container can use
        database: str
            Name of the Database to use

        Returns
        -------
        List[Dict] or None
            Description of each port on the VPN client that forwards traffic to
            the algo container. None if VPN is not set up.
        """
        # Verify that an allowed image is used
        if not self.is_docker_image_allowed(image, task_info):
            msg = f"Docker image {image} is not allowed on this Node!"
            self.log.critical(msg)
            return TaskStatus.NOT_ALLOWED,  None

        # Check that this task is not already running
        if self.is_running(run_id):
            self.log.warn("Task is already being executed, discarding task")
<<<<<<< HEAD
            self.log.debug(f"run_id={run_id} is discarded")
            return None
=======
            self.log.debug(f"result_id={result_id} is discarded")
            return TaskStatus.ACTIVE, None
>>>>>>> 80ae3711

        task = DockerTaskManager(
            image=image,
            run_id=run_id,
            task_info=task_info,
            vpn_manager=self.vpn_manager,
            node_name=self.node_name,
            tasks_dir=self.__tasks_dir,
            isolated_network_mgr=self.isolated_network_mgr,
            databases=self.databases,
            docker_volume_name=self.data_volume_name,
            alpine_image=self.alpine_image
        )
        database = database if (database and len(database)) else 'default'

        # attempt to kick of the task. If it fails do to unknown reasons we try
        # again. If it fails permanently we add it to the failed tasks to be
        # handled by the speaking worker of the node
        attempts = 1
        while not (task.status == TaskStatus.ACTIVE) and attempts < 3:
            try:
                vpn_ports = task.run(
                    docker_input=docker_input, tmp_vol_name=tmp_vol_name,
                    token=token, algorithm_env=self.algorithm_env,
                    database=database
                )

            except UnknownAlgorithmStartFail:
                self.log.exception(f'Failed to start run {run_id} for an '
                                   'unknown reason. Retrying...')
                time.sleep(1)  # add some time before retrying the next attempt

            except PermanentAlgorithmStartFail:
                break

            attempts += 1

        # keep track of the active container
        if has_task_failed(task.status):
            self.failed_tasks.append(task)
            return task.status, None
        else:
            self.active_tasks.append(task)
            return task.status, vpn_ports

    def get_result(self) -> Result:
        """
        Returns the oldest (FIFO) finished docker container.

        This is a blocking method until a finished container shows up. Once the
        container is obtained and the results are read, the container is
        removed from the docker environment.

        Returns
        -------
        Result
            result of the docker image
        """

        # get finished results and get the first one, if no result is available
        # this is blocking
        finished_tasks = []
        while (not finished_tasks) and (not self.failed_tasks):
            finished_tasks = [t for t in self.active_tasks if t.is_finished()]
            time.sleep(1)

        if finished_tasks:
            # at least one task is finished

            finished_task = finished_tasks.pop()
            self.log.debug(f"Run id={finished_task.run_id} is finished")

            # Check exit status and report
            logs = finished_task.report_status()

            # Cleanup containers
            finished_task.cleanup()

            # Retrieve results from file
            results = finished_task.get_results()

            # remove finished tasks from active task list
            self.active_tasks.remove(finished_task)

            # remove the VPN ports of this run from the database
            self.client.request(
                'port', params={'result_id': finished_task.result_id},
                method="DELETE"
            )
        else:
            # at least one task failed to start
            finished_task = self.failed_tasks.pop()
            logs = 'Container failed to start'
            results = b''

        return Result(
            run_id=finished_task.run_id,
            task_id=finished_task.task_id,
            logs=logs,
            data=results,
            status=finished_task.status,
            parent_id=finished_task.parent_id,
        )

    def login_to_registries(self, registries: list = []) -> None:
        """
        Login to the docker registries

        Parameters
        ----------
        registries: list
            list of registries to login to
        """
        for registry in registries:
            try:
                self.docker.login(
                    username=registry.get("username"),
                    password=registry.get("password"),
                    registry=registry.get("registry")
                )
                self.log.info(f"Logged in to {registry.get('registry')}")
            except docker.errors.APIError as e:
                self.log.warn(f"Could not login to {registry.get('registry')}")
                self.log.debug(e)

    def link_container_to_network(self, container_name: str,
                                  config_alias: str) -> None:
        """
        Link a docker container to the isolated docker network

        Parameters
        ----------
        container_name: str
            Name of the docker container to be linked to the network
        config_alias: str
            Alias of the docker container defined in the config file
        """
        container = get_container(
            docker_client=self.docker, name=container_name
        )
        if not container:
            self.log.error(f"Could not link docker container {container_name} "
                           "that was specified in the configuration file to "
                           "the isolated docker network.")
            self.log.error("Container not found!")
            return
        self.isolated_network_mgr.connect(
            container_name=container_name,
            aliases=[config_alias]
        )
        self.linked_services.append(container_name)

    def kill_selected_tasks(
        self, org_id: int, kill_list: List[ToBeKilled] = None
    ) -> List[KilledRun]:
        """
        Kill tasks specified by a kill list, if they are currently running on
        this node

        Parameters
        ----------
        org_id: int
            The organization id of this node
        kill_list: List[ToBeKilled]
            A list of info about tasks that should be killed.

        Returns
        -------
        List[KilledRun]
            List with information on killed tasks
        """
        killed_list = []
        for container_to_kill in kill_list:
            if container_to_kill['organization_id'] != org_id:
                continue  # this run is on another node
            # find the task
            task = next((
                t for t in self.active_tasks
                if t.run_id == container_to_kill['run_id']
            ), None)
            if task:
                self.log.info(
                    f"Killing containers for run_id={task.run_id}")
                self.active_tasks.remove(task)
                task.cleanup()
                killed_list.append(KilledRun(
                    run_id=task.run_id,
                    task_id=task.task_id,
                    parent_id=task.parent_id,
                ))
            else:
                self.log.warn(
                    "Received instruction to kill run_id="
                    f"{container_to_kill['run_id']}, but it was not "
                    "found running on this node.")
        return killed_list

    def kill_tasks(self, org_id: int,
                   kill_list: List[ToBeKilled] = None) -> List[KilledRun]:
        """
        Kill tasks currently running on this node.

        Parameters
        ----------
        org_id: int
            The organization id of this node
        kill_list: List[ToBeKilled] (optional)
            A list of info on tasks that should be killed. If the list
            is not specified, all running algorithm containers will be killed.

        Returns
        -------
        List[KilledRun]
            List of dictionaries with information on killed tasks
        """
        if kill_list:
            killed_runs = self.kill_selected_tasks(org_id=org_id,
                                                   kill_list=kill_list)
        else:
            # received instruction to kill all tasks on this node
            self.log.warn(
                "Received instruction from server to kill all algorithms "
                "running on this node. Executing that now...")
            killed_runs = self.cleanup_tasks()
            if len(killed_runs):
                self.log.warn(
                    "Killed the following run ids as instructed via socket:"
                    f" {', '.join([str(r.run_id) for r in killed_runs])}"
                )
            else:
                self.log.warn(
                    "Instructed to kill tasks but none were running"
                )
        return killed_runs<|MERGE_RESOLUTION|>--- conflicted
+++ resolved
@@ -363,7 +363,7 @@
 
     def run(self, run_id: int, task_info: Dict, image: str,
             docker_input: bytes, tmp_vol_name: str, token: str, database: str
-            ) -> Union[List[Dict], None]:
+            ) -> tuple[TaskStatus, list[dict] | None]:
         """
         Checks if docker task is running. If not, creates DockerTaskManager to
         run the task
@@ -387,9 +387,10 @@
 
         Returns
         -------
-        List[Dict] or None
-            Description of each port on the VPN client that forwards traffic to
-            the algo container. None if VPN is not set up.
+        TaskStatus, list[dict] | None
+            Returns a tuple with the status of the task and a description of
+            each port on the VPN client that forwards traffic to the algorithm
+            container (``None`` if VPN is not set up).
         """
         # Verify that an allowed image is used
         if not self.is_docker_image_allowed(image, task_info):
@@ -400,13 +401,8 @@
         # Check that this task is not already running
         if self.is_running(run_id):
             self.log.warn("Task is already being executed, discarding task")
-<<<<<<< HEAD
             self.log.debug(f"run_id={run_id} is discarded")
-            return None
-=======
-            self.log.debug(f"result_id={result_id} is discarded")
             return TaskStatus.ACTIVE, None
->>>>>>> 80ae3711
 
         task = DockerTaskManager(
             image=image,
