"""
Docker manager

The docker manager is responsible for communicating with the docker-daemon and is a wrapper around the docker module. It has methods
for creating docker networks, docker volumes, start containers and retrieve
results from finished containers.
"""
import os
import time
import logging
import docker
import re
import shutil

from typing import Dict, List, NamedTuple, Union
from pathlib import Path

from vantage6.common.docker.addons import get_container, running_in_docker
from vantage6.common.globals import APPNAME
from vantage6.common.task_status import TaskStatus, has_task_failed
from vantage6.common.docker.network_manager import NetworkManager
from vantage6.cli.context import NodeContext
from vantage6.node.context import DockerNodeContext
from vantage6.node.docker.docker_base import DockerBaseManager
from vantage6.node.docker.vpn_manager import VPNManager
from vantage6.node.docker.task_manager import DockerTaskManager
from vantage6.node.util import logger_name


from vantage6.node.docker.exceptions import (
    UnknownAlgorithmStartFail,
    PermanentAlgorithmStartFail
)

log = logging.getLogger(logger_name(__name__))


class Result(NamedTuple):
    # """ Data class to store the result of the docker image."""
    """
    Data class to store the result of the docker image.

    Attributes
    ----------
    result_id: int
        ID of the current algorithm run
    logs: str
        Logs attached to current algorithm run
    data: str
        Output data of the algorithm
    status_code: int
        Status code of the algorithm run
    """
    result_id: int
    task_id: int
    logs: str
    data: str
    status: str
    parent_id: Union[int, None]


class ToBeKilled(NamedTuple):
    """ Data class to store which tasks should be killed """
    task_id: int
    result_id: int
    organization_id: int


class KilledResult(NamedTuple):
    """ Data class to store which algorithms have been killed """
    result_id: int
    task_id: int
    parent_id: int


class DockerManager(DockerBaseManager):
    """
    Wrapper for the docker-py module.

    This classes manages tasks related to Docker, such as logging in to
    docker registries, managing input/output files, logs etc. Results
    can be retrieved through `get_result()` which returns the first available
    algorithm result.
    """
    log = logging.getLogger(logger_name(__name__))

<<<<<<< HEAD
    def __init__(self, ctx: Union[DockerNodeContext, NodeContext],
                 isolated_network_mgr: NetworkManager, vpn_manager: VPNManager,
                 tasks_dir: Path) -> None:
        """ Initialization of DockerManager creates docker connection and
            sets some default values.

            Parameters
            ----------
            ctx: DockerNodeContext or NodeContext
                Context object from which some settings are obtained
            isolated_network_mgr: NetworkManager
                Manager for the isolated network
            vpn_manager: VPNManager
                VPN Manager object
            tasks_dir: Path
                Directory in which this task's data are stored
=======
    def __init__(
        self, ctx: Union[DockerNodeContext, NodeContext],
        isolated_network_mgr: NetworkManager, vpn_manager: VPNManager,
        tasks_dir: Path
    ) -> None:
        """
        Initialization of DockerManager creates docker connection and
        sets some default values.

        Parameters
        ----------
        ctx: DockerNodeContext or NodeContext
            Context object from which settings are obtained
        isolated_network_mgr: NetworkManager
            Manager for the isolated network
        vpn_manager: VPNManager
            VPN Manager object
        tasks_dir: Path
            Directory in which this task's data are stored
>>>>>>> f04e6f84
        """
        self.log.debug("Initializing DockerManager")
        super().__init__(isolated_network_mgr)

        self.data_volume_name = ctx.docker_volume_name
        config = ctx.config
        self.algorithm_env = config.get('algorithm_env', {})
        self.vpn_manager = vpn_manager
        self.__tasks_dir = tasks_dir
        self.alpine_image = config.get('alpine')

        # keep track of the running containers
        self.active_tasks: List[DockerTaskManager] = []

        # keep track of the containers that have failed to start
        self.failed_tasks: List[DockerTaskManager] = []

        # before a task is executed it gets exposed to these regex
        self._allowed_images = config.get("allowed_images")

        # node name is used to identify algorithm containers belonging
        # to this node. This is required as multiple nodes may run at
        # a single machine sharing the docker daemon while using a
        # different server. Using a different server means that there
        # could be duplicate result_id's running at the node at the same
        # time.
        self.node_name = ctx.name

        # name of the container that is running the node
        self.node_container_name = ctx.docker_container_name

        # login to the registries
        docker_registries = ctx.config.get("docker_registries", [])
        self.login_to_registries(docker_registries)

        # set database uri and whether or not it is a file
        self._set_database(config)

        # keep track of linked docker services
        self.linked_services: List[str] = []

    def _set_database(self, config: Dict) -> None:
        """"
        Set database location and whether or not it is a file

        Parameters
        ----------
        config: Dict
            Configuration of the app
        """

        # Check that the `default` database label is present. If this is
        # not the case, older algorithms will break
        db_labels = config['databases'].keys()
        if 'default' not in db_labels:
            self.log.error("'default' database not specified in the config!")
            self.log.debug(f'databases in config={db_labels}')

        # If we're running in a docker container, database_uri would point
        # to a path on the *host* (since it's been read from the config
        # file). That's no good here. Therefore, we expect the CLI to set
        # the environment variables for us. This has the added bonus that we
        # can override the URI from the command line as well.
        self.databases = {}
        for label in db_labels:
            label_upper = label.upper()
            if running_in_docker():
                uri_env = os.environ[f'{label_upper}_DATABASE_URI']
                uri = f'/mnt/{uri_env}'
            else:
                uri = config['databases'][label]

            db_is_file = Path(uri).exists()
            if db_is_file:
                # We'll copy the file to the folder `data` in our task_dir.
                self.log.info(f'Copying {uri} to {self.__tasks_dir}')
                shutil.copy(uri, self.__tasks_dir)
                uri = self.__tasks_dir / os.path.basename(uri)

            self.databases[label] = {'uri': uri, 'is_file': db_is_file}
        self.log.debug(f"Databases: {self.databases}")

    def create_volume(self, volume_name: str) -> None:
        """
        Create a temporary volume for a single run.

        A single run can consist of multiple algorithm containers. It is
        important to note that all algorithm containers having the same run_id
        have access to this container.

        Parameters
        ----------
        volume_name: str
            Name of the volume to be created
        """
        try:
            self.docker.volumes.get(volume_name)
            self.log.debug(f"Volume {volume_name} already exists.")

        except docker.errors.NotFound:
            self.log.debug(f"Creating volume {volume_name}")
            self.docker.volumes.create(volume_name)

    def is_docker_image_allowed(self, docker_image_name: str) -> bool:
        """
        Checks the docker image name.

        Against a list of regular expressions as defined in the configuration
        file. If no expressions are defined, all docker images are accepted.

        Parameters
        ----------
        docker_image_name: str
            uri to the docker image

        Returns
        -------
        bool
            Whether docker image is allowed or not
        """

        # if no limits are declared
        if not self._allowed_images:
            self.log.warn("All docker images are allowed on this Node!")
            return True

        # check if it matches any of the regex cases
        for regex_expr in self._allowed_images:
            expr_ = re.compile(regex_expr)
            if expr_.match(docker_image_name):
                return True

        # if not, it is considered an illegal image
        return False

    def is_running(self, result_id: int) -> bool:
        """
        Check if a container is already running for <result_id>.

        Parameters
        ----------
        result_id: int
            result_id of the algorithm container to be found

        Returns
        -------
        bool
            Whether or not algorithm container is running already
        """
        running_containers = self.docker.containers.list(filters={
            "label": [
                f"{APPNAME}-type=algorithm",
                f"node={self.node_name}",
                f"result_id={result_id}"
            ]
        })
        return bool(running_containers)

    def cleanup_tasks(self) -> List[Dict]:
        """
        Stop all active tasks

        Returns
        -------
        List[KilledResult]:
            List of information on tasks that have been killed
        """
        result_ids_killed = []
        if self.active_tasks:
            self.log.debug(f'Killing {len(self.active_tasks)} active task(s)')
        while self.active_tasks:
            task = self.active_tasks.pop()
            task.cleanup()
            result_ids_killed.append(KilledResult(
                result_id=task.result_id,
                task_id=task.task_id,
                parent_id=task.parent_id
            ))
        return result_ids_killed

    def cleanup(self) -> None:
        """
        Stop all active tasks and delete the isolated network

        Note: the temporary docker volumes are kept as they may still be used
        by a master container
        """
        # note: the function `cleanup_tasks` returns a list of tasks that were
        # killed, but we don't register them as killed so they will be run
        # again when the node is restarted
        self.cleanup_tasks()
        for service in self.linked_services:
            self.isolated_network_mgr.disconnect(service)

        # remove the node container from the network, it runs this code.. so
        # it does not make sense to delete it just yet
        self.isolated_network_mgr.disconnect(self.node_container_name)

        # remove the connected containers and the network
        self.isolated_network_mgr.delete(kill_containers=True)

    def run(self, result_id: int, task_info: Dict, image: str,
            docker_input: bytes, tmp_vol_name: str, token: str, database: str
            ) -> Union[List[Dict], None]:
        """
        Checks if docker task is running. If not, creates DockerTaskManager to
        run the task

        Parameters
        ----------
        result_id: int
            Server result identifier
        task_info: Dict
            Dictionary with task information
        image: str
            Docker image name
        docker_input: bytes
            Input that can be read by docker container
        tmp_vol_name: str
            Name of temporary docker volume assigned to the algorithm
        token: str
            Bearer token that the container can use
        database: str
            Name of the Database to use

        Returns
        -------
        List[Dict] or None
            Description of each port on the VPN client that forwards traffic to
            the algo container. None if VPN is not set up.
        """
        # Verify that an allowed image is used
        if not self.is_docker_image_allowed(image):
            msg = f"Docker image {image} is not allowed on this Node!"
            self.log.critical(msg)
            return None

        # Check that this task is not already running
        if self.is_running(result_id):
            self.log.warn("Task is already being executed, discarding task")
            self.log.debug(f"result_id={result_id} is discarded")
            return None

        task = DockerTaskManager(
            image=image,
            result_id=result_id,
            task_info=task_info,
            vpn_manager=self.vpn_manager,
            node_name=self.node_name,
            tasks_dir=self.__tasks_dir,
            isolated_network_mgr=self.isolated_network_mgr,
            databases=self.databases,
            docker_volume_name=self.data_volume_name,
            alpine_image=self.alpine_image
        )
        database = database if (database and len(database)) else 'default'

        # attempt to kick of the task. If it fails do to unknown reasons we try
        # again. If it fails permanently we add it to the failed tasks to be
        # handled by the speaking worker of the node
        attempts = 1
        while not (task.status == TaskStatus.ACTIVE) and attempts < 3:
            try:
                vpn_ports = task.run(
                    docker_input=docker_input, tmp_vol_name=tmp_vol_name,
                    token=token, algorithm_env=self.algorithm_env,
                    database=database
                )

            except UnknownAlgorithmStartFail:
                self.log.exception(f'Failed to start result {result_id} due '
                                   'to unknown reason. Retrying')
                time.sleep(1)  # add some time before retrying the next attempt

            except PermanentAlgorithmStartFail:
                break

            attempts += 1

        # keep track of the active container
        if has_task_failed(task.status):
            self.failed_tasks.append(task)
            return task.status, None
        else:
            self.active_tasks.append(task)
            return task.status, vpn_ports

    def get_result(self) -> Result:
        """
        Returns the oldest (FIFO) finished docker container.

        This is a blocking method until a finished container shows up. Once the
        container is obtained and the results are read, the container is
        removed from the docker environment.

        Returns
        -------
        Result
            result of the docker image
        """

        # get finished results and get the first one, if no result is available
        # this is blocking
        finished_tasks = []
        while (not finished_tasks) and (not self.failed_tasks):
            finished_tasks = [t for t in self.active_tasks if t.is_finished()]
            time.sleep(1)

        if finished_tasks:
            # at least one task is finished

            finished_task = finished_tasks.pop()
            self.log.debug(f"Result id={finished_task.result_id} is finished")

            # Check exit status and report
            logs = finished_task.report_status()

            # Cleanup containers
            finished_task.cleanup()

            # Retrieve results from file
            results = finished_task.get_results()

            # remove finished tasks from active task list
            self.active_tasks.remove(finished_task)

        else:
            # at least one task failed to start
            finished_task = self.failed_tasks.pop()
            logs = 'Container failed to start'
            results = b''

        return Result(
            result_id=finished_task.result_id,
            task_id=finished_task.task_id,
            logs=logs,
            data=results,
            status=finished_task.status,
            parent_id=finished_task.parent_id,
        )

    def login_to_registries(self, registries: list = []) -> None:
        """
        Login to the docker registries

        Parameters
        ----------
        registries: list
            list of registries to login to
        """
        for registry in registries:
            try:
                self.docker.login(
                    username=registry.get("username"),
                    password=registry.get("password"),
                    registry=registry.get("registry")
                )
                self.log.info(f"Logged in to {registry.get('registry')}")
            except docker.errors.APIError as e:
                self.log.warn(f"Could not login to {registry.get('registry')}")
                self.log.debug(e)

    def link_container_to_network(self, container_name: str,
                                  config_alias: str) -> None:
        """
        Link a docker container to the isolated docker network

        Parameters
        ----------
        container_name: str
            Name of the docker container to be linked to the network
        config_alias: str
            Alias of the docker container defined in the config file
        """
        container = get_container(
            docker_client=self.docker, name=container_name
        )
        if not container:
            self.log.error(f"Could not link docker container {container_name} "
                           "that was specified in the configuration file to "
                           "the isolated docker network.")
            self.log.error("Container not found!")
            return
        self.isolated_network_mgr.connect(
            container_name=container_name,
            aliases=[config_alias]
        )
        self.linked_services.append(container_name)

    def kill_selected_tasks(
        self, org_id: int, kill_list: List[ToBeKilled] = None
    ) -> List[Dict]:
        """
        Kill tasks specified by a kill list, if they are currently running on
        this node

        Parameters
        ----------
        org_id: int
            The organization id of this node
        kill_list: List[ToBeKilled]
            A list of info about tasks that should be killed.

        Returns
        -------
        List[KilledResult]
            List with information on killed tasks
        """
        killed_list = []
        for container_to_kill in kill_list:
            if container_to_kill['organization_id'] != org_id:
                continue  # this result is on another node
            # find the task
            task = next((
                t for t in self.active_tasks
                if t.result_id == container_to_kill['result_id']
            ), None)
            if task:
                self.log.info(
                    f"Killing containers for result_id={task.result_id}")
                task.cleanup()
                self.active_tasks.remove(task)
                killed_list.append(KilledResult(
                    result_id=task.result_id,
                    task_id=task.task_id,
                    parent_id=task.parent_id,
                ))
            else:
                self.log.warn(
                    "Received instruction to kill result_id="
                    f"{container_to_kill['result_id']}, but it was not "
                    "found running on this node.")
        return killed_list

    def kill_tasks(self, org_id: int,
                   kill_list: List[ToBeKilled] = None) -> List[Dict]:
        """
        Kill tasks currently running on this node.

        Parameters
        ----------
        org_id: int
            The organization id of this node
        kill_list: List[ToBeKilled] (optional)
            A list of info on tasks that should be killed. If the list
            is not specified, all running algorithm containers will be killed.

        Returns
        -------
        List[KilledResult]
            List of dictionaries with information on killed tasks
        """
        if kill_list:
            return self.kill_selected_tasks(org_id=org_id, kill_list=kill_list)
        else:
            # received instruction to kill all tasks on this node
            self.log.warn(
                "Received instruction from server to kill all algorithms "
                "running on this node. Executing that now...")
            killed_result_ids = self.cleanup_tasks()
            if len(killed_result_ids):
                self.log.warn(
                    "Killed the following result ids as instructed via socket:"
                    f" {','.join(killed_result_ids)}"
                )
            else:
                self.log.warn(
                    "Instructed to kill tasks but none were running"
                )
            return killed_result_ids<|MERGE_RESOLUTION|>--- conflicted
+++ resolved
@@ -1,7 +1,8 @@
 """
 Docker manager
 
-The docker manager is responsible for communicating with the docker-daemon and is a wrapper around the docker module. It has methods
+The docker manager is responsible for communicating with the docker-daemon and
+is a wrapper around the docker module. It has methods
 for creating docker networks, docker volumes, start containers and retrieve
 results from finished containers.
 """
@@ -84,7 +85,6 @@
     """
     log = logging.getLogger(logger_name(__name__))
 
-<<<<<<< HEAD
     def __init__(self, ctx: Union[DockerNodeContext, NodeContext],
                  isolated_network_mgr: NetworkManager, vpn_manager: VPNManager,
                  tasks_dir: Path) -> None:
@@ -101,27 +101,6 @@
                 VPN Manager object
             tasks_dir: Path
                 Directory in which this task's data are stored
-=======
-    def __init__(
-        self, ctx: Union[DockerNodeContext, NodeContext],
-        isolated_network_mgr: NetworkManager, vpn_manager: VPNManager,
-        tasks_dir: Path
-    ) -> None:
-        """
-        Initialization of DockerManager creates docker connection and
-        sets some default values.
-
-        Parameters
-        ----------
-        ctx: DockerNodeContext or NodeContext
-            Context object from which settings are obtained
-        isolated_network_mgr: NetworkManager
-            Manager for the isolated network
-        vpn_manager: VPNManager
-            VPN Manager object
-        tasks_dir: Path
-            Directory in which this task's data are stored
->>>>>>> f04e6f84
         """
         self.log.debug("Initializing DockerManager")
         super().__init__(isolated_network_mgr)
