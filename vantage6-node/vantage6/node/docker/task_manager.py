--- conflicted
+++ resolved
@@ -42,12 +42,8 @@
                  result_id: int, task_info: dict, tasks_dir: Path,
                  isolated_network_mgr: NetworkManager,
                  databases: dict, docker_volume_name: str,
-<<<<<<< HEAD
-                 alpine_image: str | None = None, proxy: Squid | None = None):
-=======
-                 alpine_image: str | None = None,
+                 alpine_image: str | None = None, proxy: Squid | None = None,
                  device_requests: list | None = None):
->>>>>>> 25eac48e
         """
         Initialization creates DockerTaskManager instance
 
