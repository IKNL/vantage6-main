--- conflicted
+++ resolved
@@ -78,12 +78,8 @@
         super().__init__(isolated_network_mgr)
         self.image = image
         self.__vpn_manager = vpn_manager
-<<<<<<< HEAD
         self.run_id = run_id
         self.task_id = task_info['id']
-=======
-        self.result_id = result_id
->>>>>>> fc4dd159
         self.parent_id = get_parent_id(task_info)
         self.__tasks_dir = tasks_dir
         self.databases = databases
