""" Node

A node in its simplest would retrieve a task from the central server by
an API call, run this task and finally return the results to the central
server again.

The node application is seperated in 4 threads:
- main thread, waits for new tasks to be added to the queue and
    run the tasks
- listening thread, listens for incommin websocket messages. Which
    are handled by NodeTaskNamespace.
- speaking thread, waits for results from docker to return and posts
    them at the central server
- proxy server thread, provides an interface for master containers
    to post tasks and retrieve results
"""
import sys
import os
import random
import time
import datetime
import logging
import queue
import json

from pathlib import Path
from threading import Thread
from socketIO_client import SocketIO, SocketIONamespace
from gevent.pywsgi import WSGIServer

from . import globals as cs

<<<<<<< HEAD
=======
from vantage6.common.docker_addons import ContainerKillListener
from vantage6.node.docker_manager import DockerManager
>>>>>>> be32e73c
from vantage6.node.server_io import NodeClient
from vantage6.node.proxy_server import app
from vantage6.node.util import logger_name
from vantage6.node.docker.docker_manager import DockerManager
from vantage6.node.docker.network_manager import IsolatedNetworkManager
from vantage6.node.docker.vpn_manager import VPNManager


class NodeTaskNamespace(SocketIONamespace):
    """Class that handles incoming websocket events."""

    # reference to the node objects, so a callback can edit the
    # node instance.
    # FIXME: why is this a *class* attribute?
    node_worker_ref = None

    def __init__(self, *args, **kwargs):
        """ Handler for a websocket namespace.
        """
        super().__init__(*args, **kwargs)
        self.log = logging.getLogger(logger_name(__name__))
        self.node_worker_ref = None

    def set_node_worker(self, node_worker):
        """ Reference Node that created this Namespace.

            This way we can call methods from the nodeworking, allowing
            for actions to be taken.

            :param node_worker: Node object
        """
        self.node_worker_ref = node_worker

    def on_message(self, data):
        self.log.info(data)

    def on_disconnect(self):
        """ Server disconnects event."""
        # self.node_worker_ref.socketIO.disconnect()
        self.log.info('Disconnected from the server')

    def on_new_task(self, task_id):
        """ New task event."""
        if self.node_worker_ref:
            self.node_worker_ref.get_task_and_add_to_queue(task_id)
            self.log.info(f'New task has been added task_id={task_id}')

        else:
            self.log.critical(
                'Task Master Node reference not set is socket namespace'
            )

    def on_container_failed(self, run_id):
        """A container in the collaboration has failed event.

        TODO handle run sequence at this node. Maybe terminate all
            containers with the same run_id?
        """
        self.log.critical(
            f"A container on a node within your collaboration part of "
            f"run_id={run_id} has exited with a non-zero status_code"
        )

    def on_expired_token(self, msg):
        self.log.warning("Your token is no longer valid... reconnecting")
        self.node_worker_ref.socketIO.disconnect()
        self.log.debug("Old socket connection terminated")
        self.node_worker_ref.server_io.refresh_token()
        self.log.debug("Token refreshed")
        self.node_worker_ref.connect_to_socket()
        self.log.debug("Connected to socket")

        # FIXME: This won't work: you're trying to access a private method!?
        # self.node_worker_ref.__sync_task_queue_with_server()
        # self.log.debug("Tasks synced again with the server...")


# ------------------------------------------------------------------------------
class Node(object):
    """Node to handle incomming computation requests.

    The main steps this application follows: 1) retrieve (new) tasks
    from the central server, 2) kick-off docker algorithm containers
    based on this task and 3) retrieve the docker results and post
    them to the central server.

    TODO: read allowed repositories from the config file
    """

    def __init__(self, ctx):
        """ Initialize a new Node instance.

            Authenticates to the central server, setup encrpytion, a
            websocket connection, retrieving task that were posted while
            offline, preparing dataset for usage and finally setup a
            local proxy server.

            :param ctx: application context, see utils
        """
        self.log = logging.getLogger(logger_name(__name__))

        self.ctx = ctx
        self.config = ctx.config
        self.queue = queue.Queue()
        self._using_encryption = None

        # initialize Node connection to the server
        self.server_io = NodeClient(
            host=self.config.get('server_url'),
            port=self.config.get('port'),
            path=self.config.get('api_path')
        )

        self.log.info(f"Connecting server: {self.server_io.base_path}")

        # Authenticate with the server, obtaining a JSON Web Token.
        # Note that self.authenticate() blocks until it succeeds.
        self.log.debug("Authenticating")
        self.authenticate()

        # Setup encryption
        self.setup_encryption()

        # Thread for proxy server for algorithm containers, so they can
        # communicate with the central server.
        self.log.info("Setting up proxy server")
        t = Thread(target=self.__proxy_server_worker, daemon=True)
        t.start()

        # Create a long-lasting websocket connection.
        self.log.debug("Creating websocket connection with the server")
        self.connect_to_socket()

        # Check if new tasks were posted while offline.
        self.log.debug("Fetching tasks that were posted while offline")
        self.__sync_task_queue_with_server()

        # setup docker isolated network manager
        isolated_network_mgr = \
            IsolatedNetworkManager(f"{ctx.docker_network_name}-net")

        # Setup VPN connection
        self.vpn_manager = self.make_vpn_connection(isolated_network_mgr)

        # setup the docker manager
        self.log.debug("Setting up the docker manager")
        self.__docker = DockerManager(
            ctx=ctx,
            isolated_network_mgr=isolated_network_mgr,
            vpn_manager=self.vpn_manager,
        )

        # Connect the node to the isolated algorithm network *only* if we're
        # running in a docker container.
        if ctx.running_in_docker:
            isolated_network_mgr.connect(
                container_name=ctx.docker_container_name,
                aliases=[cs.NODE_PROXY_SERVER_HOSTNAME]
            )

        # Thread for sending results to the server when they come available.
        self.log.debug("Start thread for sending messages (results)")
        t = Thread(target=self.__speaking_worker, daemon=True)
        t.start()

        # listen forever for incoming messages, tasks are stored in
        # the queue.
        self.log.debug("Starting thread for incoming messages (tasks)")
        t = Thread(target=self.__listening_worker, daemon=True)
        t.start()

        self.log.info('Init complete')

    def __proxy_server_worker(self):
        """ Proxy algorithm container communcation.

            A proxy for communication between algorithms and central
            server.
        """
        # supply the proxy server with a destination (the central server)
        # we might want to not use enviroment vars
        os.environ["SERVER_URL"] = self.server_io.host
        os.environ["SERVER_PORT"] = self.server_io.port
        os.environ["SERVER_PATH"] = self.server_io.path

        if self.ctx.running_in_docker:
            # cs.NODE_PROXY_SERVER_HOSTNAME points to the name of the proxy
            # when running in the isolated docker network.
            default_proxy_host = cs.NODE_PROXY_SERVER_HOSTNAME
        else:
            # If we're running non-dockerized, assume that the proxy is
            # accessible from within the docker algorithm container on
            # host.docker.internal.
            default_proxy_host = 'host.docker.internal'

        # If PROXY_SERVER_HOST was set in the environment, it overrides our
        # value.
        proxy_host = os.environ.get("PROXY_SERVER_HOST", default_proxy_host)
        os.environ["PROXY_SERVER_HOST"] = proxy_host

        proxy_port = int(os.environ.get("PROXY_SERVER_PORT", 8080))

        # 'app' is defined in vantage6.node.proxy_server
        # app.debug = True
        app.config["SERVER_IO"] = self.server_io

        # this is where we try to find a port for the proxyserver
        for try_number in range(5):
            self.log.info(
                f"Starting proxyserver at '{proxy_host}:{proxy_port}'")
            http_server = WSGIServer(('0.0.0.0', proxy_port), app)

            try:
                http_server.serve_forever()

            except OSError as e:
                self.log.debug(f'Error during attempt {try_number}')
                self.log.debug(f'{type(e)}: {e}')

                if e.errno == 48:
                    proxy_port = random.randint(2048, 16384)
                    self.log.critical(
                        f"Retrying with a different port: {proxy_port}")
                    os.environ['PROXY_SERVER_PORT'] = str(proxy_port)

                else:
                    raise

            except Exception as e:
                self.log.error('Proxyserver could not be started or crashed!')
                self.log.error(e)

    def __sync_task_queue_with_server(self):
        """ Get all unprocessed tasks from the server for this node."""
        assert self.server_io.cryptor, "Encrpytion has not been setup"

        # request open tasks from the server
        tasks = self.server_io.get_results(state="open", include_task=True)
        self.log.debug(tasks)
        for task in tasks:
            self.queue.put(task)

        self.log.info(f"received {self.queue._qsize()} tasks")

    def __start_task(self, taskresult):
        """Start a task.

            Start the docker image and notify the server that the task
            has been started.

            :param taskresult: an empty taskresult
        """
        task = taskresult['task']
        self.log.info("Starting task {id} - {name}".format(**task))

        # notify that we are processing this task
        self.server_io.set_task_start_time(taskresult["id"])

        token = self.server_io.request_token_for_container(
            task["id"],
            task["image"]
        )
        token = token["container_token"]

        # create a temporary volume for each run_id
        # FIXME: why is docker_temporary_volume_name() in ctx???
        vol_name = self.ctx.docker_temporary_volume_name(task["run_id"])
        self.__docker.create_volume(vol_name)

        # For some reason, if the key 'input' consists of JSON, it is
        # automatically marshalled? This causes trouble, so we'll serialize it
        # again.
        # FIXME: should probably find & fix the root cause?
        if type(taskresult['input']) == dict:
            taskresult['input'] = json.dumps(taskresult['input'])

        # Run the container. This adds the created container/task to the list
        # __docker.active_tasks
        vpn_port = self.__docker.run(
            result_id=taskresult["id"],
            image=task["image"],
            docker_input=taskresult['input'],
            tmp_vol_name=vol_name,
            token=token
        )

        if vpn_port:
            # Save port of VPN client container at which it redirects traffic
            # to the algorithm container
            self.server_io.request(
                f"result/{taskresult['id']}", json={"port": vpn_port},
                method="PATCH"
            )
            # Save IP address of VPN container
            node_id = self.server_io.whoami.id_
            node_ip = self.vpn_manager.get_vpn_ip()
            self.server_io.request(
                f"node/{node_id}", json={"ip": node_ip}, method="PATCH"
            )

    def __listening_worker(self):
        """ Listen for incoming (websocket) messages from the server.

            Runs in a separate thread. Received events are dispatched
            through the appropriate action_handler for a channel.
        """
        self.log.debug("listening for incoming messages")

        # FIXME: while True in combination with a wait() call that never exits
        #   makes joining the tread (to terminate) difficult?
        while True:
            # incoming messages are handled by the action_handler instance
            # which is attached when the socket connection was made. wait()
            # is blocks forever (if no time is specified).
            self.socketIO.wait()

    def __speaking_worker(self):
        """ Sending messages to central server.

            Routine that is in a seperate thread sending results
            to the server when they come available.

            TODO change to a single request, might need to reconsider
                the flow
        """
        self.log.debug("Waiting for results to send to the server")

        while True:
            results = self.__docker.get_result()

            # notify all of a crashed container
            if results.status_code:
                self.socket_tasks.emit(
                    'container_failed',
                    self.server_io.id,
                    results.status_code,
                    results.result_id,
                    self.server_io.collaboration_id
                )

            self.log.info(
                f"Sending result (id={results.result_id}) to the server!")

            # FIXME: why are we retrieving the result *again*? Shouldn't we
            # just store the task_id when retrieving the task the first time?
            response = self.server_io.request(f"result/{results.result_id}")
            task_id = response.get("task").get("id")

            if not task_id:
                self.log.error(
                    f"task_id of result (id={results.result_id}) "
                    f"could not be retrieved"
                )
                return

            response = self.server_io.request(f"task/{task_id}")
            initiator_id = response.get("initiator")

            if not initiator_id:
                self.log.error(
                    f"Initiator id from task (id={task_id})could not be "
                    f"retrieved"
                )

            self.server_io.patch_results(
                id=results.result_id,
                initiator_id=initiator_id,
                result={
                    'result': results.data,
                    'log': results.logs,
                    'finished_at': datetime.datetime.now().isoformat(),
                }
            )

    def authenticate(self):
        """ Authenticate to the central server

            Authenticate with the server using the api-key. If the
            server rejects for any reason we keep trying.
        """
        api_key = self.config.get("api_key")

        keep_trying = True
        while keep_trying:
            try:
                self.server_io.authenticate(api_key)

            except Exception as e:
                msg = 'Authentication failed. Retrying in 10 seconds!'
                self.log.warning(msg)
                self.log.debug(e)
                time.sleep(10)

            else:
                # This is only executed if try-block executed without error.
                keep_trying = False

        # At this point, we shoud be connnected.
        self.log.info(f"Node name: {self.server_io.name}")

    def private_key_filename(self):
        """Get the path to the private key."""

        # FIXME: Code duplication: vantage6/cli/node.py uses a lot of the same
        #   logic. Suggest moving this to ctx.get_private_key()
        filename = self.config['encryption']["private_key"]

        # filename may be set to an empty string
        if not filename:
            filename = 'private_key.pem'

        # If we're running dockerized, the location may have been overridden
        filename = os.environ.get('PRIVATE_KEY', filename)

        # If ctx.get_data_file() receives an absolute path, its returned as-is
        fullpath = Path(self.ctx.get_data_file(filename))

        return fullpath

    def setup_encryption(self):
        """Setup encryption ... or don't."""
        encrypted_collaboration = self.server_io.is_encrypted_collaboration()
        encrypted_node = self.config['encryption']["enabled"]

        if encrypted_collaboration != encrypted_node:
            # You can't force it if it just ain't right, you know?
            raise Exception("Expectations on encryption don't match?!")

        if encrypted_collaboration:
            self.log.warn('Enabling encryption!')
            private_key_file = self.private_key_filename()
            self.server_io.setup_encryption(private_key_file)

        else:
            self.log.warn('Disabling encryption!')
            self.server_io.setup_encryption(None)

    def make_vpn_connection(
            self, isolated_network_mgr: IsolatedNetworkManager) -> VPNManager:
        """
        Setup container which has a VPN connection

        Returns
        -------
        VPNManager
            Manages the VPN connection
        """
        # get the ovpn configuration from the server
        success, ovpn_config = self.server_io.get_vpn_config()
        if not success:
            self.log.warn("Obtaining VPN configuration file not successful!")
            self.log.warn("Disabling node-to-node communication via VPN")
            self.has_vpn = False
            return

        # write ovpn config to node docker volume
        ovpn_file = os.path.join(self.ctx.data_dir, cs.VPN_CONFIG_FILE)
        with open(ovpn_file, 'w') as f:
            f.write(ovpn_config)

        # set up the VPN connection via docker containers
        self.log.debug("Setting up VPN client container")
        vpn_manager = VPNManager(
            isolated_network_mgr=isolated_network_mgr,
            node_name=self.ctx.name
        )
        vpn_manager.connect_vpn(ovpn_file=ovpn_file)
        return vpn_manager

    def connect_to_socket(self):
        """ Create long-lasting websocket connection with the server.

            The connection is used to receive status updates, such as
            new tasks.
        """

        self.socketIO = SocketIO(
            self.server_io.host,
            port=self.server_io.port,
            headers=self.server_io.headers,
            wait_for_connection=True
        )

        # define() returns the instantiated action_handler
        self.socket_tasks = self.socketIO.define(NodeTaskNamespace, '/tasks')
        self.socket_tasks.set_node_worker(self)

        # Log the outcome
        if self.socketIO.connected:
            msg = 'connected to host={host} on port={port}'
            msg = msg.format(
                host=self.server_io.host,
                port=self.server_io.port
            )
            self.log.info(msg)

        else:
            msg = 'could *not* connect to {host} on port={port}'
            msg = msg.format(
                host=self.server_io.host,
                port=self.server_io.port
            )
            self.log.critical(msg)

    def get_task_and_add_to_queue(self, task_id):
        """Fetches (open) task with task_id from the server.

            The `task_id` is delivered by the websocket-connection.
        """

        # fetch (open) result for the node with the task_id
        tasks = self.server_io.get_results(
            include_task=True,
            state='open',
            task_id=task_id
        )

        # in the current setup, only a single result for a single node
        # in a task exists.
        for task in tasks:
            self.queue.put(task)

    def run_forever(self):
        """Forever check self.queue for incoming tasks (and execute them)."""
        kill_listener = ContainerKillListener()
        try:
            while True:
                # blocking untill a task comes available
                # timeout specified, else Keyboard interupts are ignored
                self.log.info("Waiting for new tasks....")

                while not kill_listener.kill_now:
                    try:
                        task = self.queue.get(timeout=1)
                        # if no item is returned, the Empty exception is
                        # triggered, thus break statement is not reached
                        break

                    except queue.Empty:
                        pass

                    except Exception as e:
                        self.log.debug(e)

                if kill_listener.kill_now:
                    raise InterruptedError

                # if task comes available, attempt to execute it
                try:
                    self.__start_task(task)
                except Exception as e:
                    self.log.exception(e)

        except (KeyboardInterrupt, InterruptedError):
            self.log.info("Vnode is interrupted, shutting down...")
            self.socketIO.disconnect()
            self.vpn_manager.exit_vpn()
            sys.exit()


# ------------------------------------------------------------------------------
def run(ctx):
    """ Start the node."""
    logging.getLogger("urllib3").setLevel(logging.WARNING)
    logging.getLogger("requests").setLevel(logging.WARNING)
    logging.getLogger("socketIO-client").setLevel(logging.WARNING)

    # initialize node, connect to the server using websockets
    node = Node(ctx)

    # put the node to work, executing tasks that are in the que
    node.run_forever()<|MERGE_RESOLUTION|>--- conflicted
+++ resolved
@@ -28,13 +28,10 @@
 from socketIO_client import SocketIO, SocketIONamespace
 from gevent.pywsgi import WSGIServer
 
+# TODO: relative import
 from . import globals as cs
 
-<<<<<<< HEAD
-=======
 from vantage6.common.docker_addons import ContainerKillListener
-from vantage6.node.docker_manager import DockerManager
->>>>>>> be32e73c
 from vantage6.node.server_io import NodeClient
 from vantage6.node.proxy_server import app
 from vantage6.node.util import logger_name
