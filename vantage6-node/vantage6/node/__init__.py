""" Node

A node in its simplest would retrieve a task from the central server by
an API call, run this task and finally return the results to the central
server again.

The node application is seperated in 4 threads:
- main thread, waits for new tasks to be added to the queue and
    run the tasks
- listening thread, listens for incommin websocket messages. Which
    are handled by NodeTaskNamespace.
- speaking thread, waits for results from docker to return and posts
    them at the central server
- proxy server thread, provides an interface for master containers
    to post tasks and retrieve results
"""
import sys
import os
import random
import time
import datetime
import logging
import queue
import json

from pathlib import Path
from threading import Thread
from socketIO_client import SocketIO, SocketIONamespace
from gevent.pywsgi import WSGIServer

from vantage6.common.docker_addons import ContainerKillListener
from vantage6.common.globals import VPN_CONFIG_FILE
from vantage6.node.globals import NODE_PROXY_SERVER_HOSTNAME
from vantage6.node.server_io import NodeClient
from vantage6.node.proxy_server import app
from vantage6.node.util import logger_name
from vantage6.node.docker.docker_manager import DockerManager
from vantage6.node.docker.network_manager import IsolatedNetworkManager
from vantage6.node.docker.vpn_manager import VPNManager


class NodeTaskNamespace(SocketIONamespace):
    """Class that handles incoming websocket events."""

    # reference to the node objects, so a callback can edit the
    # node instance.
    # FIXME: why is this a *class* attribute?
    node_worker_ref = None

    def __init__(self, *args, **kwargs):
        """ Handler for a websocket namespace.
        """
        super().__init__(*args, **kwargs)
        self.log = logging.getLogger(logger_name(__name__))
        self.node_worker_ref = None

    def set_node_worker(self, node_worker):
        """ Reference Node that created this Namespace.

            This way we can call methods from the nodeworking, allowing
            for actions to be taken.

            :param node_worker: Node object
        """
        self.node_worker_ref = node_worker

    def on_message(self, data):
        self.log.info(data)

    def on_disconnect(self):
        """ Server disconnects event."""
        # self.node_worker_ref.socketIO.disconnect()
        self.log.info('Disconnected from the server')

    def on_new_task(self, task_id):
        """ New task event."""
        if self.node_worker_ref:
            self.node_worker_ref.get_task_and_add_to_queue(task_id)
            self.log.info(f'New task has been added task_id={task_id}')

        else:
            self.log.critical(
                'Task Master Node reference not set is socket namespace'
            )

    def on_container_failed(self, run_id):
        """A container in the collaboration has failed event.

        TODO handle run sequence at this node. Maybe terminate all
            containers with the same run_id?
        """
        self.log.critical(
            f"A container on a node within your collaboration part of "
            f"run_id={run_id} has exited with a non-zero status_code"
        )

    def on_expired_token(self, msg):
        self.log.warning("Your token is no longer valid... reconnecting")
        self.node_worker_ref.socketIO.disconnect()
        self.log.debug("Old socket connection terminated")
        self.node_worker_ref.server_io.refresh_token()
        self.log.debug("Token refreshed")
        self.node_worker_ref.connect_to_socket()
        self.log.debug("Connected to socket")

        # FIXME: This won't work: you're trying to access a private method!?
        # self.node_worker_ref.__sync_task_queue_with_server()
        # self.log.debug("Tasks synced again with the server...")


# ------------------------------------------------------------------------------
class Node(object):
    """Node to handle incomming computation requests.

    The main steps this application follows: 1) retrieve (new) tasks
    from the central server, 2) kick-off docker algorithm containers
    based on this task and 3) retrieve the docker results and post
    them to the central server.

    TODO: read allowed repositories from the config file
    """

    def __init__(self, ctx):
        """ Initialize a new Node instance.

            Authenticates to the central server, setup encrpytion, a
            websocket connection, retrieving task that were posted while
            offline, preparing dataset for usage and finally setup a
            local proxy server.

            :param ctx: application context, see utils
        """
        self.log = logging.getLogger(logger_name(__name__))

        self.ctx = ctx
        self.config = ctx.config
        self.queue = queue.Queue()
        self._using_encryption = None

        # initialize Node connection to the server
        self.server_io = NodeClient(
            host=self.config.get('server_url'),
            port=self.config.get('port'),
            path=self.config.get('api_path')
        )

        self.log.info(f"Connecting server: {self.server_io.base_path}")

        # Authenticate with the server, obtaining a JSON Web Token.
        # Note that self.authenticate() blocks until it succeeds.
        self.log.debug("Authenticating")
        self.authenticate()

        # Setup encryption
        self.setup_encryption()

        # Thread for proxy server for algorithm containers, so they can
        # communicate with the central server.
        self.log.info("Setting up proxy server")
        t = Thread(target=self.__proxy_server_worker, daemon=True)
        t.start()

        # Create a long-lasting websocket connection.
        self.log.debug("Creating websocket connection with the server")
        self.connect_to_socket()

        # Check if new tasks were posted while offline.
        self.log.debug("Fetching tasks that were posted while offline")
        self.__sync_task_queue_with_server()

        # setup docker isolated network manager
        isolated_network_mgr = \
            IsolatedNetworkManager(f"{ctx.docker_network_name}-net")

        # Setup VPN connection
        self.vpn_manager = self.make_vpn_connection(isolated_network_mgr)

        # setup the docker manager
        self.log.debug("Setting up the docker manager")
        self.__docker = DockerManager(
            ctx=ctx,
            isolated_network_mgr=isolated_network_mgr,
            vpn_manager=self.vpn_manager,
        )

        # Connect the node to the isolated algorithm network *only* if we're
        # running in a docker container.
        if ctx.running_in_docker:
            isolated_network_mgr.connect(
                container_name=ctx.docker_container_name,
                aliases=[NODE_PROXY_SERVER_HOSTNAME]
            )

        # Thread for sending results to the server when they come available.
        self.log.debug("Start thread for sending messages (results)")
        t = Thread(target=self.__speaking_worker, daemon=True)
        t.start()

        # listen forever for incoming messages, tasks are stored in
        # the queue.
        self.log.debug("Starting thread for incoming messages (tasks)")
        t = Thread(target=self.__listening_worker, daemon=True)
        t.start()

        self.log.info('Init complete')

    def __proxy_server_worker(self):
        """ Proxy algorithm container communcation.

            A proxy for communication between algorithms and central
            server.
        """
        # supply the proxy server with a destination (the central server)
        # we might want to not use enviroment vars
        os.environ["SERVER_URL"] = self.server_io.host
        os.environ["SERVER_PORT"] = self.server_io.port
        os.environ["SERVER_PATH"] = self.server_io.path

        if self.ctx.running_in_docker:
            # NODE_PROXY_SERVER_HOSTNAME points to the name of the proxy
            # when running in the isolated docker network.
            default_proxy_host = NODE_PROXY_SERVER_HOSTNAME
        else:
            # If we're running non-dockerized, assume that the proxy is
            # accessible from within the docker algorithm container on
            # host.docker.internal.
            default_proxy_host = 'host.docker.internal'

        # If PROXY_SERVER_HOST was set in the environment, it overrides our
        # value.
        proxy_host = os.environ.get("PROXY_SERVER_HOST", default_proxy_host)
        os.environ["PROXY_SERVER_HOST"] = proxy_host

        proxy_port = int(os.environ.get("PROXY_SERVER_PORT", 8080))

        # 'app' is defined in vantage6.node.proxy_server
        # app.debug = True
        app.config["SERVER_IO"] = self.server_io

        # this is where we try to find a port for the proxyserver
        for try_number in range(5):
            self.log.info(
                f"Starting proxyserver at '{proxy_host}:{proxy_port}'")
            http_server = WSGIServer(('0.0.0.0', proxy_port), app)

            try:
                http_server.serve_forever()

            except OSError as e:
                self.log.debug(f'Error during attempt {try_number}')
                self.log.debug(f'{type(e)}: {e}')

                if e.errno == 48:
                    proxy_port = random.randint(2048, 16384)
                    self.log.critical(
                        f"Retrying with a different port: {proxy_port}")
                    os.environ['PROXY_SERVER_PORT'] = str(proxy_port)

                else:
                    raise

            except Exception as e:
                self.log.error('Proxyserver could not be started or crashed!')
                self.log.error(e)

    def __sync_task_queue_with_server(self):
        """ Get all unprocessed tasks from the server for this node."""
        assert self.server_io.cryptor, "Encrpytion has not been setup"

        # request open tasks from the server
        tasks = self.server_io.get_results(state="open", include_task=True)
        self.log.debug(tasks)
        for task in tasks:
            self.queue.put(task)

        self.log.info(f"received {self.queue._qsize()} tasks")

    def __start_task(self, taskresult):
        """Start a task.

            Start the docker image and notify the server that the task
            has been started.

            :param taskresult: an empty taskresult
        """
        task = taskresult['task']
        self.log.info("Starting task {id} - {name}".format(**task))

        # notify that we are processing this task
        self.server_io.set_task_start_time(taskresult["id"])

        token = self.server_io.request_token_for_container(
            task["id"],
            task["image"]
        )
        token = token["container_token"]

        # create a temporary volume for each run_id
        # FIXME: why is docker_temporary_volume_name() in ctx???
        vol_name = self.ctx.docker_temporary_volume_name(task["run_id"])
        self.__docker.create_volume(vol_name)

        # For some reason, if the key 'input' consists of JSON, it is
        # automatically marshalled? This causes trouble, so we'll serialize it
        # again.
        # FIXME: should probably find & fix the root cause?
        if type(taskresult['input']) == dict:
            taskresult['input'] = json.dumps(taskresult['input'])

        # Run the container. This adds the created container/task to the list
        # __docker.active_tasks
        vpn_port = self.__docker.run(
            result_id=taskresult["id"],
            image=task["image"],
            docker_input=taskresult['input'],
            tmp_vol_name=vol_name,
            token=token
        )

        if vpn_port:
            # Save port of VPN client container at which it redirects traffic
            # to the algorithm container
            self.server_io.request(
                f"result/{taskresult['id']}", json={"port": vpn_port},
                method="PATCH"
            )
            # Save IP address of VPN container
            node_id = self.server_io.whoami.id_
            node_ip = self.vpn_manager.get_vpn_ip()
            self.server_io.request(
                f"node/{node_id}", json={"ip": node_ip}, method="PATCH"
            )

    def __listening_worker(self):
        """ Listen for incoming (websocket) messages from the server.

            Runs in a separate thread. Received events are dispatched
            through the appropriate action_handler for a channel.
        """
        self.log.debug("listening for incoming messages")

        # FIXME: while True in combination with a wait() call that never exits
        #   makes joining the tread (to terminate) difficult?
        while True:
            # incoming messages are handled by the action_handler instance
            # which is attached when the socket connection was made. wait()
            # is blocks forever (if no time is specified).
            self.socketIO.wait()

    def __speaking_worker(self):
        """ Sending messages to central server.

            Routine that is in a seperate thread sending results
            to the server when they come available.

            TODO change to a single request, might need to reconsider
                the flow
        """
        self.log.debug("Waiting for results to send to the server")

        while True:
            results = self.__docker.get_result()

            # notify all of a crashed container
            if results.status_code:
                self.socket_tasks.emit(
                    'container_failed',
                    self.server_io.id,
                    results.status_code,
                    results.result_id,
                    self.server_io.collaboration_id
                )

            self.log.info(
                f"Sending result (id={results.result_id}) to the server!")

            # FIXME: why are we retrieving the result *again*? Shouldn't we
            # just store the task_id when retrieving the task the first time?
            response = self.server_io.request(f"result/{results.result_id}")
            task_id = response.get("task").get("id")

            if not task_id:
                self.log.error(
                    f"task_id of result (id={results.result_id}) "
                    f"could not be retrieved"
                )
                return

            response = self.server_io.request(f"task/{task_id}")
            initiator_id = response.get("initiator")

            if not initiator_id:
                self.log.error(
                    f"Initiator id from task (id={task_id})could not be "
                    f"retrieved"
                )

            self.server_io.patch_results(
                id=results.result_id,
                initiator_id=initiator_id,
                result={
                    'result': results.data,
                    'log': results.logs,
                    'finished_at': datetime.datetime.now().isoformat(),
                }
            )

    def authenticate(self):
        """ Authenticate to the central server

            Authenticate with the server using the api-key. If the
            server rejects for any reason we keep trying.
        """
        api_key = self.config.get("api_key")

        keep_trying = True
        while keep_trying:
            try:
                self.server_io.authenticate(api_key)

            except Exception as e:
                msg = 'Authentication failed. Retrying in 10 seconds!'
                self.log.warning(msg)
                self.log.debug(e)
                time.sleep(10)

            else:
                # This is only executed if try-block executed without error.
                keep_trying = False

        # At this point, we shoud be connnected.
        self.log.info(f"Node name: {self.server_io.name}")

    def private_key_filename(self):
        """Get the path to the private key."""

        # FIXME: Code duplication: vantage6/cli/node.py uses a lot of the same
        #   logic. Suggest moving this to ctx.get_private_key()
        filename = self.config['encryption']["private_key"]

        # filename may be set to an empty string
        if not filename:
            filename = 'private_key.pem'

        # If we're running dockerized, the location may have been overridden
        filename = os.environ.get('PRIVATE_KEY', filename)

        # If ctx.get_data_file() receives an absolute path, its returned as-is
        fullpath = Path(self.ctx.get_data_file(filename))

        return fullpath

    def setup_encryption(self):
        """Setup encryption ... or don't."""
        encrypted_collaboration = self.server_io.is_encrypted_collaboration()
        encrypted_node = self.config['encryption']["enabled"]

        if encrypted_collaboration != encrypted_node:
            # You can't force it if it just ain't right, you know?
            raise Exception("Expectations on encryption don't match?!")

        if encrypted_collaboration:
            self.log.warn('Enabling encryption!')
            private_key_file = self.private_key_filename()
            self.server_io.setup_encryption(private_key_file)

        else:
            self.log.warn('Disabling encryption!')
            self.server_io.setup_encryption(None)

    def make_vpn_connection(
            self, isolated_network_mgr: IsolatedNetworkManager) -> VPNManager:
        """
        Setup container which has a VPN connection

        Returns
        -------
        VPNManager
            Manages the VPN connection
        """
<<<<<<< HEAD
        # get the ovpn configuration from the server
        success, ovpn_config = self.server_io.get_vpn_config()
        if not success:
            self.log.warn("Obtaining VPN configuration file not successful!")
            self.log.warn("Disabling node-to-node communication via VPN")
            return None

        # write ovpn config to node docker volume
        ovpn_file = os.path.join(self.ctx.data_dir, cs.VPN_CONFIG_FILE)
        with open(ovpn_file, 'w') as f:
            f.write(ovpn_config)
=======
        ovpn_file = os.path.join(self.ctx.data_dir, VPN_CONFIG_FILE)

        # if vpn config doesn't exist, get it and write to disk
        if not os.path.isfile(ovpn_file):
            # get the ovpn configuration from the server
            success, ovpn_config = self.server_io.get_vpn_config()
            if not success:
                self.log.warn(
                    "Obtaining VPN configuration file not successful!")
                self.log.warn("Disabling node-to-node communication via VPN")
                return

            # write ovpn config to node docker volume
            with open(ovpn_file, 'w') as f:
                f.write(ovpn_config)
        else:
            self.log.debug("Using existing VPN configuration file")
>>>>>>> 2a1e4d95

        # set up the VPN connection via docker containers
        self.log.debug("Setting up VPN client container")
        vpn_manager = VPNManager(
            isolated_network_mgr=isolated_network_mgr,
            node_name=self.ctx.name
        )
        try:
            vpn_manager.connect_vpn(ovpn_file=ovpn_file)
        except Exception:
            self.log.debug(
                "Could not connect to VPN. Trying to refresh keypair...")
            # Connecting VPN failed, which may be due to an expired keypair.
            # Refresh the client's keypair and try to connect again
            success = self.server_io.refresh_vpn_keypair(ovpn_file=ovpn_file)
            if not success:
                self.log.warn("Refreshing VPN keypair not successful!")
                self.log.warn("Disabling node-to-node communication via VPN")
                return
            vpn_manager.connect_vpn(ovpn_file=ovpn_file)
        return vpn_manager

    def connect_to_socket(self):
        """ Create long-lasting websocket connection with the server.

            The connection is used to receive status updates, such as
            new tasks.
        """

        self.socketIO = SocketIO(
            self.server_io.host,
            port=self.server_io.port,
            headers=self.server_io.headers,
            wait_for_connection=True
        )

        # define() returns the instantiated action_handler
        self.socket_tasks = self.socketIO.define(NodeTaskNamespace, '/tasks')
        self.socket_tasks.set_node_worker(self)

        # Log the outcome
        if self.socketIO.connected:
            msg = 'connected to host={host} on port={port}'
            msg = msg.format(
                host=self.server_io.host,
                port=self.server_io.port
            )
            self.log.info(msg)

        else:
            msg = 'could *not* connect to {host} on port={port}'
            msg = msg.format(
                host=self.server_io.host,
                port=self.server_io.port
            )
            self.log.critical(msg)

    def get_task_and_add_to_queue(self, task_id):
        """Fetches (open) task with task_id from the server.

            The `task_id` is delivered by the websocket-connection.
        """

        # fetch (open) result for the node with the task_id
        tasks = self.server_io.get_results(
            include_task=True,
            state='open',
            task_id=task_id
        )

        # in the current setup, only a single result for a single node
        # in a task exists.
        for task in tasks:
            self.queue.put(task)

    def run_forever(self):
        """Forever check self.queue for incoming tasks (and execute them)."""
        kill_listener = ContainerKillListener()
        try:
            while True:
                # blocking untill a task comes available
                # timeout specified, else Keyboard interupts are ignored
                self.log.info("Waiting for new tasks....")

                while not kill_listener.kill_now:
                    try:
                        task = self.queue.get(timeout=1)
                        # if no item is returned, the Empty exception is
                        # triggered, thus break statement is not reached
                        break

                    except queue.Empty:
                        pass

                    except Exception as e:
                        self.log.debug(e)

                if kill_listener.kill_now:
                    raise InterruptedError

                # if task comes available, attempt to execute it
                try:
                    self.__start_task(task)
                except Exception as e:
                    self.log.exception(e)

        except (KeyboardInterrupt, InterruptedError):
            self.log.info("Vnode is interrupted, shutting down...")
            self.socketIO.disconnect()
            self.vpn_manager.exit_vpn()
            self.__docker.cleanup()
            sys.exit()


# ------------------------------------------------------------------------------
def run(ctx):
    """ Start the node."""
    logging.getLogger("urllib3").setLevel(logging.WARNING)
    logging.getLogger("requests").setLevel(logging.WARNING)
    logging.getLogger("socketIO-client").setLevel(logging.WARNING)

    # initialize node, connect to the server using websockets
    node = Node(ctx)

    # put the node to work, executing tasks that are in the que
    node.run_forever()<|MERGE_RESOLUTION|>--- conflicted
+++ resolved
@@ -478,19 +478,6 @@
         VPNManager
             Manages the VPN connection
         """
-<<<<<<< HEAD
-        # get the ovpn configuration from the server
-        success, ovpn_config = self.server_io.get_vpn_config()
-        if not success:
-            self.log.warn("Obtaining VPN configuration file not successful!")
-            self.log.warn("Disabling node-to-node communication via VPN")
-            return None
-
-        # write ovpn config to node docker volume
-        ovpn_file = os.path.join(self.ctx.data_dir, cs.VPN_CONFIG_FILE)
-        with open(ovpn_file, 'w') as f:
-            f.write(ovpn_config)
-=======
         ovpn_file = os.path.join(self.ctx.data_dir, VPN_CONFIG_FILE)
 
         # if vpn config doesn't exist, get it and write to disk
@@ -501,14 +488,13 @@
                 self.log.warn(
                     "Obtaining VPN configuration file not successful!")
                 self.log.warn("Disabling node-to-node communication via VPN")
-                return
+                return None
 
             # write ovpn config to node docker volume
             with open(ovpn_file, 'w') as f:
                 f.write(ovpn_config)
         else:
             self.log.debug("Using existing VPN configuration file")
->>>>>>> 2a1e4d95
 
         # set up the VPN connection via docker containers
         self.log.debug("Setting up VPN client container")
@@ -527,6 +513,7 @@
             if not success:
                 self.log.warn("Refreshing VPN keypair not successful!")
                 self.log.warn("Disabling node-to-node communication via VPN")
+                # TODO refresh entire VPN config file?
                 return
             vpn_manager.connect_vpn(ovpn_file=ovpn_file)
         return vpn_manager
