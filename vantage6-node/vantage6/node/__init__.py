--- conflicted
+++ resolved
@@ -263,11 +263,7 @@
         assert self.client.cryptor, "Encrpytion has not been setup"
 
         # request open tasks from the server
-<<<<<<< HEAD
-        task_results = self.server_io.run.list(state="open", include_task=True)
-=======
-        task_results = self.client.get_results(state="open", include_task=True)
->>>>>>> 7d211a8d
+        task_results = self.client.run.list(state="open", include_task=True)
         self.log.debug(task_results)
 
         # add the tasks to the queue
@@ -285,11 +281,7 @@
             Task identifier
         """
         # fetch (open) result for the node with the task_id
-<<<<<<< HEAD
-        task_results = self.server_io.run.list(
-=======
-        task_results = self.client.get_results(
->>>>>>> 7d211a8d
+        task_results = self.client.run.list(
             include_task=True,
             state='open',
             task_id=task_id
@@ -335,11 +327,7 @@
         self.log.info("Starting task {id} - {name}".format(**task))
 
         # notify that we are processing this task
-<<<<<<< HEAD
-        self.server_io.set_task_start_time(task_incl_run["id"])
-=======
-        self.client.set_task_start_time(taskresult["id"])
->>>>>>> 7d211a8d
+        self.client.set_task_start_time(task_incl_run["id"])
 
         token = self.client.request_token_for_container(
             task["id"],
@@ -377,13 +365,9 @@
             # (as the task is not started at all, unlike other crashes, it will
             # never finish and hence not be set to finished)
             update['finished_at'] = datetime.datetime.now().isoformat()
-<<<<<<< HEAD
-        self.server_io.run.patch(
+        self.client.run.patch(
             id_=task_incl_run['id'], data=update
         )
-=======
-        self.client.patch_results(id_=taskresult['id'], result=update)
->>>>>>> 7d211a8d
 
         # ensure that the /tasks namespace is connected. This may take a while
         # (usually < 5s) when the socket just (re)connected
@@ -417,30 +401,13 @@
             # Save port of VPN client container at which it redirects traffic
             # to the algorithm container. First delete any existing port
             # assignments in case algorithm has crashed
-<<<<<<< HEAD
-            self.server_io.request(
-                'port', params={'run_id': task_incl_run['id']}, method="DELETE"
+            self.client.request(
+                'port', params={'result_id': task_incl_run['id']},
+                method="DELETE"
             )
             for port in vpn_ports:
-                port['run_id'] = task_incl_run['id']
-                self.server_io.request('port', method='POST', json=port)
-
-            # Save IP address of VPN container
-            # FIXME BvB 2023-02-21: node IP is now updated when task is started
-            # but this should be done when VPN connection is established
-            node_id = self.server_io.whoami.id_
-            node_ip = self.vpn_manager.get_vpn_ip()
-            self.server_io.request(
-                f"node/{node_id}", json={"ip": node_ip}, method="PATCH"
-            )
-=======
-            self.client.request(
-                'port', params={'result_id': taskresult['id']}, method="DELETE"
-            )
-            for port in vpn_ports:
-                port['result_id'] = taskresult['id']
+                port['result_id'] = task_incl_run['id']
                 self.client.request('port', method='POST', json=port)
->>>>>>> 7d211a8d
 
     def __listening_worker(self) -> None:
         """
@@ -500,13 +467,8 @@
                 # FIXME: why are we retrieving the result *again*? Shouldn't we
                 # just store the task_id when retrieving the task the first
                 # time?
-<<<<<<< HEAD
-                response = self.server_io.request(
+                response = self.client.request(
                     f"run/{results.run_id}"
-=======
-                response = self.client.request(
-                    f"result/{results.result_id}"
->>>>>>> 7d211a8d
                 )
                 task_id = response.get("task").get("id")
 
@@ -526,15 +488,9 @@
                         "could not be retrieved!"
                     )
 
-<<<<<<< HEAD
-                self.server_io.run.patch(
+                self.client.run.patch(
                     id_=results.run_id,
                     data={
-=======
-                self.client.patch_results(
-                    id_=results.result_id,
-                    result={
->>>>>>> 7d211a8d
                         'result': results.data,
                         'log': results.logs,
                         'status': results.status,
@@ -1061,13 +1017,8 @@
         )
         # update status of killed tasks
         for killed_algo in killed_algos:
-<<<<<<< HEAD
-            self.server_io.run.patch(
+            self.client.run.patch(
                 id_=killed_algo.run_id, data={'status': TaskStatus.KILLED}
-=======
-            self.client.patch_results(
-                id_=killed_algo.result_id, result={'status': TaskStatus.KILLED}
->>>>>>> 7d211a8d
             )
         return killed_algos
 
