"""
A node in its simplest would retrieve a task from the central server by
an API call, run this task and finally return the results to the central
server again.

The node application runs four threads:

*Main thread*
    Checks the task queue and run the next task if there is one available.
*Listening thread*
    Listens for incoming websocket messages. Among other functionality, it adds
    new tasks to the task queue.
*Speaking thread*
    Waits for tasks to finish. When they do, return the results to the central
    server.
*Proxy server thread*
    Algorithm containers are isolated from the internet for security reasons.
    The local proxy server provides an interface to the central server for
    *master* containers to create subtasks and retrieve their results.

The node connects to the server using a websocket connection. This connection
is mainly used for sharing status updates. This avoids the need for polling to
see if there are new tasks available.
"""
import sys
import os
import random
import time
import datetime
import logging
import queue
import json
import shutil
import requests.exceptions

from pathlib import Path
from threading import Thread
from socketio import Client as SocketIO
from gevent.pywsgi import WSGIServer
from enum import Enum

from vantage6.common import logger_name
from vantage6.common.docker.addons import (
    ContainerKillListener, check_docker_running, running_in_docker
)
from vantage6.common.globals import VPN_CONFIG_FILE, PING_INTERVAL_SECONDS
from vantage6.common.exceptions import AuthenticationException
from vantage6.common.docker.network_manager import NetworkManager
from vantage6.common.task_status import TaskStatus
from vantage6.common.log import get_file_logger
from vantage6.cli.context import NodeContext
from vantage6.node.context import DockerNodeContext
from vantage6.node.globals import (
    NODE_PROXY_SERVER_HOSTNAME, SLEEP_BTWN_NODE_LOGIN_TRIES,
    TIME_LIMIT_RETRY_CONNECT_NODE, TIME_LIMIT_INITIAL_CONNECTION_WEBSOCKET
)
from vantage6.node.server_io import NodeClient
from vantage6.node import proxy_server
from vantage6.node.util import get_parent_id
from vantage6.node.docker.docker_manager import DockerManager
from vantage6.node.docker.vpn_manager import VPNManager
from vantage6.node.socket import NodeTaskNamespace
from vantage6.node.docker.ssh_tunnel import SSHTunnel
from vantage6.node.docker.squid import Squid


class VPNConnectMode(Enum):
    FIRST_TRY = 1
    REFRESH_KEYPAIR = 2
    REFRESH_COMPLETE = 3


# ------------------------------------------------------------------------------
class Node:
    """
    Authenticates to the central server, setup encryption, a
    websocket connection, retrieving task that were posted while
    offline, preparing dataset for usage and finally setup a
    local proxy server..

    Parameters
    ----------
    ctx: NodeContext | DockerNodeContext
        Application context object.

    """
    def __init__(self, ctx: NodeContext | DockerNodeContext):

        self.log = logging.getLogger(logger_name(__name__))
        self.ctx = ctx

        # Initialize the node. If it crashes, shut down the parts that started
        # already
        try:
            self.initialize()
        except Exception:
            self.cleanup()
            raise

    def initialize(self) -> None:
        """Initialization of the node"""
        # check if docker is running, otherwise exit with error
        check_docker_running()

        self.config = self.ctx.config
        self.debug: dict = self.config.get('debug', {})
        self.queue = queue.Queue()
        self._using_encryption = None

        # initialize Node connection to the server
        self.server_io = NodeClient(
            host=self.config.get('server_url'),
            port=self.config.get('port'),
            path=self.config.get('api_path')
        )

        self.log.info(f"Connecting server: {self.server_io.base_path}")

        # Authenticate with the server, obtaining a JSON Web Token.
        # Note that self.authenticate() blocks until it succeeds.
        self.log.debug("Authenticating")
        self.authenticate()

        # Setup encryption
        self.setup_encryption()

        # Thread for proxy server for algorithm containers, so they can
        # communicate with the central server.
        self.log.info("Setting up proxy server")
        t = Thread(target=self.__proxy_server_worker, daemon=True)
        t.start()

        # setup docker isolated network manager
        internal_ = running_in_docker()
        if not internal_:
            self.log.warn(
                "Algorithms have internet connection! "
                "This happens because you use 'vnode-local'!"
            )
        isolated_network_mgr = NetworkManager(self.ctx.docker_network_name)
        isolated_network_mgr.create_network(is_internal=internal_)

        # Setup tasks dir
        self._set_task_dir(self.ctx)

        # Setup VPN connection
        self.vpn_manager = self.setup_vpn_connection(
            isolated_network_mgr, self.ctx)

        # Create SSH tunnel according to the node configuration
        self.ssh_tunnels = self.setup_ssh_tunnels(isolated_network_mgr)

        # Create Squid proxy server
        self.squid = self.setup_squid_proxy(isolated_network_mgr)

        # setup the docker manager
        self.log.debug("Setting up the docker manager")
        self.__docker = DockerManager(
            ctx=self.ctx,
            isolated_network_mgr=isolated_network_mgr,
            vpn_manager=self.vpn_manager,
            tasks_dir=self.__tasks_dir,
            client=self.server_io,
            proxy=self.squid
        )

        # Create a long-lasting websocket connection.
        self.log.debug("Creating websocket connection with the server")
        self.connect_to_socket()

        # Connect the node to the isolated algorithm network *only* if we're
        # running in a docker container.
        if self.ctx.running_in_docker:
            isolated_network_mgr.connect(
                container_name=self.ctx.docker_container_name,
                aliases=[NODE_PROXY_SERVER_HOSTNAME]
            )

        # Connect any docker services specified in the configuration file to
        # the node container
        self.link_docker_services()

        # Thread for sending results to the server when they come available.
        self.log.debug("Start thread for sending messages (results)")
        t = Thread(target=self.__speaking_worker, daemon=True)
        t.start()

        # listen forever for incoming messages, tasks are stored in
        # the queue.
        self.log.debug("Starting thread for incoming messages (tasks)")
        t = Thread(target=self.__listening_worker, daemon=True)
        t.start()

        self.log.info('Init complete')

    def __proxy_server_worker(self) -> None:
        """
        Proxy algorithm container communcation.

        A proxy for communication between algorithms and central
        server.
        """
        if self.ctx.running_in_docker:
            # NODE_PROXY_SERVER_HOSTNAME points to the name of the proxy
            # when running in the isolated docker network.
            default_proxy_host = NODE_PROXY_SERVER_HOSTNAME
        else:
            # If we're running non-dockerized, assume that the proxy is
            # accessible from within the docker algorithm container on
            # host.docker.internal.
            default_proxy_host = 'host.docker.internal'

        # If PROXY_SERVER_HOST was set in the environment, it overrides our
        # value.
        proxy_host = os.environ.get("PROXY_SERVER_HOST", default_proxy_host)
        os.environ["PROXY_SERVER_HOST"] = proxy_host

        proxy_port = int(os.environ.get("PROXY_SERVER_PORT", 8080))

        # 'app' is defined in vantage6.node.proxy_server
        debug_mode = self.debug.get("proxy_server", False)
        if debug_mode:
            self.log.debug("Debug mode enabled for proxy server")
            proxy_server.app.debug = True
        proxy_server.app.config["SERVER_IO"] = self.server_io
        proxy_server.server_url = self.server_io.base_path

        # set up proxy server logging
        log_level = getattr(logging, self.config["logging"]["level"].upper())
        self.proxy_log = get_file_logger(
            'proxy_server', self.ctx.proxy_log_file, log_level_file=log_level
        )

        # this is where we try to find a port for the proxyserver
        for try_number in range(5):
            self.log.info(
                f"Starting proxyserver at '{proxy_host}:{proxy_port}'")
            http_server = WSGIServer(('0.0.0.0', proxy_port), proxy_server.app,
                                     log=self.proxy_log)

            try:
                http_server.serve_forever()

            except OSError as e:
                self.log.debug(f'Error during attempt {try_number}')
                self.log.debug(f'{type(e)}: {e}')

                if e.errno == 48:
                    proxy_port = random.randint(2048, 16384)
                    self.log.critical(
                        f"Retrying with a different port: {proxy_port}")
                    os.environ['PROXY_SERVER_PORT'] = str(proxy_port)

                else:
                    raise

            except Exception as e:
                self.log.error('Proxyserver could not be started or crashed!')
                self.log.error(e)

    def sync_task_queue_with_server(self) -> None:
        """ Get all unprocessed tasks from the server for this node."""
        assert self.server_io.cryptor, "Encrpytion has not been setup"

        # request open tasks from the server
<<<<<<< HEAD
        # TODO take pagination into account: not all results may be returned
        # on the first request
        tasks = self.server_io.run.list(
            state="open", include_task=True
        )
        self.log.debug(tasks)
        for task in tasks:
            self.queue.put(task)
=======
        task_results = self.server_io.get_results(state="open",
                                                  include_task=True)
        self.log.debug(task_results)

        # add the tasks to the queue
        self.__add_tasks_to_queue(task_results)
        self.log.info(f"Received {self.queue._qsize()} tasks")

    def get_task_and_add_to_queue(self, task_id: int) -> None:
        """
        Fetches (open) task with task_id from the server. The `task_id` is
        delivered by the websocket-connection.

        Parameters
        ----------
        task_id : int
            Task identifier
        """
        # fetch (open) result for the node with the task_id
        task_results = self.server_io.get_results(
            include_task=True,
            state='open',
            task_id=task_id
        )

        # add the tasks to the queue
        self.__add_tasks_to_queue(task_results)

    def __add_tasks_to_queue(self, task_results: list[dict]) -> None:
        """
        Add a task to the queue.
>>>>>>> fc4dd159

        Parameters
        ----------
        taskresult : list[dict]
            A list of dictionaries with information required to run the
            algorithm
        """
        for task_result in task_results:
            try:
                if not self.__docker.is_running(task_result['id']):
                    self.queue.put(task_result)
                else:
                    self.log.info(
                        f"Not starting task {task_result['task']['id']} - "
                        f"{task_result['task']['name']} as it is already "
                        "running"
                    )
            except Exception:
                self.log.exception("Error while syncing task queue")

    def __start_task(self, task_incl_run: dict) -> None:
        """
        Start the docker image and notify the server that the task has been
        started.

        Parameters
        ----------
        task_incl_run : dict
            A dictionary with information required to run the algorithm
        """
        task = task_incl_run['task']
        self.log.info("Starting task {id} - {name}".format(**task))

        # notify that we are processing this task
        self.server_io.set_task_start_time(task_incl_run["id"])

        token = self.server_io.request_token_for_container(
            task["id"],
            task["image"]
        )
        token = token["container_token"]

        # create a temporary volume for each job_id
        vol_name = self.ctx.docker_temporary_volume_name(task["job_id"])
        self.__docker.create_volume(vol_name)

        # For some reason, if the key 'input' consists of JSON, it is
        # automatically marshalled? This causes trouble, so we'll serialize it
        # again.
        # FIXME: should probably find & fix the root cause?
        if type(task_incl_run['input']) == dict:
            task_incl_run['input'] = json.dumps(task_incl_run['input'])

        # Run the container. This adds the created container/task to the list
        # __docker.active_tasks
        task_status, vpn_ports = self.__docker.run(
            run_id=task_incl_run["id"],
            task_info=task,
            image=task["image"],
            docker_input=task_incl_run['input'],
            tmp_vol_name=vol_name,
            token=token,
            database=task.get('database', 'default')
        )

        # save task status to the server
        update = {'status': task_status}
        if task_status == TaskStatus.NOT_ALLOWED:
            # set finished_at to now, so that the task is not picked up again
            # (as the task is not started at all, unlike other crashes, it will
            # never finish and hence not be set to finished)
            update['finished_at'] = datetime.datetime.now().isoformat()
        self.server_io.run.patch(
            id_=task_incl_run['id'], data=update
        )

        # ensure that the /tasks namespace is connected. This may take a while
        # (usually < 5s) when the socket just (re)connected
        MAX_ATTEMPTS = 30
        retries = 0
        while '/tasks' not in self.socketIO.namespaces and \
                retries < MAX_ATTEMPTS:
            retries += 1
            self.log.debug('Waiting for /tasks namespace to connect...')
            time.sleep(1)
        self.log.debug('Connected to /tasks namespace')
        # in case the namespace is still not connected, the socket notification
        # will not be sent to other nodes, but the task will still be processed

        # send socket event to alert everyone of task status change
        self.socketIO.emit(
            'algorithm_status_change',
            data={
                'node_id': self.server_io.whoami.id_,
                'status': task_status,
                'run_id': task_incl_run['id'],
                'task_id': task['id'],
                'collaboration_id': self.server_io.collaboration_id,
                'organization_id': self.server_io.whoami.organization_id,
                'parent_id': get_parent_id(task),
            },
            namespace='/tasks',
        )

        if vpn_ports:
            # Save port of VPN client container at which it redirects traffic
            # to the algorithm container. First delete any existing port
            # assignments in case algorithm has crashed
            self.server_io.request(
                'port', params={'run_id': task_incl_run['id']}, method="DELETE"
            )
            for port in vpn_ports:
                port['run_id'] = task_incl_run['id']
                self.server_io.request('port', method='POST', json=port)

            # Save IP address of VPN container
            # FIXME BvB 2023-02-21: node IP is now updated when task is started
            # but this should be done when VPN connection is established
            node_id = self.server_io.whoami.id_
            node_ip = self.vpn_manager.get_vpn_ip()
            self.server_io.request(
                f"node/{node_id}", json={"ip": node_ip}, method="PATCH"
            )

    def __listening_worker(self) -> None:
        """
        Listen for incoming (websocket) messages from the server.

        Runs in a separate thread. Received events are handled by the
        appropriate action handler.
        """
        self.log.debug("Listening for incoming messages")

        # FIXME: while True in combination with a wait() call that never exits
        #   makes joining the tread (to terminate) difficult?
        while True:
            # incoming messages are handled by the action_handler instance
            # which is attached when the socket connection was made. wait()
            # is blocks forever (if no time is specified).
            try:
                self.socketIO.wait()
            except Exception as e:
                self.log.error('Listening thread had an exception')
                self.log.debug(e)

    def __speaking_worker(self) -> None:
        """
        Sending messages to central server.

        Routine that is in a seperate thread sending results
        to the server when they come available.
        """
        # TODO change to a single request, might need to reconsider
        #     the flow
        self.log.debug("Waiting for results to send to the server")

        while True:
            try:
                results = self.__docker.get_result()

                # notify socket channel of algorithm status change
                self.socketIO.emit(
                    'algorithm_status_change',
                    data={
                        'node_id': self.server_io.whoami.id_,
                        'status': results.status,
                        'run_id': results.run_id,
                        'task_id': results.task_id,
                        'collaboration_id': self.server_io.collaboration_id,
                        'organization_id':
                            self.server_io.whoami.organization_id,
                        'parent_id': results.parent_id,
                    },
                    namespace='/tasks',
                )

                self.log.info(
                    f"Sending result (run={results.run_id}) to the server!")

                # FIXME: why are we retrieving the result *again*? Shouldn't we
                # just store the task_id when retrieving the task the first
                # time?
                response = self.server_io.request(
                    f"run/{results.run_id}"
                )
                task_id = response.get("task").get("id")

                if not task_id:
                    self.log.error(
                        f"task_id of run (id={results.run_id}) "
                        f"could not be retrieved"
                    )
                    return

                response = self.server_io.request(f"task/{task_id}")

                init_org_id = response.get("init_org")
                if not init_org_id:
                    self.log.error(
                        f"Initiator organization from task (id={task_id}) "
                        "could not be retrieved!"
                    )

                self.server_io.run.patch(
                    id_=results.run_id,
                    data={
                        'result': results.data,
                        'log': results.logs,
                        'status': results.status,
                        'finished_at': datetime.datetime.now().isoformat(),
                    },
                    init_org_id=init_org_id,
                )
            except Exception:
                self.log.exception('Speaking thread had an exception')

    def __print_connection_error_logs(self):
        """ Print error message when node cannot find the server """
        self.log.warning(
            "Could not connect to the server. Retrying in 10 seconds")
        if self.server_io.host == 'http://localhost' and running_in_docker():
            self.log.warn(
                f"You are trying to reach the server at {self.server_io.host}."
                " As your node is running inside a Docker container, it cannot"
                " reach localhost on your host system. Probably, you have to "
                "change your serverl URL to http://host.docker.internal "
                "(Windows/MacOS) or http://172.17.0.1 (Linux)."
            )
        else:
            self.log.debug("Are you sure the server can be reached at "
                           f"{self.server_io.base_path}?")

    def authenticate(self) -> None:
        """
        Authenticate with the server using the api-key from the configuration
        file. If the server rejects for any reason -other than a wrong API key-
        serveral attempts are taken to retry.
        """

        api_key = self.config.get("api_key")

        success = False
        i = 0
        while i < TIME_LIMIT_RETRY_CONNECT_NODE / SLEEP_BTWN_NODE_LOGIN_TRIES:
            i = i + 1
            try:
                self.server_io.authenticate(api_key)

            except AuthenticationException as e:
                msg = "Authentication failed: API key is wrong!"
                self.log.warning(msg)
                self.log.debug(e)
                break
            except requests.exceptions.ConnectionError:
                self.__print_connection_error_logs()
                time.sleep(SLEEP_BTWN_NODE_LOGIN_TRIES)
            except Exception as e:
                msg = ('Authentication failed. Retrying in '
                       f'{SLEEP_BTWN_NODE_LOGIN_TRIES} seconds!')
                self.log.warning(msg)
                self.log.debug(e)
                time.sleep(SLEEP_BTWN_NODE_LOGIN_TRIES)

            else:
                # This is only executed if try-block executed without error.
                success = True
                break

        if success:
            self.log.info(f"Node name: {self.server_io.name}")
        else:
            self.log.critical('Unable to authenticate. Exiting')
            exit(1)

        # start thread to keep the connection alive by refreshing the token
        self.server_io.auto_refresh_token()

    def private_key_filename(self) -> Path:
        """Get the path to the private key."""

        # FIXME: Code duplication: vantage6/cli/node.py uses a lot of the same
        #   logic. Suggest moving this to ctx.get_private_key()
        filename = self.config['encryption']["private_key"]

        # filename may be set to an empty string
        if not filename:
            filename = 'private_key.pem'

        # If we're running dockerized, the location may have been overridden
        filename = os.environ.get('PRIVATE_KEY', filename)

        # If ctx.get_data_file() receives an absolute path, its returned as-is
        fullpath = Path(self.ctx.get_data_file(filename))

        return fullpath

    def setup_encryption(self) -> None:
        """ Setup encryption if the node is part of encrypted collaboration """
        encrypted_collaboration = self.server_io.is_encrypted_collaboration()
        encrypted_node = self.config['encryption']["enabled"]

        if encrypted_collaboration != encrypted_node:
            # You can't force it if it just ain't right, you know?
            raise Exception("Expectations on encryption don't match?!")

        if encrypted_collaboration:
            self.log.warn('Enabling encryption!')
            private_key_file = self.private_key_filename()
            self.server_io.setup_encryption(private_key_file)

        else:
            self.log.warn('Disabling encryption!')
            self.server_io.setup_encryption(None)

    def _set_task_dir(self, ctx) -> None:
        """
        Set the task dir

        Parameters
        ----------
        ctx: DockerNodeContext or NodeContext
            Context object containing settings
        """
        # If we're in a 'regular' context, we'll copy the dataset to our data
        # dir and mount it in any algorithm container that's run; bind mounts
        # on a folder will work just fine.
        #
        # If we're running in dockerized mode we *cannot* bind mount a folder,
        # because the folder is in the container and not in the host. We'll
        # have to use a docker volume instead. This means:
        #  1. we need to know the name of the volume so we can pass it along
        #  2. need to have this volume mounted so we can copy files to it.
        #
        #  Ad 1: We'll use a default name that can be overridden by an
        #        environment variable.
        #  Ad 2: We'll expect `ctx.data_dir` to point to the right place. This
        #        is OK, since ctx will be a DockerNodeContext.
        #
        #  This also means that the volume will have to be created & mounted
        #  *before* this node is started, so we won't do anything with it here.

        # We'll create a subfolder in the data_dir. We need this subfolder so
        # we can easily mount it in the algorithm containers; the root folder
        # may contain the private key, which which we don't want to share.
        # We'll only do this if we're running outside docker, otherwise we
        # would create '/data' on the data volume.
        if not ctx.running_in_docker:
            self.__tasks_dir = ctx.data_dir / 'data'
            os.makedirs(self.__tasks_dir, exist_ok=True)
            self.__vpn_dir = ctx.data_dir / 'vpn'
            os.makedirs(self.__vpn_dir, exist_ok=True)
        else:
            self.__tasks_dir = ctx.data_dir
            self.__vpn_dir = ctx.vpn_dir

    def setup_squid_proxy(self, isolated_network_mgr: NetworkManager) \
            -> Squid:
        """
        Initiates a Squid proxy if configured in the config.yml

        Expects the configuration in the following format:

        ```yaml
        whitelist:
            domains:
                - domain1
                - domain2
            ips:
                - ip1
                - ip2
            ports:
                - port1
                - port2
        ```

        Parameters
        ----------
        isolated_network_mgr: NetworkManager
            Network manager for isolated network

        Returns
        -------
        Squid
            Squid proxy instance
        """
        if 'whitelist' not in self.config:
            self.log.info("No squid proxy configured")
            return

        custom_squid_image = self.config.get('images', {}).get('squid') \
            if 'images' in self.config else None

        self.log.info("Setting up squid proxy")
        config = self.config['whitelist']

        volume = self.ctx.docker_squid_volume_name if \
            self.ctx.running_in_docker else self.ctx.data_dir

        try:
            squid = Squid(isolated_network_mgr, config, self.ctx.name, volume,
                          custom_squid_image)
        except Exception as e:
            self.log.critical("Squid proxy failed to initialize. "
                              "Continuing without.")
            self.log.debug(e, exc_info=True)
            squid = None

        return squid

    def setup_ssh_tunnels(self, isolated_network_mgr: NetworkManager) \
            -> list[SSHTunnel]:
        """
        Create a SSH tunnels when they are defined in the configuration file.
        For each tunnel a new container is created. The image used can be
        specified in the configuration file as `ssh-tunnel` in the `images`
        section, else the default image is used.

        Parameters
        ----------
        isolated_network_mgr: NetworkManager
            Manager for the isolated network
        """
        if 'ssh-tunnels' not in self.config:
            self.log.info("No SSH tunnels configured")
            return

        custom_tunnel_image = self.config.get('images', {}).get('ssh-tunnel') \
            if 'images' in self.config else None

        configs = self.config['ssh-tunnels']
        self.log.info(f"Setting up {len(configs)} SSH tunnels")

        tunnels: list[SSHTunnel] = []
        for config in configs:
            self.log.debug(f"SSH tunnel config: {config}")

            # copy (rename) the ssh key to the correct name, this is done so
            # that the file is in the volume (somehow we can not file mount
            # within a volume)
            if self.ctx.running_in_docker:
                ssh_key = f"/mnt/ssh/{config['hostname']}.pem.tmp"
                key_path = shutil.copy(ssh_key,
                                       f"/mnt/ssh/{config['hostname']}.pem")
                volume = self.ctx.docker_ssh_volume_name

            else:
                ssh_key = config['ssh']['identity']['key']

                volume = str(Path(ssh_key).parent)
                key_path = shutil.copy(ssh_key,
                                       f"{volume}/{config['hostname']}.pem")

            os.chmod(key_path, 0o600)

            try:
                new_tunnel = SSHTunnel(isolated_network_mgr, config,
                                       self.ctx.name, volume,
                                       custom_tunnel_image)
            except Exception as e:
                self.log.error("Error setting up SSH tunnel")
                self.log.debug(e, exc_info=True)
                continue

            tunnels.append(new_tunnel)

        return tunnels

    def setup_vpn_connection(self, isolated_network_mgr: NetworkManager,
                             ctx: DockerNodeContext | NodeContext
                             ) -> VPNManager:
        """
        Setup container which has a VPN connection

        Parameters
        ----------
        isolated_network_mgr: NetworkManager
            Manager for the isolated Docker network
        ctx: DockerNodeContext | NodeContext
            Context object for the node

        Returns
        -------
        VPNManager
            Manages the VPN connection
        """
        ovpn_file = os.path.join(self.__vpn_dir, VPN_CONFIG_FILE)

        self.log.info("Setting up VPN client container")
        vpn_volume_name = self.ctx.docker_vpn_volume_name \
            if ctx.running_in_docker else self.__vpn_dir

        # FIXME: remove me in 4+. alpine image has been moved into the `images`
        # key. This is to support older configuration files.
        legacy_alpine = self.config.get('alpine')

        # user can specify custom images in the configuration file
        custom_alpine = self.config['images'].get('alpine') \
            if 'images' in self.config else None
        custom_vpn_client = self.config['images'].get('vpn_client') \
            if 'images' in self.config else None
        custom_network = self.config['images'].get('network_config') \
            if 'images' in self.config else None

        vpn_manager = VPNManager(
            isolated_network_mgr=isolated_network_mgr,
            node_name=self.ctx.name,
            vpn_volume_name=vpn_volume_name,
            vpn_subnet=self.config.get('vpn_subnet'),
            alpine_image=custom_alpine or legacy_alpine,
            vpn_client_image=custom_vpn_client,
            network_config_image=custom_network
        )

        if not self.config.get('vpn_subnet'):
            self.log.warn("VPN subnet is not defined! VPN disabled.")
        elif not os.path.isfile(ovpn_file):
            # if vpn config doesn't exist, get it and write to disk
            self._connect_vpn(vpn_manager, VPNConnectMode.REFRESH_COMPLETE,
                              ovpn_file)
        else:
            self._connect_vpn(vpn_manager, VPNConnectMode.FIRST_TRY, ovpn_file)

        return vpn_manager

    def _connect_vpn(self, vpn_manager: VPNManager,
                     connect_mode: VPNConnectMode, ovpn_file: str) -> None:
        """
        Connect to the VPN by starting up a VPN client container. If no VPN
        config file exists, we only try once after first obtaining a config
        file. If a VPN config file already exists, we first try to connect,
        then try to refresh the keypair, and finally try to renew the entire
        config file, until a connection is established.

        Parameters
        ----------
        vpn_manager: VPNManager
            Manages the VPN connection
        connect_mode: VPNConnectMode
            Specifies which parts of a config file to refresh before attempting
            to connect
        ovpn_file: str
            Path to the VPN configuration file
        """
        do_try = True
        if connect_mode == VPNConnectMode.FIRST_TRY:
            self.log.debug("Using existing config file to connect to VPN")
            next_mode = VPNConnectMode.REFRESH_KEYPAIR
        elif connect_mode == VPNConnectMode.REFRESH_KEYPAIR:
            self.log.debug("Refreshing VPN keypair...")
            do_try = self.server_io.refresh_vpn_keypair(ovpn_file=ovpn_file)
            next_mode = VPNConnectMode.REFRESH_COMPLETE
        elif connect_mode == VPNConnectMode.REFRESH_COMPLETE:
            self.log.debug("Requesting new VPN configuration file...")
            do_try = self._get_vpn_config_file(ovpn_file)
            next_mode = None  # if new config file doesn't work, give up

        if do_try:
            # try connecting to VPN
            try:
                vpn_manager.connect_vpn()
            except Exception as e:
                self.log.debug("Could not connect to VPN.")
                self.log.debug(f"Exception: {e}")
                # try again in another fashion
                if next_mode:
                    self._connect_vpn(vpn_manager, next_mode, ovpn_file)

    def _get_vpn_config_file(self, ovpn_file: str) -> bool:
        """
        Obtain VPN configuration file from the server

        Parameters
        ----------
        ovpn_file: str
            Path to the VPN configuration file

        Returns
        -------
        bool
            Whether or not configuration file was successfully obtained
        """
        # get the ovpn configuration from the server
        success, ovpn_config = self.server_io.get_vpn_config()
        if not success:
            self.log.warn("Obtaining VPN configuration file not successful!")
            self.log.warn("Disabling node-to-node communication via VPN")
            return False

        # write ovpn config to node docker volume
        with open(ovpn_file, 'w') as f:
            f.write(ovpn_config)
        return True

    def link_docker_services(self) -> None:
        docker_services = self.ctx.config.get("docker_services")
        if not docker_services:
            return
        self.log.info("Linking docker services specified in the configuration")
        for alias, container_name in docker_services.items():
            self.__docker.link_container_to_network(
                container_name=container_name, config_alias=alias
            )

    def connect_to_socket(self) -> None:
        """
        Create long-lasting websocket connection with the server. The
        connection is used to receive status updates, such as new tasks.
        """
        debug_mode = self.debug.get('socketio', False)
        if debug_mode:
            self.log.debug("Debug mode enabled for socketio")
        self.socketIO = SocketIO(request_timeout=60, logger=debug_mode,
                                 engineio_logger=debug_mode)

        self.socketIO.register_namespace(NodeTaskNamespace('/tasks'))
        NodeTaskNamespace.node_worker_ref = self

        self.socketIO.connect(
            url=f'{self.server_io.host}:{self.server_io.port}',
            headers=self.server_io.headers,
            wait=False
        )

        # Log the outcome
        i = 0
        while not self.socketIO.connected:
            if i > TIME_LIMIT_INITIAL_CONNECTION_WEBSOCKET:
                self.log.critical('Could not connect to the websocket '
                                  'channels, do you have a slow connection?')
                exit(1)
            self.log.debug('Waiting for socket connection...')
            time.sleep(1)
            i += 1

        self.log.info(f'Connected to host={self.server_io.host} on port='
                      f'{self.server_io.port}')

        self.log.debug("Starting thread for to ping the server to notify this"
                       " node is online.")
        self.socketIO.start_background_task(self.__socket_ping_worker)

    def __socket_ping_worker(self) -> None:
        """
        Send ping messages periodically to the server over the socketIO
        connection to notify the server that this node is online
        """
        # Wait for the socket to be connected to the namespaces on startup
        time.sleep(5)

        while True:
            try:
                if self.socketIO.connected:
                    self.socketIO.emit('ping', namespace='/tasks')
                else:
                    self.log.debug('SocketIO is not connected, skipping ping')
            except Exception:
                self.log.exception('Ping thread had an exception')
            # Wait before sending next ping
            time.sleep(PING_INTERVAL_SECONDS)

<<<<<<< HEAD
    def get_task_and_add_to_queue(self, task_id: int) -> None:
        """
        Fetches (open) task with task_id from the server. The `task_id` is
        delivered by the websocket-connection.

        Parameters
        ----------
        task_id : int
            Task identifier
        """
        # fetch (open) algorithm run for the node with the task_id
        tasks = self.server_io.run.list(
            state="open", include_task=True, task_id=task_id
        )
        for task in tasks:
            self.queue.put(task)

=======
>>>>>>> fc4dd159
    def run_forever(self) -> None:
        """Keep checking queue for incoming tasks (and execute them)."""
        kill_listener = ContainerKillListener()
        try:
            while True:
                # blocking untill a task comes available
                # timeout specified, else Keyboard interupts are ignored
                self.log.info("Waiting for new tasks....")

                while not kill_listener.kill_now:
                    try:
                        taskresult = self.queue.get(timeout=1)
                        # if no item is returned, the Empty exception is
                        # triggered, thus break statement is not reached
                        break

                    except queue.Empty:
                        pass

                    except Exception as e:
                        self.log.debug(e)

                if kill_listener.kill_now:
                    raise InterruptedError

                # if task comes available, attempt to execute it
                try:
                    self.__start_task(taskresult)
                except Exception as e:
                    self.log.exception(e)

        except (KeyboardInterrupt, InterruptedError):
            self.log.info("Vnode is interrupted, shutting down...")
            self.cleanup()
            sys.exit()

    def kill_containers(self, kill_info: dict) -> list[dict]:
        """
        Kill containers on instruction from socket event

        Parameters
        ----------
        kill_info: dict
            Dictionary received over websocket with instructions for which
            tasks to kill

        Returns
        -------
        list[dict]:
            List of dictionaries with information on killed task (keys:
            run_id, task_id and parent_id)
        """
        if kill_info['collaboration_id'] != self.server_io.collaboration_id:
            self.log.debug(
                "Not killing tasks as this node is in another collaboration."
            )
            return []
        elif 'node_id' in kill_info and \
                kill_info['node_id'] != self.server_io.whoami.id_:
            self.log.debug(
                "Not killing tasks as instructions to kill tasks were directed"
                " at another node in this collaboration.")
            return []

        # kill specific task if specified, else kill all algorithms
        kill_list = kill_info.get('kill_list')
        killed_algos = self.__docker.kill_tasks(
            org_id=self.server_io.whoami.organization_id, kill_list=kill_list
        )
        # update status of killed tasks
        for killed_algo in killed_algos:
            self.server_io.run.patch(
                id_=killed_algo.run_id, data={'status': TaskStatus.KILLED}
            )
        return killed_algos

    def share_node_details(self) -> None:
        """
        Share part of the node's configuration with the server.

        This helps the other parties in a collaboration to see e.g. which
        algorithms they are allowed to run on this node.
        """
        # check if node allows to share node details, otherwise return
        if not self.config.get('share_config', True):
            self.log.debug("Not sharing node configuration in accordance with "
                           "the configuration setting.")
            return

        config_to_share = {}

        encryption_config = self.config.get('encryption')
        if encryption_config:
            if encryption_config.get('enabled') is not None:
                config_to_share['encryption'] = \
                    encryption_config.get('enabled')

        # TODO v4+ remove the old 'allowed_images' key, it's now inside
        # 'policies'. It's now overwritten below if 'policies' is set.
        allowed_algos = self.config.get('allowed_images')
        config_to_share['allowed_algorithms'] = allowed_algos \
            if allowed_algos else 'all'

        # share node policies (e.g. who can run which algorithms)
        policies = self.config.get('policies', {})
        config_to_share['allowed_algorithms'] = \
            policies.get('allowed_algorithms', 'all')
        if policies.get('allowed_users') is not None:
            config_to_share['allowed_users'] = policies.get('allowed_users')
        if policies.get('allowed_organizations') is not None:
            config_to_share['allowed_orgs'] = \
                policies.get('allowed_organizations')

        self.log.debug(f"Sharing node configuration: {config_to_share}")
        self.socketIO.emit(
            'node_info_update', config_to_share, namespace='/tasks'
        )

    def cleanup(self) -> None:

        if hasattr(self, 'socketIO') and self.socketIO:
            self.socketIO.disconnect()
        if hasattr(self, 'vpn_manager') and self.vpn_manager:
            self.vpn_manager.exit_vpn()
        if hasattr(self, 'ssh_tunnels') and self.ssh_tunnels:
            for tunnel in self.ssh_tunnels:
                tunnel.stop()
        if hasattr(self, '_Node__docker') and self.__docker:
            self.__docker.cleanup()

        self.log.info("Bye!")


# ------------------------------------------------------------------------------
def run(ctx):
    """ Start the node."""

    # initialize node, connect to the server using websockets
    node = Node(ctx)

    # put the node to work, executing tasks that are in the que
    node.run_forever()<|MERGE_RESOLUTION|>--- conflicted
+++ resolved
@@ -263,18 +263,7 @@
         assert self.server_io.cryptor, "Encrpytion has not been setup"
 
         # request open tasks from the server
-<<<<<<< HEAD
-        # TODO take pagination into account: not all results may be returned
-        # on the first request
-        tasks = self.server_io.run.list(
-            state="open", include_task=True
-        )
-        self.log.debug(tasks)
-        for task in tasks:
-            self.queue.put(task)
-=======
-        task_results = self.server_io.get_results(state="open",
-                                                  include_task=True)
+        task_results = self.server_io.run.list(state="open", include_task=True)
         self.log.debug(task_results)
 
         # add the tasks to the queue
@@ -292,7 +281,7 @@
             Task identifier
         """
         # fetch (open) result for the node with the task_id
-        task_results = self.server_io.get_results(
+        task_results = self.server_io.run.list(
             include_task=True,
             state='open',
             task_id=task_id
@@ -304,7 +293,6 @@
     def __add_tasks_to_queue(self, task_results: list[dict]) -> None:
         """
         Add a task to the queue.
->>>>>>> fc4dd159
 
         Parameters
         ----------
@@ -965,26 +953,6 @@
             # Wait before sending next ping
             time.sleep(PING_INTERVAL_SECONDS)
 
-<<<<<<< HEAD
-    def get_task_and_add_to_queue(self, task_id: int) -> None:
-        """
-        Fetches (open) task with task_id from the server. The `task_id` is
-        delivered by the websocket-connection.
-
-        Parameters
-        ----------
-        task_id : int
-            Task identifier
-        """
-        # fetch (open) algorithm run for the node with the task_id
-        tasks = self.server_io.run.list(
-            state="open", include_task=True, task_id=task_id
-        )
-        for task in tasks:
-            self.queue.put(task)
-
-=======
->>>>>>> fc4dd159
     def run_forever(self) -> None:
         """Keep checking queue for incoming tasks (and execute them)."""
         kill_listener = ContainerKillListener()
