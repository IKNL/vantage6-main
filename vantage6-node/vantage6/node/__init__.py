--- conflicted
+++ resolved
@@ -534,16 +534,10 @@
             self.__tasks_dir = ctx.data_dir
             self.__vpn_dir = ctx.vpn_dir
 
-<<<<<<< HEAD
-    def setup_vpn_connection(self, isolated_network_mgr: NetworkManager,
-                             ctx: Union[DockerNodeContext, NodeContext]
-                             ) -> VPNManager:
-=======
     def setup_vpn_connection(
         self, isolated_network_mgr: NetworkManager,
         ctx: Union[DockerNodeContext, NodeContext]
     ) -> VPNManager:
->>>>>>> 4a7799ba
         """
         Setup container which has a VPN connection
 
