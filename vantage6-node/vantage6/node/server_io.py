"""
This module provides a client interface for the node to communicate with the
central server.
"""
import jwt
import datetime
import time

from threading import Thread

from vantage6.common import WhoAmI
from vantage6.client import ClientBase
from vantage6.node.globals import REFRESH_BEFORE_EXPIRES_SECONDS


class NodeClient(ClientBase):
    """ Node interface to the central server."""

    def __init__(self, *args, **kwargs):
        super().__init__(*args, **kwargs)

        # self.name = None
        self.collaboration_id = None
        self.whoami = None

    def authenticate(self, api_key: str) -> None:
        """
        Nodes authentication at the central server.

        It also identifies itself by retrieving the collaboration
        and organization to which this node belongs. The server
        returns a JWT-token that is used in all succeeding requests.

        Parameters
        ----------
        api_key : str
            The api key of the node.
        """
        super().authenticate({"api_key": api_key}, path="token/node")

        # obtain the server authenticatable id
        id_ = jwt.decode(
            self.token, options={"verify_signature": False})['sub']

        # get info on how the server sees me
        node = self.request(f"node/{id_}")

        name = node.get("name")
        self.collaboration_id = node.get("collaboration").get("id")

        organization_id = node.get("organization").get("id")
        organization = self.request(f"organization/{organization_id}")
        organization_name = organization.get("name")

        self.whoami = WhoAmI(
            type_="node",
            id_=id_,
            name=name,
            organization_id=organization_id,
            organization_name=organization_name
        )

    def auto_refresh_token(self) -> None:
        """ Start a thread that refreshes token before it expires. """
        # set up thread to refresh token
        t = Thread(target=self.__refresh_token_worker, daemon=True)
        t.start()

    def __refresh_token_worker(self) -> None:
        """ Keep refreshing token to prevent it from expiring. """
        while True:
            # get the time until the token expires
            expiry_time = jwt.decode(
                self.token, options={"verify_signature": False})["exp"]
            time_until_expiry = expiry_time - time.time()
            if time_until_expiry < REFRESH_BEFORE_EXPIRES_SECONDS:
                self.refresh_token()
            else:
                time.sleep(
                    int(time_until_expiry - REFRESH_BEFORE_EXPIRES_SECONDS + 1)
                )

    def request_token_for_container(self, task_id: int, image: str):
        """ Request a container-token at the central server.

<<<<<<< HEAD
            This token is used by algorithm containers that run on this
            node. These algorithms can then post tasks and retrieve
            child-runs (usually refered to as a master container).
            The server performs a few checks (e.g. if the task you
            request the key for is still open) before handing out this
            token.

            :param task_id: id from the task, which is going to use this
                container-token (a task results in a algorithm-
                container at the node)
            :param image: image-name of the task
=======
        This token is used by algorithm containers that run on this
        node. These algorithms can then post tasks and retrieve
        child-results (usually refered to as a master container).
        The server performs a few checks (e.g. if the task you
        request the key for is still open) before handing out this
        token.

        Parameters
        ----------
        task_id : int
            id from the task, which is going to use this container token
        image : str
            Docker image name of the task

        Returns
        -------
        dict
            The container token.
>>>>>>> 59e2ed6f
        """
        self.log.debug(
            f"requesting container token for task_id={task_id} "
            f"and image={image}"
        )
        return self.request('/token/container', method="post", json={
            "task_id": task_id,
            "image": image
        })

<<<<<<< HEAD
    def get_results(self, id=None, state=None, include_task=False,
                    task_id=None):
        """ Obtain the algorithm run data for a specific task.
=======
    def get_results(
        self, id_: int = None, state: str = None, include_task: bool = False,
        task_id: int = None
    ) -> dict:
        """
        Obtain the results for a specific task.

        Overload the definition of the parent by entering the
        task_id automatically.
>>>>>>> 59e2ed6f

        Parameters
        ----------
        id_ : int, optional
            ID of the result, by default None
        state : str, optional
            State of the result, by default None
        include_task : bool, optional
            Include the task in the result, by default False
        task_id : int, optional
            ID of the task, by default None

        Returns
        -------
        dict
            The results.
        """
        return super().get_results(
            id=id_,
            state=state,
            include_task=include_task,
            task_id=task_id,
            node_id=self.whoami.id_
        )

    def is_encrypted_collaboration(self) -> bool:
        """
        Check whether the encryption is enabled.

        End-to-end encryption is per collaboration managed at the
        central server. It is important to note that the local
        configuration-file should allow explicitly for unencrpyted
        messages. This function returns the setting from the server.

        Returns
        -------
        bool
            True if the collaboration is encrypted, False otherwise.
        """
        response = self.request(f"collaboration/{self.collaboration_id}")
        return response.get("encrypted") == 1

    def set_task_start_time(self, id_: int) -> None:
        """
        Sets the start time of the task at the central server.

<<<<<<< HEAD
            :param id: id of the task to set the start-time of
        """
        self.patch_results(id, data={
            "started_at": datetime.datetime.now().isoformat()
        })

    def patch_results(self, id: int, data: Dict,
=======
        This is important as this will note that the task has been
        started, and is waiting for restuls.

        Parameters
        ----------
        id_ : int
            ID of the task.
        """
        self.patch_results(id_, result={
            "started_at": datetime.datetime.now().isoformat()
        })

    def patch_results(self, id_: int, result: dict,
>>>>>>> 59e2ed6f
                      init_org_id: int = None) -> None:
        """
        Update the algorithm run data at the central server.

        Typically used when to algorithm container is finished or
        when a status-update is posted (started, finished)

        Parameters
        ----------
        id: int
<<<<<<< HEAD
            ID of the run to patch
        data: Dict
=======
            ID of the result to patch
        result: dict
>>>>>>> 59e2ed6f
            Dictionary of fields that are to be patched
        init_org_id: int, optional
            Organization id of the origin of the task. This is required
            when the run dict includes results, because then results have
            to be encrypted specifically for them
        """
        # TODO: the key `result` is not always present, e.g. when
        #     only the timestamps are updated
        # FIXME: public keys should be cached
        if "result" in data:
            if not init_org_id:
                self.log.critical(
                    "Organization id is not provided: cannot send results to "
                    "server as they cannot be encrypted")
            msg = f"Retrieving public key from organization={init_org_id}"
            self.log.debug(msg)

            org = self.request(f"organization/{init_org_id}")
            public_key = None
            try:
                public_key = org["public_key"]
            except KeyError:
                self.log.critical('Public key could not be retrieved...')
                self.log.critical('Does the initiating organization belong to '
                                  'your organization?')

            data["result"] = self.cryptor.encrypt_bytes_to_str(
                data["result"],
                public_key
            )

            self.log.debug("Sending results to server")
        else:
            self.log.debug("Just patchin'")

<<<<<<< HEAD
        return self.request(f"run/{id}", json=data, method='patch')
=======
        return self.request(f"result/{id_}", json=result, method='patch')
>>>>>>> 59e2ed6f

    def get_vpn_config(self) -> tuple[bool, str]:
        """
        Obtain VPN configuration from the server

        Returns
        -------
        bool
            Whether or not obtaining VPN config was successful
        str
            OVPN configuration file content
        """
        response = self.request("vpn")

        ovpn_config = response.get("ovpn_config")
        if ovpn_config is None:
            return False, ''

        # replace windows line endings to linux style to prevent extra
        # whitespace in writing the file
        ovpn_config = ovpn_config.replace("\r\n", "\n")

        return True, ovpn_config

    def refresh_vpn_keypair(self, ovpn_file: str) -> bool:
        """
        Refresh the client's keypair in an ovpn configuration file

        Parameters
        ----------
        ovpn_file: str
            The path to the current ovpn configuration on disk

        Returns
        -------
        bool
            Whether or not the refresh was successful
        """
        # Extract the contents of the VPN file
        with open(ovpn_file, 'r') as file:
            ovpn_config = file.read()

        response = self.request(
            "vpn/update",
            method="POST",
            json={'vpn_config': ovpn_config},
        )
        ovpn_config = response.get("ovpn_config")
        if not ovpn_config:
            self.log.warn("Refreshing VPN keypair not successful!")
            self.log.warn("Disabling node-to-node communication via VPN")
            return False

        # write new configuration back to file
        with open(ovpn_file, 'w') as f:
            f.write(ovpn_config)
        return True

    def check_user_allowed_to_send_task(
        self, allowed_users: list[str], allowed_orgs: list[str],
        initiator_id: int, init_user_id: int
    ) -> bool:
        """
        Check if the user is allowed to send a task to this node

        Parameters
        ----------
        allowed_users: list[str]
            List of allowed user IDs or usernames
        allowed_orgs: list[str]
            List of allowed organization IDs or names
        initiator_id: int
            ID of the organization that initiated the task
        init_user_id: int
            ID of the user that initiated the task

        Returns
        -------
        bool
            Whether or not the user is allowed to send a task to this node
        """
        # check if task-initating user id is in allowed users
        if any(str(init_user_id) == user for user in allowed_users):
            return True

        # check if task-initiating org id is in allowed orgs
        if any(str(initiator_id) == org for org in allowed_orgs):
            return True

        # TODO it would be nicer to check all users in a single request
        # but that requires other multi-filter options in the API
        # TODO this option is now disabled since nodes do not have permission
        # to access user information. We need to decide if we want to give them
        # that permission for this.
        # ----------------------------------------------------------
        # check if task-initiating user name is in allowed users
        # for user in allowed_users:
        #     resp = self.request("user", params={"username": user})
        #     print(resp)
        #     for d in resp:
        #         if d.get("username") == user and d.get("id") == init_user_id:
        #             return True

        # TODO rename initiator_id to init_org_id in v4+
        # check if task-initiating org name is in allowed orgs
        for org in allowed_orgs:
            resp = self.request("organization", params={"name": org})
            for d in resp:
                if d.get("name") == org and d.get("id") == initiator_id:
                    return True

        # not in any of the allowed users or orgs
        return False<|MERGE_RESOLUTION|>--- conflicted
+++ resolved
@@ -80,22 +80,9 @@
                     int(time_until_expiry - REFRESH_BEFORE_EXPIRES_SECONDS + 1)
                 )
 
-    def request_token_for_container(self, task_id: int, image: str):
+    def request_token_for_container(self, task_id: int, image: str) -> dict:
         """ Request a container-token at the central server.
 
-<<<<<<< HEAD
-            This token is used by algorithm containers that run on this
-            node. These algorithms can then post tasks and retrieve
-            child-runs (usually refered to as a master container).
-            The server performs a few checks (e.g. if the task you
-            request the key for is still open) before handing out this
-            token.
-
-            :param task_id: id from the task, which is going to use this
-                container-token (a task results in a algorithm-
-                container at the node)
-            :param image: image-name of the task
-=======
         This token is used by algorithm containers that run on this
         node. These algorithms can then post tasks and retrieve
         child-results (usually refered to as a master container).
@@ -114,7 +101,6 @@
         -------
         dict
             The container token.
->>>>>>> 59e2ed6f
         """
         self.log.debug(
             f"requesting container token for task_id={task_id} "
@@ -125,11 +111,6 @@
             "image": image
         })
 
-<<<<<<< HEAD
-    def get_results(self, id=None, state=None, include_task=False,
-                    task_id=None):
-        """ Obtain the algorithm run data for a specific task.
-=======
     def get_results(
         self, id_: int = None, state: str = None, include_task: bool = False,
         task_id: int = None
@@ -139,7 +120,6 @@
 
         Overload the definition of the parent by entering the
         task_id automatically.
->>>>>>> 59e2ed6f
 
         Parameters
         ----------
@@ -186,29 +166,19 @@
         """
         Sets the start time of the task at the central server.
 
-<<<<<<< HEAD
-            :param id: id of the task to set the start-time of
-        """
-        self.patch_results(id, data={
+        This is important as this will note that the task has been
+        started, and is waiting for restuls.
+
+        Parameters
+        ----------
+        id_ : int
+            ID of the task.
+        """
+        self.patch_results(id_, data={
             "started_at": datetime.datetime.now().isoformat()
         })
 
-    def patch_results(self, id: int, data: Dict,
-=======
-        This is important as this will note that the task has been
-        started, and is waiting for restuls.
-
-        Parameters
-        ----------
-        id_ : int
-            ID of the task.
-        """
-        self.patch_results(id_, result={
-            "started_at": datetime.datetime.now().isoformat()
-        })
-
-    def patch_results(self, id_: int, result: dict,
->>>>>>> 59e2ed6f
+    def patch_results(self, id_: int, data: dict,
                       init_org_id: int = None) -> None:
         """
         Update the algorithm run data at the central server.
@@ -218,14 +188,9 @@
 
         Parameters
         ----------
-        id: int
-<<<<<<< HEAD
+        id_: int
             ID of the run to patch
         data: Dict
-=======
-            ID of the result to patch
-        result: dict
->>>>>>> 59e2ed6f
             Dictionary of fields that are to be patched
         init_org_id: int, optional
             Organization id of the origin of the task. This is required
@@ -261,11 +226,7 @@
         else:
             self.log.debug("Just patchin'")
 
-<<<<<<< HEAD
-        return self.request(f"run/{id}", json=data, method='patch')
-=======
-        return self.request(f"result/{id_}", json=result, method='patch')
->>>>>>> 59e2ed6f
+        return self.request(f"run/{id_}", json=data, method='patch')
 
     def get_vpn_config(self) -> tuple[bool, str]:
         """
