--- conflicted
+++ resolved
@@ -39,12 +39,8 @@
         raise an error if status code > 200
         return JSON formatted data
         """
-<<<<<<< HEAD
         
         assert self._access_token
-=======
-        assert self.__access_token
->>>>>>> 9a5d282d
 
         # get appropiate method 
         rest_method = {
@@ -62,15 +58,10 @@
 
         # server says no!
         if response.status_code > 200:
-<<<<<<< HEAD
-            self.log.debug(f"Server did respond code={response.status_code}\
-                and message={response.json().get('msg', 'None')}")
-=======
             # self.log.debug(f"Server did respond code={response.status_code}\
             #     and message={response.get('msg', 'None')}")
             self.log.error(f'Server responded with error code: {response.status_code}')
             self.log.debug(response)
->>>>>>> 9a5d282d
 
             # FIXME: this should happen only *once* to prevent infinite recursion!
             # refresh token and try again
