import { AfterViewInit, ChangeDetectorRef, Component, HostBinding, OnDestroy, OnInit, ViewChild, ViewEncapsulation } from '@angular/core';
import { AbstractControl, FormArray, FormBuilder, FormGroup, Validators } from '@angular/forms';
import { AlgorithmService } from 'src/app/services/algorithm.service';
<<<<<<< HEAD
import {
  Algorithm,
  ArgumentType,
  AlgorithmFunction,
  Argument,
  FunctionType,
  ConditionalArgComparatorType
} from 'src/app/models/api/algorithm.model';
=======
import { Algorithm, ArgumentType, Argument, FunctionType, AlgorithmFunctionExtended } from 'src/app/models/api/algorithm.model';
>>>>>>> 2a4ecc43
import { ChosenCollaborationService } from 'src/app/services/chosen-collaboration.service';
import { Subject, Subscription, takeUntil } from 'rxjs';
import { BaseNode, NodeStatus } from 'src/app/models/api/node.model';
import { ColumnRetrievalInput, CreateTask, CreateTaskInput, Task, TaskDatabase } from 'src/app/models/api/task.models';
import { TaskService } from 'src/app/services/task.service';
import { routePaths } from 'src/app/routes';
import { Router } from '@angular/router';
import { PreprocessingStepComponent } from './steps/preprocessing-step/preprocessing-step.component';
import {
  addParameterFormControlsForFunction,
  getTaskDatabaseFromForm,
  getDatabaseTypesFromForm
} from 'src/app/pages/analyze/task/task.helper';
import { DatabaseStepComponent } from './steps/database-step/database-step.component';
import { FilterStepComponent } from './steps/filter-step/filter-step.component';
import { NodeService } from 'src/app/services/node.service';
import { SocketioConnectService } from 'src/app/services/socketio-connect.service';
import { NodeOnlineStatusMsg } from 'src/app/models/socket-messages.model';
import { MatStepper } from '@angular/material/stepper';
import { SnackbarService } from 'src/app/services/snackbar.service';
import { TranslateService } from '@ngx-translate/core';
import { Collaboration } from 'src/app/models/api/collaboration.model';
import { BaseStudy, StudyOrCollab } from 'src/app/models/api/study.model';
import { BaseOrganization } from 'src/app/models/api/organization.model';
import { OrganizationService } from 'src/app/services/organization.service';
import { MAX_ATTEMPTS_RENEW_NODE, SECONDS_BETWEEN_ATTEMPTS_RENEW_NODE } from 'src/app/models/constants/wait';
import { floatRegex, integerRegex } from 'src/app/helpers/regex.helper';
import { EncryptionService } from 'src/app/services/encryption.service';
import { environment } from 'src/environments/environment';
import { isTruthy } from 'src/app/helpers/utils.helper';

@Component({
  selector: 'app-task-create',
  templateUrl: './task-create.component.html',
  styleUrls: ['./task-create.component.scss'],
  encapsulation: ViewEncapsulation.None
})
export class TaskCreateComponent implements OnInit, OnDestroy, AfterViewInit {
  @HostBinding('class') class = 'card-container';

  @ViewChild(PreprocessingStepComponent)
  preprocessingStep?: PreprocessingStepComponent;
  @ViewChild(FilterStepComponent)
  filterStep?: FilterStepComponent;
  @ViewChild(DatabaseStepComponent)
  databaseStepComponent?: DatabaseStepComponent;
  @ViewChild('stepper') private myStepper: MatStepper | null = null;

  destroy$ = new Subject();
  routes = routePaths;
  argumentType = ArgumentType;
  functionType = FunctionType;
  studyOrCollab = StudyOrCollab;

  study: BaseStudy | null = null;
  algorithms: Algorithm[] = [];
  algorithm: Algorithm | null = null;
  collaboration?: Collaboration | null = null;
  organizations: BaseOrganization[] = [];
  functions: AlgorithmFunctionExtended[] = [];
  filteredFunctions: AlgorithmFunctionExtended[] = [];
  function: AlgorithmFunctionExtended | null = null;
  node: BaseNode | null = null;
  columns: string[] = [];
  isLoading: boolean = true;
  isLoadingColumns: boolean = false;
  hasLoadedColumns: boolean = false;
  isSubmitting: boolean = false;
  isTaskRepeat: boolean = false;
  isDataInitialized: boolean = false;
  isNgInitDone: boolean = false;
  repeatedTask: Task | null = null;

  studyForm = this.fb.nonNullable.group({
    studyOrCollabID: ['', Validators.required]
  });
  functionForm = this.fb.nonNullable.group({
    algorithmFunctionSpec: ['', Validators.required],
    algorithmFunctionSearch: '',
    organizationIDs: ['', Validators.required],
    name: ['', Validators.required],
    description: ''
  });
  databaseForm = this.fb.nonNullable.group({});
  preprocessingForm = this.fb.array([]);
  filterForm = this.fb.array([]);
  parameterForm: FormGroup = this.fb.nonNullable.group({});

  private nodeStatusUpdateSubscription?: Subscription;

  constructor(
    private fb: FormBuilder,
    private router: Router,
    private changeDetectorRef: ChangeDetectorRef,
    private algorithmService: AlgorithmService,
    private taskService: TaskService,
    private nodeService: NodeService,
    public chosenCollaborationService: ChosenCollaborationService,
    private socketioConnectService: SocketioConnectService,
    private snackBarService: SnackbarService,
    private translateService: TranslateService,
    private organizationService: OrganizationService,
    private encryptionService: EncryptionService
  ) {}

  async ngOnInit(): Promise<void> {
    this.isTaskRepeat = this.router.url.startsWith(routePaths.taskCreateRepeat);

    this.chosenCollaborationService.isInitialized$.pipe(takeUntil(this.destroy$)).subscribe((initialized) => {
      if (initialized && !this.isDataInitialized) {
        this.initData();
      }
    });
  }

  async ngAfterViewInit(): Promise<void> {
    // recursively wait until ngInit is done
    if (!this.isNgInitDone) {
      await new Promise((f) => setTimeout(f, 200));
      this.ngAfterViewInit();
      return;
    }

    // setup repeating task if needed
    if (this.isTaskRepeat) {
      this.isLoading = true;
      const splitted = this.router.url.split('/');
      const taskID = splitted[splitted.length - 1];
      await this.setupRepeatTask(taskID);
      this.isLoading = false;
    }
    this.changeDetectorRef.detectChanges();
  }

  ngOnDestroy(): void {
    this.destroy$.next(true);
    this.nodeStatusUpdateSubscription?.unsubscribe();
  }

  get shouldShowStudyStep(): boolean {
    return (this.collaboration && this.collaboration.studies.length > 0) || false;
  }

  get shouldShowDatabaseStep(): boolean {
    return !this.function || (!!this.function?.databases && this.function.databases.length > 0);
  }

  get shouldShowPreprocessorStep(): boolean {
    if (!this.algorithm || !this.function) return true;
    return this.algorithm.select !== undefined && this.algorithm.select.length > 0 && this.shouldShowDatabaseStep;
  }

  get shouldShowFilterStep(): boolean {
    if (!this.algorithm || !this.function) return true;
    return this.algorithm.filter !== undefined && this.algorithm.filter.length > 0 && this.shouldShowDatabaseStep;
  }

  get shouldShowParameterStep(): boolean {
    return !this.function || (!!this.function && !!this.function.arguments && this.function.arguments.length > 0);
  }

  async setupRepeatTask(taskID: string): Promise<void> {
    this.isLoadingColumns = true;
    this.repeatedTask = await this.taskService.getTask(Number(taskID));
    if (!this.repeatedTask) {
      return;
    }

    // set study step
    if (this.repeatedTask.study?.id) {
      this.studyForm.controls.studyOrCollabID.setValue(StudyOrCollab.Study + this.repeatedTask.study.id.toString());
      await this.handleStudyChange(this.repeatedTask.study.id);
    } else {
      this.studyForm.controls.studyOrCollabID.setValue(StudyOrCollab.Collaboration + this.collaboration?.id.toString());
      await this.handleStudyChange(null);
    }

    // set algorithm step
    this.functionForm.controls.name.setValue(this.repeatedTask.name);
    this.functionForm.controls.description.setValue(this.repeatedTask.description);
    let algorithm = this.algorithms.find((_) => _.image === this.repeatedTask?.image);
    if (!algorithm && this.repeatedTask?.image.includes('@sha256:')) {
      // get algorithm including digest
      algorithm = this.algorithms.find((_) => `${_.image}@${_.digest}` === this.repeatedTask?.image);
    }
    if (!algorithm || !algorithm.algorithm_store_id) return;
    await this.handleAlgorithmChange(algorithm.id, algorithm.algorithm_store_id);
    // set function step
    if (!this.repeatedTask.input) return;

    const func =
      this.functions.find(
        (_) =>
          _.name === this.repeatedTask?.input?.method &&
          _.algorithm_id == algorithm.id &&
          _.algorithm_store_id == algorithm.algorithm_store_id
      ) || null;
    if (!func) return;
    this.functionForm.controls.algorithmFunctionSpec.setValue(this.getAlgorithmFunctionSpec(func));
    await this.handleFunctionChange(this.repeatedTask.input?.method, algorithm.id, algorithm.algorithm_store_id);
    if (!this.function) return;
    const organizationIDs = this.repeatedTask.runs.map((_) => _.organization?.id).toString();
    this.functionForm.controls.organizationIDs.setValue(organizationIDs);

    // Note: the database step is not setup here because the database child
    // component may not yet be initialized when we get here. Instead, we
    // setup the database step in the database child component when it is
    // initialized in the function handleDatabaseStepInitialized().
    // However, we need to be sure that the database child component is initialized
    // because we need the columns to be loaded before we set up the parameters, so we
    // wait for that to happen
    while (!this.isLoadingColumns) {
      await new Promise((f) => setTimeout(f, 200));
    }

    // set parameter step
    for (const parameter of this.repeatedTask.input?.parameters || []) {
      const argument: Argument | undefined = this.function?.arguments.find((_) => _.name === parameter.label);
      // check if value is an object
      if (!argument) {
        // this should never happen, but fallback is simply try to fill value in
        this.parameterForm.get(parameter.label)?.setValue(parameter.value);
      } else if (argument.type === ArgumentType.Json) {
        this.parameterForm.get(parameter.label)?.setValue(JSON.stringify(parameter.value));
      } else if (
        argument.type === ArgumentType.FloatList ||
        argument.type === ArgumentType.IntegerList ||
        argument.type == ArgumentType.StringList
      ) {
        const controls = this.getFormArrayControls(argument);
        let isFirst = true;
        for (const value of parameter.value) {
          if (!isFirst) controls.push(this.getNewControlForInputList(argument));
          controls[controls.length - 1].setValue(value);
          isFirst = false;
        }
      } else if (argument.type === ArgumentType.Boolean) {
        this.parameterForm.get(parameter.label)?.setValue(parameter.value ? true : false);
      } else {
        this.parameterForm.get(parameter.label)?.setValue(parameter.value);
      }
    }

    // go to last step
    // TODO this can still be NULL when we get here, then it doesn't work
    if (this.myStepper?._steps) {
      for (let idx = 0; idx < this.myStepper?._steps.length || 0; idx++) {
        this.myStepper?.next();
      }
    }
  }

  search() {
    const value = this.functionForm.controls.algorithmFunctionSearch.value;
    this.filteredFunctions = this.functions.filter((func) => {
      const curAlgorithm = this.algorithms.find((_) => _.id === func.algorithm_id && _.algorithm_store_id == func.algorithm_store_id);
      const storeName = curAlgorithm ? this.getAlgorithmStoreName(curAlgorithm) : '';
      return [func.algorithm_name, func.type, storeName, func.display_name, func.name].some((val) =>
        val?.toLowerCase()?.includes(value.toLowerCase())
      );
    });
  }

  clearFunctionSearchInput() {
    this.functionForm.controls.algorithmFunctionSearch.setValue('');
    this.search();
  }

  getFunctionOptionLabel(func: AlgorithmFunctionExtended): string {
    const curAlgorithm = this.algorithms.find((_) => _.id === func.algorithm_id && _.algorithm_store_id == func.algorithm_store_id);
    const storeName = curAlgorithm ? this.getAlgorithmStoreName(curAlgorithm) : '';
    return `${func.display_name ?? func.name} <div class="detail-txt"> | ${func.algorithm_name}, ${storeName}, ${func.type}</div>`;
  }

  getAlgorithmFunctionSpec(func: AlgorithmFunctionExtended): string {
    return `${func.name}__${func.algorithm_id}__${func.algorithm_store_id}`;
  }

  async handleDatabaseStepInitialized(): Promise<void> {
    if (!this.repeatedTask || !this.function) return;
    // This function is run when the database child component is initialized,
    // but it may still be null when we get here. If it is null, we wait a bit
    // and then (recursively) try again.
    if (!this.databaseStepComponent) {
      await new Promise((f) => setTimeout(f, 200));
      this.handleDatabaseStepInitialized();
      return;
    }

    // Now, setup the database step
    // set database step for task repeat
    this.databaseStepComponent?.setDatabasesFromPreviousTask(this.repeatedTask?.databases, this.function?.databases);

    // retrieve column names as we dont go through the HTML steppers manually
    // (where this is otherwise triggered)
    this.retrieveColumns();

    // TODO repeat preprocessing and filtering when backend is ready
  }

  async handleSubmit(): Promise<void> {
    if (this.isSubmitting) return;
    this.isSubmitting = true;
    try {
      await this.submitTask();
    } catch (error) {
      this.isSubmitting = false;
    }
  }

  async submitTask(): Promise<void> {
    if (
      this.studyForm.invalid ||
      this.functionForm.invalid ||
      this.databaseForm.invalid ||
      this.preprocessingForm.invalid ||
      this.filterForm.invalid ||
      this.parameterForm.invalid
    ) {
      return;
    }

    const selectedOrganizations = Array.isArray(this.functionForm.controls.organizationIDs.value)
      ? this.functionForm.controls.organizationIDs.value
      : [this.functionForm.controls.organizationIDs.value];

    const taskDatabases: TaskDatabase[] = getTaskDatabaseFromForm(this.function, this.databaseForm);

    // setup input for task. Parse string to JSON if needed
    // eslint-disable-next-line @typescript-eslint/no-explicit-any
    const kwargs: any = {};
    this.function?.arguments.forEach((arg) => {
      Object.keys(this.parameterForm.controls).forEach((control) => {
        if (control === arg.name) {
          const value = this.parameterForm.get(control)?.value;
          if (arg.has_default_value && value === null) {
            return; // note that within .forEach, return is like continue
          } else if (arg.type === ArgumentType.Json) {
            kwargs[arg.name] = JSON.parse(value);
          } else if (arg.type === ArgumentType.Float || arg.type === ArgumentType.Integer) {
            kwargs[arg.name] = Number(value);
          } else if (
            arg.type === ArgumentType.FloatList ||
            arg.type === ArgumentType.IntegerList ||
            arg.type === ArgumentType.OrganizationList
          ) {
            kwargs[arg.name] = value.map((_: string) => Number(_));
          } else {
            kwargs[arg.name] = value;
          }
        }
      });
    });
    const input: CreateTaskInput = {
      method: this.function?.name || '',
      kwargs: kwargs
    };
    // encrypt the input for each organization
    const inputPerOrg: { [key: string]: string } = {};
    const inputStringified = btoa(JSON.stringify(input)) || '';
    for (const organizationID of selectedOrganizations) {
      const org_input = await this.encryptionService.encryptData(inputStringified, organizationID);
      inputPerOrg[organizationID] = org_input;
    }

    let image = this.algorithm?.image || '';
    if (this.algorithm?.digest) {
      image = `${image}@${this.algorithm?.digest}`;
    }

    const createTask: CreateTask = {
      name: this.functionForm.controls.name.value,
      description: this.functionForm.controls.description.value,
      image: image,
      collaboration_id: this.collaboration?.id || -1,
      databases: taskDatabases,
      store_id: this.algorithm?.algorithm_store_id || -1,
      server_url: environment.server_url,
      organizations: selectedOrganizations.map((organizationID) => {
        return {
          id: Number.parseInt(organizationID),
          input: inputPerOrg[organizationID] || ''
        };
      })
      //TODO: Add preprocessing and filtering when backend is ready
    };

    if (this.studyForm.controls['studyOrCollabID'].value.startsWith(StudyOrCollab.Study)) {
      createTask.study_id = Number(this.studyForm.controls['studyOrCollabID'].value.substring(StudyOrCollab.Study.length));
    }

    const newTask = await this.taskService.createTask(createTask);
    if (newTask) {
      this.router.navigate([routePaths.task, newTask.id]);
    }
  }

  async retrieveColumns(): Promise<void> {
    this.isLoadingColumns = true;
    if (!this.node) return;

    // collect data to collect columns from database
    const taskDatabases = getTaskDatabaseFromForm(this.function, this.databaseForm);
    const databases = getDatabaseTypesFromForm(this.function, this.databaseForm, this.databaseStepComponent?.availableDatabases || []);

    // the other and omop database types do not make use of the wrapper to load their
    // data, so we cannot process them in this way. This will be improved when sessions
    // are implemented
    const database = databases[0];
    if (database.type == 'other' || database.type == 'omop') {
      this.isLoadingColumns = false;
      return;
    }

    // TODO modify when choosing database for preprocessing is implemented
    const taskDatabase = taskDatabases[0];

    const input = { method: 'column_headers' };

    const columnRetrieveData: ColumnRetrievalInput = {
      collaboration_id: this.collaboration?.id || -1,
      db_label: taskDatabase.label,
      organizations: [
        {
          id: this.node.organization.id,
          input: btoa(JSON.stringify(input)) || ''
        }
      ]
    };
    if (taskDatabase.query) {
      columnRetrieveData.query = taskDatabase.query;
    }
    if (taskDatabase.sheet_name) {
      columnRetrieveData.sheet_name = taskDatabase.sheet_name;
    }

    // call /column endpoint. This returns either a list of columns or a task
    // that will retrieve the columns
    // TODO enable user to exit requesting column names if it takes too long
    const columnsOrTask = await this.taskService.getColumnNames(columnRetrieveData);
    if (columnsOrTask.columns) {
      this.columns = columnsOrTask.columns;
    } else {
      // a task has been started to retrieve the columns
      const task = await this.taskService.waitForResults(columnsOrTask.id);
      this.columns = task.results?.[0].decoded_result || JSON.parse('');
    }
    this.isLoadingColumns = false;
    this.hasLoadedColumns = true;
  }

  shouldShowParameterSimpleInput(argument: Argument): boolean {
    return (
      !this.shouldShowColumnDropdown(argument) &&
      !this.shouldShowOrganizationDropdown(argument) &&
      !this.shouldShowParameterBooleanInput(argument)
    );
  }

  shouldIncludeFormField(argument: Argument): boolean {
    return !this.shouldShowParameterBooleanInput(argument) && !this.shouldShowMultipleInput(argument);
  }

  shouldShowMultipleInput(argument: Argument): boolean {
    return (
      argument.type === this.argumentType.IntegerList ||
      argument.type === this.argumentType.FloatList ||
      argument.type === this.argumentType.StringList ||
      (argument.type === this.argumentType.ColumnList && this.columns.length === 0 && this.hasLoadedColumns)
    );
  }

  shouldShowParameterBooleanInput(argument: Argument): boolean {
    return argument.type === this.argumentType.Boolean;
  }

  shouldShowOrganizationDropdown(argument: Argument): boolean {
    return argument.type === this.argumentType.Organization || argument.type === this.argumentType.OrganizationList;
  }

  shouldShowColumnDropdown(argument: Argument): boolean {
    return (
      (argument.type === this.argumentType.Column || argument.type === this.argumentType.ColumnList) &&
      (this.columns.length > 0 || this.isLoadingColumns)
    );
  }

  containsColumnArguments(): boolean {
    return this.function?.arguments.some((arg) => arg.type === this.argumentType.Column) || false;
  }

  shouldShowColumnDropdownForAnyArg(): boolean {
    return this.containsColumnArguments();
  }

  addInputFieldForArg(argument: Argument): void {
    (this.parameterForm.get(argument.name) as FormArray).push(this.getNewControlForInputList(argument));
  }

  removeInputFieldForArg(argument: Argument, index: number): void {
    (this.parameterForm.get(argument.name) as FormArray).removeAt(index);
  }

  getFormArrayControls(argument: Argument) {
    if ((this.parameterForm.get(argument.name) as FormArray).controls === undefined) {
      this.parameterForm.setControl(argument.name, this.fb.array([this.getNewControlForInputList(argument)]));
    }
    return (this.parameterForm.get(argument.name) as FormArray).controls;
  }

  private getNewControlForInputList(argument: Argument): AbstractControl {
    if (argument.type === this.argumentType.IntegerList) {
      return this.fb.control('', [Validators.required, Validators.pattern(integerRegex)]);
    } else if (argument.type === this.argumentType.FloatList) {
      return this.fb.control('', [Validators.required, Validators.pattern(floatRegex)]);
    } else {
      return this.fb.control('', Validators.required);
    }
  }

  // compare function for mat-select
  compareIDsForSelection(id1: number | string, id2: number | string): boolean {
    // The mat-select object set from typescript only has an ID set. Compare that with the ID of the
    // organization object from the collaboration
    if (typeof id1 === 'number') {
      id1 = id1.toString();
    }
    if (typeof id2 === 'number') {
      id2 = id2.toString();
    }
    return id1 === id2;
  }

  sortArgumentsForDisplay(arguments_: Argument[] | undefined) {
    if (!arguments_) return undefined;
    // first order by ID
    arguments_ = arguments_.sort((a, b) => a.id - b.id);
    // Sort the parameters of the function such that parameters that are conditional on
    // others are just behind those
    for (let idx = 0; idx < arguments_.length; idx++) {
      const arg = arguments_[idx];
      if (arg?.conditional_on_id) {
        // Find the idx in the list of the one it is conditional on
        const conditionalIdx = arguments_.findIndex((condArg) => condArg.id === arg.conditional_on_id);
        if (conditionalIdx > idx) {
          [arguments_[idx], arguments_[conditionalIdx]] = [arguments_[conditionalIdx], arguments_[idx]];
          idx = -1;
        }
      }
    }
    return arguments_;
  }

  compareStudyOrCollabForSelection(val1: number | string, val2: number | string): boolean {
    return val1 === val2;
  }

  async setOrganizations() {
    if (!this.collaboration) return;

    if (this.study) {
      this.organizations = await this.organizationService.getOrganizations({ study_id: this.study.id });
    } else {
      this.organizations = this.collaboration.organizations;
    }
  }

  hasAlgorithmStores(): boolean {
    return this.collaboration?.algorithm_stores ? this.collaboration.algorithm_stores.length > 0 : false;
  }

  hasOnlineNode(): boolean {
    return this.node ? this.node?.status === 'online' : false;
  }

  hasAlgorithms(): boolean {
    return this.algorithms.length > 0;
  }

  getAlgorithmStoreName(algorithm: Algorithm): string {
    if (this.collaboration?.algorithm_stores && this.collaboration.algorithm_stores.length > 1) {
      const store_name = this.collaboration.algorithm_stores.find((_) => _.url === algorithm.algorithm_store_url)?.name;
      if (store_name) {
        return `${store_name}`;
      }
    }
    return '';
  }

  getDisplayName(obj: AlgorithmFunction | Argument): string {
    return obj.display_name && obj.display_name != '' ? obj.display_name : obj.name;
  }

  shouldDisplayArgument(function_: AlgorithmFunction | null, argument: Argument): boolean {
    // argument should not be displayed if it is conditional on another and the
    // condition is not fulfilled
    if (!argument.conditional_on_id) {
      return true;
    }
    const conditionalArg = function_?.arguments.find((arg: Argument) => arg.id === argument.conditional_on_id);
    if (!conditionalArg) {
      return true;
    }
    let curConditionalValue = this.parameterForm.get(conditionalArg.name)?.value;
    // cast the values (if necessary)
    let conditionDatabaseValue: string | number | boolean | undefined;
    if (conditionalArg.type === ArgumentType.Boolean) {
      conditionDatabaseValue = isTruthy(argument.conditional_value);
      curConditionalValue = isTruthy(curConditionalValue);
    } else if (conditionalArg.type === ArgumentType.Float || conditionalArg.type === ArgumentType.Integer) {
      conditionDatabaseValue = Number(argument.conditional_value);
      curConditionalValue = Number(curConditionalValue);
    } else {
      conditionDatabaseValue = argument.conditional_value;
    }
    // evaluate the condition
    if (argument.conditional_operator === ConditionalArgComparatorType.Equal) {
      return conditionDatabaseValue === curConditionalValue;
    } else if (argument.conditional_operator === ConditionalArgComparatorType.NotEqual) {
      return conditionDatabaseValue !== curConditionalValue;
    } else if (conditionDatabaseValue) {
      if (argument.conditional_operator === ConditionalArgComparatorType.GreaterThan) {
        return conditionDatabaseValue > curConditionalValue;
      } else if (argument.conditional_operator === ConditionalArgComparatorType.GreaterThanOrEqual) {
        return conditionDatabaseValue >= curConditionalValue;
      } else if (argument.conditional_operator === ConditionalArgComparatorType.LessThan) {
        return conditionDatabaseValue < curConditionalValue;
      } else if (argument.conditional_operator === ConditionalArgComparatorType.LessThanOrEqual) {
        return conditionDatabaseValue <= curConditionalValue;
      }
    }
    // fallback - just display it, but should never get here
    return true;
  }

  private async initData(): Promise<void> {
    this.collaboration = this.chosenCollaborationService.collaboration$.value;
    const algorithmsObj = await this.algorithmService.getAlgorithms();
    this.algorithms = algorithmsObj;
    this.functions = algorithmsObj.flatMap((curAlgorithm) => {
      return curAlgorithm.functions.map((func) => {
        return {
          ...func,
          algorithm_id: curAlgorithm.id,
          algorithm_name: curAlgorithm.name,
          algorithm_store_id: curAlgorithm.algorithm_store_id
        };
      });
    });
    this.filteredFunctions = this.functions;
    this.node = await this.getOnlineNode();

    // set default for study step: full collaboration (this is not visible but required
    // if there are no studies defined to have a valid form)
    this.studyForm.controls['studyOrCollabID'].setValue(StudyOrCollab.Collaboration + this.collaboration?.id.toString());
    this.setOrganizations();

    this.studyForm.controls['studyOrCollabID'].valueChanges.pipe(takeUntil(this.destroy$)).subscribe(async (studyID) => {
      if (studyID.startsWith(StudyOrCollab.Study)) {
        this.handleStudyChange(Number(studyID.substring(StudyOrCollab.Study.length)));
      }
    });

    this.functionForm.controls.algorithmFunctionSpec.valueChanges
      .pipe(takeUntil(this.destroy$))
      .subscribe(async (algorithmFunctionSpec) => {
        const [functionName, algorithmID, algorithmStoreID] = algorithmFunctionSpec.split('__');
        this.handleFunctionChange(String(functionName), Number(algorithmID), Number(algorithmStoreID));
      });

    this.nodeStatusUpdateSubscription = this.socketioConnectService
      .getNodeStatusUpdates()
      .subscribe((nodeStatusUpdate: NodeOnlineStatusMsg | null) => {
        if (nodeStatusUpdate) this.onNodeStatusUpdate(nodeStatusUpdate);
      });

    this.isNgInitDone = true;

    if (!this.isTaskRepeat) this.isLoading = false;
    this.isDataInitialized = true;
  }

  private async handleStudyChange(studyID: number | null): Promise<void> {
    // clear relevant forms
    this.clearFunctionStep();
    this.clearDatabaseStep();

    // select study
    if (studyID) {
      this.study = this.collaboration?.studies.find((_) => _.id === studyID) || null;
    } else {
      // by deselecting study, defaults to entire collaboration
      this.study = null;
    }
    this.setOrganizations();
  }

  private async handleAlgorithmChange(algorithmID: number, algoStoreID: number): Promise<void> {
    //Clear form
    this.clearFunctionStep();
    this.clearDatabaseStep();
    this.clearPreprocessingStep();
    this.clearFilterStep();
    this.clearParameterStep();

    //Get selected algorithm
    this.algorithm = this.algorithms.find((_) => _.id === algorithmID && _.algorithm_store_id == algoStoreID) || null;
  }

<<<<<<< HEAD
  private handleFunctionChange(functionName: string): void {
    // Clear form
    this.clearFunctionStep(); // Also clear function step, so user needs to reselect organization
=======
  private handleFunctionChange(functionName: string, algorithmID: number, algoStoreID: number): void {
    //Clear form
    this.clearFunctionStep(); //Also clear function step, so user needs to reselect organization
>>>>>>> 2a4ecc43
    this.clearDatabaseStep();
    this.clearPreprocessingStep(); // this depends on the database, so it should be cleared
    this.clearFilterStep();
    this.clearParameterStep();

<<<<<<< HEAD
    // Get selected function
    const selectedFunction = this.algorithm?.functions.find((_) => _.name === functionName) || null;
=======
    this.algorithm = this.algorithms.find((_) => _.id === algorithmID && _.algorithm_store_id == algoStoreID) || null;
    //Get selected function
    const selectedFunction =
      this.functions.find((_) => _.name === functionName && _.algorithm_id == algorithmID && _.algorithm_store_id == algoStoreID) || null;
>>>>>>> 2a4ecc43

    if (selectedFunction) {
      // Add form controls for parameters for selected function
      addParameterFormControlsForFunction(selectedFunction, this.parameterForm);
    }

    // Delay setting function, so that form controls are added
    this.function = selectedFunction;
  }

  private async getOnlineNode(): Promise<BaseNode | null> {
    //Get all nodes for chosen collaboration
    const nodes = await this.getNodes();

    //Find a random node that is online and that has shared their configuration
    const node = nodes?.find((_) => _.status === 'online' && _.config.length > 0) || null;
    if (!node) {
      // if there is no node that has shared its configuration, go for the next best
      // thing: an online node (this will not work for tasks that require databases
      // but it is better than nothing)
      return nodes?.find((_) => _.status === 'online') || null;
    }
    return node;
  }

  private async getNodes(): Promise<BaseNode[] | null> {
    return await this.nodeService.getNodes({
      collaboration_id: this.collaboration?.id.toString() || ''
    });
  }

  private clearFunctionStep(): void {
    this.functionForm.controls.organizationIDs.reset();
    Object.keys(this.databaseForm.controls).forEach((control) => {
      this.parameterForm.removeControl(control);
    });
  }

  private clearDatabaseStep(): void {
    this.databaseStepComponent?.reset();
  }

  private clearPreprocessingStep(): void {
    this.preprocessingStep?.clear();
    this.columns = [];
  }

  private clearFilterStep(): void {
    this.filterStep?.clear();
  }

  private clearParameterStep(): void {
    this.parameterForm = this.fb.nonNullable.group({});
  }

  private async onNodeStatusUpdate(nodeStatusUpdate: NodeOnlineStatusMsg): Promise<void> {
    // check if currently selected node is the one that came online/offline
    if (this.node && this.node.id === nodeStatusUpdate.id) {
      this.node.status = nodeStatusUpdate.online ? NodeStatus.Online : NodeStatus.Offline;
    }
    // if no node is selected or the selected node is offline, try to get an online node
    if (!this.node || this.node.status === NodeStatus.Offline) {
      this.node = await this.getOnlineNode();
    }
    if (this.node && nodeStatusUpdate.online) {
      // Our selected node just came online, and we need to refresh which
      // databases are available. These are obtained from the configuration that
      // the node shares with the server after coming online. So we need to wait
      // a bit and then refresh the node to get the node configuration
      let attempts = 0;
      let success = false;
      while (attempts < MAX_ATTEMPTS_RENEW_NODE) {
        await new Promise((f) => setTimeout(f, SECONDS_BETWEEN_ATTEMPTS_RENEW_NODE * 1000));
        this.node = await this.getOnlineNode();
        if (this.node && this.node.config.length > 0) {
          // stop if we have configuration info
          success = true;
          break;
        }
        attempts++;
      }
      if (!success) {
        this.snackBarService.showMessage(this.translateService.instant('task-create.step-database.error-db-update'));
      }
    }
  }
}<|MERGE_RESOLUTION|>--- conflicted
+++ resolved
@@ -1,18 +1,15 @@
 import { AfterViewInit, ChangeDetectorRef, Component, HostBinding, OnDestroy, OnInit, ViewChild, ViewEncapsulation } from '@angular/core';
 import { AbstractControl, FormArray, FormBuilder, FormGroup, Validators } from '@angular/forms';
 import { AlgorithmService } from 'src/app/services/algorithm.service';
-<<<<<<< HEAD
 import {
   Algorithm,
   ArgumentType,
   AlgorithmFunction,
   Argument,
   FunctionType,
+  AlgorithmFunctionExtended,
   ConditionalArgComparatorType
 } from 'src/app/models/api/algorithm.model';
-=======
-import { Algorithm, ArgumentType, Argument, FunctionType, AlgorithmFunctionExtended } from 'src/app/models/api/algorithm.model';
->>>>>>> 2a4ecc43
 import { ChosenCollaborationService } from 'src/app/services/chosen-collaboration.service';
 import { Subject, Subscription, takeUntil } from 'rxjs';
 import { BaseNode, NodeStatus } from 'src/app/models/api/node.model';
@@ -284,7 +281,7 @@
   getFunctionOptionLabel(func: AlgorithmFunctionExtended): string {
     const curAlgorithm = this.algorithms.find((_) => _.id === func.algorithm_id && _.algorithm_store_id == func.algorithm_store_id);
     const storeName = curAlgorithm ? this.getAlgorithmStoreName(curAlgorithm) : '';
-    return `${func.display_name ?? func.name} <div class="detail-txt"> | ${func.algorithm_name}, ${storeName}, ${func.type}</div>`;
+    return `${this.getDisplayName(func)} <div class="detail-txt"> | ${func.algorithm_name}, ${storeName}, ${func.type}</div>`;
   }
 
   getAlgorithmFunctionSpec(func: AlgorithmFunctionExtended): string {
@@ -722,29 +719,18 @@
     this.algorithm = this.algorithms.find((_) => _.id === algorithmID && _.algorithm_store_id == algoStoreID) || null;
   }
 
-<<<<<<< HEAD
-  private handleFunctionChange(functionName: string): void {
+  private handleFunctionChange(functionName: string, algorithmID: number, algoStoreID: number): void {
     // Clear form
-    this.clearFunctionStep(); // Also clear function step, so user needs to reselect organization
-=======
-  private handleFunctionChange(functionName: string, algorithmID: number, algoStoreID: number): void {
-    //Clear form
     this.clearFunctionStep(); //Also clear function step, so user needs to reselect organization
->>>>>>> 2a4ecc43
     this.clearDatabaseStep();
     this.clearPreprocessingStep(); // this depends on the database, so it should be cleared
     this.clearFilterStep();
     this.clearParameterStep();
 
-<<<<<<< HEAD
+    this.algorithm = this.algorithms.find((_) => _.id === algorithmID && _.algorithm_store_id == algoStoreID) || null;
     // Get selected function
-    const selectedFunction = this.algorithm?.functions.find((_) => _.name === functionName) || null;
-=======
-    this.algorithm = this.algorithms.find((_) => _.id === algorithmID && _.algorithm_store_id == algoStoreID) || null;
-    //Get selected function
     const selectedFunction =
       this.functions.find((_) => _.name === functionName && _.algorithm_id == algorithmID && _.algorithm_store_id == algoStoreID) || null;
->>>>>>> 2a4ecc43
 
     if (selectedFunction) {
       // Add form controls for parameters for selected function
