<app-page-header title="{{ 'task-create.title' | translate }}"></app-page-header>
<ng-container *ngIf="!isLoading; else loading">
  <mat-card>
    <mat-card-content *ngIf="isDataInitialized && hasOnlineNode() && hasAlgorithmStores() && hasAlgorithms(); else cannotCreateAlgorithm">
      <mat-stepper [linear]="true" orientation="vertical" #stepper>
        <!-- by default, completed steps get an 'edit' icon to indicate they are completed but still editable.
          We change this to a check mark to show clearly which steps have been filled in -->
        <ng-template matStepperIcon="edit">
          <mat-icon>check</mat-icon>
        </ng-template>
        <mat-step *ngIf="shouldShowStudyStep" [stepControl]="studyForm">
          <form class="form" [formGroup]="studyForm">
            <ng-template matStepLabel>{{ "task-create.step-study.title" | translate }}</ng-template>
            <div class="field-description">{{ "task-create.step-study.explanation" | translate }}</div>
            <div class="field-description">{{ "task-create.step-study.description" | translate }}</div>
            <mat-form-field subscriptSizing="dynamic">
              <mat-label>{{ "resources.study" | translate }}</mat-label>
              <mat-select formControlName="studyOrCollabID" [compareWith]="compareStudyOrCollabForSelection">
                <mat-option [value]="studyOrCollab.Collaboration + collaboration?.id">
                  {{ "task-create.step-study.select-full-collaboration" | translate }}
                </mat-option>
                <mat-option *ngFor="let study of collaboration?.studies" [value]="studyOrCollab.Study + study.id">
                  {{ study.name }}
                </mat-option>
              </mat-select>
            </mat-form-field>
            <div>
              <button mat-button matStepperNext>{{ "general.next" | translate }}</button>
            </div>
          </form>
        </mat-step>
        <mat-step [stepControl]="functionForm">
          <form class="form" [formGroup]="functionForm">
            <ng-template matStepLabel>{{ "task-create.step-function.title" | translate }}</ng-template>
            <div class="field-description">{{ "task-create.step-function.description.function" | translate }}</div>
            <mat-form-field subscriptSizing="dynamic" class="select-form-field">
              <mat-label>{{ "task.function" | translate }}</mat-label>
<<<<<<< HEAD
              <mat-select formControlName="functionName">
                <mat-option *ngFor="let function of algorithm?.functions" [value]="function.name">
                  {{ getDisplayName(function) }} <span class="detail-txt">({{ function.type }})</span>
=======
              <mat-select formControlName="algorithmFunctionSpec">
                <mat-form-field class="search-form-field">
                  <input
                    matInput
                    placeholder="{{ 'task-create.step-function.description.function-placeholder' | translate }}"
                    (keyup)="$event.stopPropagation(); search()"
                    formControlName="algorithmFunctionSearch"
                    type="text"
                  />
                  <button
                    matSuffix
                    mat-icon-button
                    aria-label="Clear"
                    color="primary"
                    *ngIf="functionForm.controls.algorithmFunctionSearch.value"
                    (click)="clearFunctionSearchInput()"
                  >
                    <mat-icon>close</mat-icon>
                  </button>
                  <button matSuffix mat-icon-button aria-label="Search" color="primary">
                    <mat-icon>search</mat-icon>
                  </button>
                </mat-form-field>

                <mat-option
                  *ngFor="let function of filteredFunctions"
                  class="function-select-option"
                  [innerHTML]="getFunctionOptionLabel(function) | highlight: functionForm.controls.algorithmFunctionSearch.value : true"
                  [value]="getAlgorithmFunctionSpec(function)"
                >
                  <span [innerHTML]="getFunctionOptionLabel(function)"></span>
>>>>>>> 2a4ecc43
                </mat-option>
              </mat-select>
            </mat-form-field>
            <div *ngIf="function">
              <div class="field-description" *ngIf="function.type === functionType.Central">
                {{ "task-create.step-function.description.organization-central" | translate }}
              </div>
              <div class="field-description" *ngIf="function.type === functionType.Federated">
                {{ "task-create.step-function.description.organization-partial" | translate }}
              </div>
              <mat-form-field subscriptSizing="dynamic">
                <mat-label>{{ "task-create.step-function.organization" | translate }}</mat-label>
                <!--
                This ugly if-else is required because the 'multiple' property of mat-select
                cannot be changed after initialization (see e.g.
                https://stackoverflow.com/questions/51204450/error-cannot-change-multiple-mode-of-select-after-initialization)
                -->
                <div *ngIf="function.type === functionType.Central; else partialOrgDropdown">
                  <mat-select formControlName="organizationIDs" [compareWith]="compareIDsForSelection" [multiple]="false">
                    <mat-option *ngFor="let organization of organizations" [value]="organization.id">
                      {{ organization.name }}
                    </mat-option>
                  </mat-select>
                </div>
                <ng-template #partialOrgDropdown>
                  <mat-select formControlName="organizationIDs" [compareWith]="compareIDsForSelection" [multiple]="true">
                    <mat-option *ngFor="let organization of organizations" [value]="organization.id">
                      {{ organization.name }}
                    </mat-option>
                  </mat-select>
                </ng-template>
                <!-- End ugly if-else -->
              </mat-form-field>
            </div>
            <app-alert
              class="node-alert"
              *ngIf="node && node?.status !== 'online'"
              label="{{ 'task.alert-node-offline' | translate: { name: node.name } }}"
            ></app-alert>
            <div class="field-description">{{ "task-create.step-function.description.name" | translate }}</div>
            <mat-form-field subscriptSizing="dynamic">
              <mat-label>{{ "task.name" | translate }}</mat-label>
              <input matInput type="text" formControlName="name" />
            </mat-form-field>
            <div class="field-description">{{ "task-create.step-function.description.description" | translate }}</div>
            <mat-form-field subscriptSizing="dynamic">
              <mat-label>{{ "task.description" | translate }}</mat-label>
              <input matInput type="text" formControlName="description" />
            </mat-form-field>
            <div>
              <button mat-button matStepperPrevious>{{ "general.back" | translate }}</button>
              <button mat-button matStepperNext>{{ "general.next" | translate }}</button>
            </div>
          </form>
        </mat-step>
        <mat-step [stepControl]="databaseForm" *ngIf="shouldShowDatabaseStep">
          <ng-template matStepLabel>{{ "task-create.step-database.title" | translate }}</ng-template>
          <div class="field-description">{{ "task-create.step-database.description.database" | translate }}</div>
          <app-database-step
            [form]="databaseForm"
            [functionDatabases]="function?.databases || []"
            [node]="node"
            (isReady)="handleDatabaseStepInitialized()"
          ></app-database-step>
          <div>
            <button mat-button matStepperPrevious>{{ "general.back" | translate }}</button>
            <button mat-button matStepperNext (click)="retrieveColumns()">{{ "general.next" | translate }}</button>
          </div>
        </mat-step>
        <mat-step *ngIf="shouldShowPreprocessorStep" [stepControl]="preprocessingForm">
          <ng-template matStepLabel>{{ "task-create.step-preprocessing.title" | translate }}</ng-template>
          <ng-container *ngIf="!isLoadingColumns; else loadingColumns">
            <!-- TODO probably should remove calls to retrieve columns below as they are already obtained above -->
            <app-preprocessing-step
              [form]="preprocessingForm"
              [functions]="algorithm?.select || []"
              [columns]="columns"
              (handleFirstPreprocessor)="retrieveColumns()"
            ></app-preprocessing-step>
            <div>
              <button mat-button matStepperPrevious>{{ "general.back" | translate }}</button>
              <button mat-button matStepperNext>{{ "general.next" | translate }}</button>
            </div>
          </ng-container>
        </mat-step>
        <mat-step *ngIf="shouldShowFilterStep" [stepControl]="filterForm">
          <ng-template matStepLabel>{{ "task-create.step-filter.title" | translate }}</ng-template>
          <ng-container *ngIf="!isLoadingColumns; else loadingColumns">
            <app-filter-step
              [form]="filterForm"
              [filters]="algorithm?.filter || []"
              [columns]="columns"
              (handleFirstPreprocessor)="retrieveColumns()"
            ></app-filter-step>
            <div>
              <button mat-button matStepperPrevious>{{ "general.back" | translate }}</button>
              <button mat-button matStepperNext>{{ "general.next" | translate }}</button>
            </div>
          </ng-container>
        </mat-step>
        <mat-step *ngIf="shouldShowParameterStep" [stepControl]="parameterForm">
          <form class="form" [formGroup]="parameterForm">
            <ng-template matStepLabel>{{ "task-create.step-parameters.title" | translate }}</ng-template>
            <ng-container *ngIf="!containsColumnArguments() || !isLoadingColumns; else loadingColumns">
              <div class="field-description">{{ "task-create.step-parameters.description" | translate }}</div>
              <ng-container *ngFor="let argument of sortArgumentsForDisplay(function?.arguments)">
                <ng-container *ngIf="shouldDisplayArgument(function, argument)">
                  <b>{{ argument.description }}</b>
                  <p *ngIf="argument.type === argumentType.Json">{{ "task-create.step-parameters.valid-json" | translate }}</p>
                  <!-- Show form field for dropdowns or single input fields (float, int, string) -->
                  <mat-form-field *ngIf="shouldIncludeFormField(argument)" subscriptSizing="dynamic">
                    <mat-label>{{ getDisplayName(argument) }}</mat-label>
                    <mat-select
                      *ngIf="shouldShowColumnDropdown(argument)"
                      [formControlName]="argument.name"
                      [multiple]="argument.type === argumentType.ColumnList"
                    >
                      <mat-option *ngFor="let column of columns" [value]="column">{{ column }}</mat-option>
                    </mat-select>
                    <mat-select
                      *ngIf="shouldShowOrganizationDropdown(argument)"
                      [formControlName]="argument.name"
                      [compareWith]="compareIDsForSelection"
                      [multiple]="argument.type === argumentType.OrganizationList"
                    >
                      <mat-option *ngFor="let organization of organizations" [value]="organization.id">
                        {{ organization.name }}
                      </mat-option>
                    </mat-select>
                    <input
                      *ngIf="shouldShowParameterSimpleInput(argument)"
                      matInput
                      appNumberOnly
                      [type]="argument.type === argumentType.Integer || argument.type === argumentType.Float ? 'number' : 'text'"
                      [formControlName]="argument.name"
                    />
                  </mat-form-field>
                  <!-- Show checkbox for boolean parameters -->
                  <mat-checkbox
                    class="newLineCheckbox"
                    *ngIf="shouldShowParameterBooleanInput(argument)"
                    [formControlName]="argument.name"
                    [checked]="false"
                  >
                    {{ argument.name }}
                  </mat-checkbox>
                  <!-- Show expandable list for multiple inputs (list of str, int, or float) -->
                  <div *ngIf="shouldShowMultipleInput(argument)">
                    <div formArrayName="{{ argument.name }}" *ngFor="let input of getFormArrayControls(argument); let idx = index">
                      <div style="display: flex; align-items: center">
                        <mat-form-field subscriptSizing="dynamic">
                          <mat-label>{{ argument.name }} {{ idx + 1 }}</mat-label>
                          <input
                            matInput
                            appNumberOnly
                            [type]="argument.type === argumentType.Integer || argument.type === argumentType.Float ? 'number' : 'text'"
                            [formControlName]="idx"
                          />
                        </mat-form-field>
                        <button mat-raised-button color="warn" (click)="removeInputFieldForArg(argument, idx)">Delete</button>
                      </div>
                    </div>
                    <button mat-raised-button color="primary" (click)="addInputFieldForArg(argument)">Add More</button>
                  </div>
                </ng-container>
              </ng-container>
            </ng-container>
            <div>
              <button mat-button matStepperPrevious>{{ "general.back" | translate }}</button>
            </div>
          </form>
        </mat-step>
      </mat-stepper>
      <button
        mat-flat-button
        color="primary"
        [disabled]="
          functionForm.invalid || databaseForm.invalid || preprocessingForm.invalid || filterForm.invalid || parameterForm.invalid
        "
        (click)="handleSubmit()"
      >
        {{ "general.submit" | translate }}
      </button>
    </mat-card-content>
  </mat-card>
</ng-container>
<ng-template #loading>
  <mat-card>
    <mat-card-content>
      <mat-spinner diameter="48"></mat-spinner>
    </mat-card-content>
  </mat-card>
</ng-template>
<ng-template #loadingColumnsPreprocessing>
  <ng-template [ngTemplateOutlet]="loadingColumns"></ng-template>
</ng-template>
<ng-template #loadingColumns>
  <div class="loading-container">
    <mat-spinner diameter="48"></mat-spinner>
    <div>{{ "task-create.step-preprocessing.get-columns" | translate }}</div>
  </div>
</ng-template>
<ng-template #cannotCreateAlgorithm>
  <app-alert *ngIf="!hasOnlineNode()" class="node-alert" label="{{ 'task-create.alert-no-online-nodes' | translate }}"></app-alert>
  <app-alert *ngIf="!hasAlgorithmStores()" class="node-alert" label="{{ 'task-create.alert-no-stores' | translate }}"></app-alert>
  <app-alert
    *ngIf="hasAlgorithmStores() && !hasAlgorithms()"
    class="node-alert"
    label="{{ 'task-create.alert-no-algorithms' | translate }}"
  ></app-alert>
</ng-template><|MERGE_RESOLUTION|>--- conflicted
+++ resolved
@@ -35,11 +35,6 @@
             <div class="field-description">{{ "task-create.step-function.description.function" | translate }}</div>
             <mat-form-field subscriptSizing="dynamic" class="select-form-field">
               <mat-label>{{ "task.function" | translate }}</mat-label>
-<<<<<<< HEAD
-              <mat-select formControlName="functionName">
-                <mat-option *ngFor="let function of algorithm?.functions" [value]="function.name">
-                  {{ getDisplayName(function) }} <span class="detail-txt">({{ function.type }})</span>
-=======
               <mat-select formControlName="algorithmFunctionSpec">
                 <mat-form-field class="search-form-field">
                   <input
@@ -71,7 +66,6 @@
                   [value]="getAlgorithmFunctionSpec(function)"
                 >
                   <span [innerHTML]="getFunctionOptionLabel(function)"></span>
->>>>>>> 2a4ecc43
                 </mat-option>
               </mat-select>
             </mat-form-field>
