--- conflicted
+++ resolved
@@ -52,15 +52,10 @@
     private organizationService: OrganizationService,
     private translateService: TranslateService,
     private permissionService: PermissionService
-  ) {}
+  ) { }
 
   async ngOnInit(): Promise<void> {
-<<<<<<< HEAD
-    this.allRules = await this.ruleService.getAllRules();
-=======
-    this.setPermissions();
     this.allRules = await this.ruleService.getRules();
->>>>>>> 4e4e0db0
     try {
       await this.initData();
     } catch (error) {
@@ -96,7 +91,7 @@
         columnData: { ...user }
       }))
     };
-    this.roleRules = await this.ruleService.getRules({role_id: this.id});
+    this.roleRules = await this.ruleService.getRules({ role_id: this.id });
     this.enterEditMode(false);
     this.isLoading = false;
   }
@@ -119,7 +114,7 @@
 
     const dialogRef = this.dialog.open(ConfirmDialogComponent, {
       data: {
-        title: this.translateService.instant('role-read.delete-dialog.title', { name : this.role.name }),
+        title: this.translateService.instant('role-read.delete-dialog.title', { name: this.role.name }),
         content: this.translateService.instant('role-read.delete-dialog.content'),
         confirmButtonText: this.translateService.instant('general.delete'),
         confirmButtonType: 'warn',
@@ -127,16 +122,16 @@
     });
 
     dialogRef
-    .afterClosed()
-    .pipe(takeUntil(this.destroy$))
-    .subscribe(async (result) => {
-      if (result === true) {
-        if (!this.role) return;
-        this.isLoading = true;
-        await this.roleService.deleteRole(this.role.id);
-        this.router.navigate([routePaths.roles]);
-      }
-    });
+      .afterClosed()
+      .pipe(takeUntil(this.destroy$))
+      .subscribe(async (result) => {
+        if (result === true) {
+          if (!this.role) return;
+          this.isLoading = true;
+          await this.roleService.deleteRole(this.role.id);
+          this.router.navigate([routePaths.roles]);
+        }
+      });
   }
 
   public handleEnterEditMode(): void {
