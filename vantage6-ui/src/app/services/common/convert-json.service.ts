--- conflicted
+++ resolved
@@ -166,10 +166,7 @@
       image: json.image,
       collaboration_id: json.collaboration.id,
       initiator_id: json.init_org,
-<<<<<<< HEAD
-=======
       init_user_id: json.init_user,
->>>>>>> c4b5dc0e
       run_id: json.run_id,
       parent_id: json.parent ? json.parent.id : null,
       database: json.database,
