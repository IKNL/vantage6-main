--- conflicted
+++ resolved
@@ -161,13 +161,9 @@
 
   protected async list_base(
     convertJsonFunc: Function,
-<<<<<<< HEAD
+    pagination: Pagination,
     force_refresh: boolean = false,
     additional_params: any = {}
-=======
-    pagination: Pagination,
-    force_refresh: boolean = false
->>>>>>> 649795a3
   ): Promise<Observable<Resource[]>> {
     let page_id = getPageId(pagination);
     if (
@@ -178,13 +174,9 @@
       let additional_resources = await this.getDependentResources();
       const resources = await this.apiService.getResources(
         convertJsonFunc,
-<<<<<<< HEAD
+        pagination,
         additional_resources,
         additional_params
-=======
-        pagination,
-        additional_resources
->>>>>>> 649795a3
       );
       if (pagination.all_pages) {
         this.has_queried_list = true;
