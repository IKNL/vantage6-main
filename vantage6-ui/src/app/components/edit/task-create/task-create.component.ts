--- conflicted
+++ resolved
@@ -175,9 +175,7 @@
     this.has_selected_previous_task = true;
     this.task = task;
     this.selectCollab(getById(this.collaborations, task.collaboration_id));
-<<<<<<< HEAD
     this.task.databases.push(''); // add empty database so user  can add one
-=======
     if (this.task.collaboration){
       // TODO this call should not be necessary, as it is done in selectCollab()
       // but somehow it is. Check if task is renewed somewhere else.
@@ -185,7 +183,6 @@
         allPages(), { collaboration_id: this.task.collaboration.id }
       );
     }
->>>>>>> ea5477f2
 
     // Get also the task's algorithm runs as this includes the input and the
     // organization
