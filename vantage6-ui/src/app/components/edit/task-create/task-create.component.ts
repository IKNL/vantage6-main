--- conflicted
+++ resolved
@@ -184,27 +184,8 @@
       this.addOrg(getById(this.organizations, r.organization_id));
     }
     // set input
-<<<<<<< HEAD
     let first_run = runs[0];
-    let decoded_input = atob(first_run.input);
-    if (decoded_input.startsWith('json.')) {
-      let input = JSON.parse(decoded_input.slice(5));
-      this.task_input.master = input.master;
-      this.task_input.method = input.method;
-      if (input.args) {
-        this.task_input.args = input.args;
-        this.task_input.args.push('');
-      }
-      if (input.kwargs) {
-        this.task_input.kwargs = [];
-        for (let key in input.kwargs) {
-          this.task_input.kwargs.push({ key: key, value: input.kwargs[key] });
-        }
-        // create empty kwarg if user wants to add more
-        this.task_input.kwargs.push({ key: '', value: '' });
-=======
-    let first_result = results[0];
-    let input = JSON.parse(atob(first_result.input));
+    let input = JSON.parse(atob(first_run.input));
     this.task_input.master = input.master;
     this.task_input.method = input.method;
     if (input.args) {
@@ -215,7 +196,6 @@
       this.task_input.kwargs = [];
       for (let key in input.kwargs) {
         this.task_input.kwargs.push({ key: key, value: input.kwargs[key] });
->>>>>>> 6541f914
       }
       // create empty kwarg if user wants to add more
       this.task_input.kwargs.push({ key: '', value: '' });
