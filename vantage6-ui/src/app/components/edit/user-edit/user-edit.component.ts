--- conflicted
+++ resolved
@@ -259,19 +259,11 @@
   valuesOk(): boolean {
     return (
       this.user.email != '' &&
-<<<<<<< HEAD
-      (this.mode === OpsType.EDIT ||
-        (this.user.password !== undefined &&
-          this.user.password !== '' &&
-          this.user.password === this.user.password_repeated &&
-          this.user.username != ''))
-=======
       this.user.username != '' &&
       (this.mode === OpsType.EDIT ||
         (this.user.password !== undefined &&
           this.user.password !== '' &&
           this.user.password === this.user.password_repeated))
->>>>>>> 5841d392
     );
   }
 }