--- conflicted
+++ resolved
@@ -44,17 +44,8 @@
               </mat-select>
             </mat-form-field>
             <mat-form-field *ngIf="function" subscriptSizing="dynamic">
-<<<<<<< HEAD
-              <mat-label>{{ "task.organization" | translate }}</mat-label>
-              <mat-select
-                *ngIf="function.type === functionType.Central"
-                formControlName="organizationIDs"
-                [compareWith]="compareOrganizationsForSelection"
-              >
-=======
               <mat-label>{{ "task-create.step-function.organization" | translate }}</mat-label>
-              <mat-select *ngIf="function.is_central" formControlName="organizationIDs" [compareWith]="compareOrganizationsForSelection">
->>>>>>> f9d9e3a8
+              <mat-select *ngIf="function.type === functionType.Central" formControlName="organizationIDs" [compareWith]="compareOrganizationsForSelection">
                 <mat-option
                   *ngFor="let organization of (chosenCollaborationService.collaboration$ | async)?.organizations"
                   [value]="organization.id"
