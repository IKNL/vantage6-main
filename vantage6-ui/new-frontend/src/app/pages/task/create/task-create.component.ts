--- conflicted
+++ resolved
@@ -48,6 +48,7 @@
   isLoadingColumns: boolean = false;
   isTaskRepeat: boolean = false;
   isDataInitialized: boolean = false;
+  isNgInitDone: boolean = false;
   repeatedTask: Task | null = null;
 
   packageForm = this.fb.nonNullable.group({
@@ -97,9 +98,19 @@
       .subscribe((nodeStatusUpdate: NodeOnlineStatusMsg | null) => {
         if (nodeStatusUpdate) this.onNodeStatusUpdate(nodeStatusUpdate);
       });
+
+    this.isNgInitDone = true;
   }
 
   async ngAfterViewInit(): Promise<void> {
+    // recursively wait until ngInit is done
+    if (!this.isNgInitDone) {
+      await new Promise((f) => setTimeout(f, 200));
+      this.ngAfterViewInit();
+      return;
+    }
+
+    // setup repeating task if needed
     if (this.isTaskRepeat) {
       this.isLoading = true;
       const taskID = this.router.url.split('/')[4];
@@ -143,14 +154,8 @@
     this.packageForm.controls.description.setValue(this.repeatedTask.description);
     const algorithm = this.algorithms.find((_) => _.image === this.repeatedTask?.image);
     if (!algorithm) return;
-<<<<<<< HEAD
     this.packageForm.controls.algorithmID.setValue(algorithm.id.toString());
     await this.handleAlgorithmChange(algorithm.id);
-=======
-    this.packageForm.controls.algorithmName.setValue(algorithm.name.toString());
-    await this.handleAlgorithmChange(algorithm.id.toString());
-
->>>>>>> 417c9077
     // set function step
     if (!this.repeatedTask.input) return;
     this.functionForm.controls.functionName.setValue(this.repeatedTask?.input?.method);
@@ -163,6 +168,7 @@
     // component may not yet be initialized when we get here. Instead, we
     // setup the database step in the database child component when it is
     // initialized.
+
     // set parameter step
     for (const parameter of this.repeatedTask.input?.parameters || []) {
       this.parameterForm.get(parameter.label)?.setValue(parameter.value);
@@ -179,6 +185,16 @@
 
   async handleDatabaseStepInitialized(): Promise<void> {
     if (!this.repeatedTask || !this.function) return;
+    // This function is run when the database child component is initialized,
+    // but it may still be null when we get here. If it is null, we wait a bit
+    // and then (recursively) try again.
+    if (!this.databaseStepComponent) {
+      await new Promise((f) => setTimeout(f, 200));
+      this.handleDatabaseStepInitialized();
+      return;
+    }
+
+    // Now, setup the database step
     // set database step for task repeat
     this.databaseStepComponent?.setDatabasesFromPreviousTask(this.repeatedTask?.databases, this.function?.databases);
 
@@ -291,7 +307,7 @@
   }
 
   // compare function for mat-select
-  compareOrganizationsForSelection(id1: number | string, id2: number | string): boolean {
+  compareIDsForSelection(id1: number | string, id2: number | string): boolean {
     // The mat-select object set from typescript only has an ID set. Compare that with the ID of the
     // organization object from the collaboration
     if (typeof id1 === 'number') {
